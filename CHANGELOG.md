--- conflicted
+++ resolved
@@ -1,16 +1,12 @@
 From version 2.6.0, the sections in this file adhere to the [keep a changelog](https://keepachangelog.com/en/1.0.0/) specification.
 
 ## [Unreleased]
-<<<<<<< HEAD
+### Fixed
+* [#2005](https://github.com/Shopify/shopify-cli/pull/2005): Fix PHP app serve on Windows environments
+
 ### Added
 * [#1998](https://github.com/Shopify/shopify-cli/pull/1998): Add support for Rails 7
-=======
-### Fixed
-* [#2005](https://github.com/Shopify/shopify-cli/pull/2005): Fix PHP app serve on Windows environments
-
-### Added
 * [#1945](https://github.com/Shopify/shopify-cli/pull/1945): Check Node and Ruby versions and warn the user if their environment's version might be incompatible with the version the command expects.
->>>>>>> 32514758
 
 ## Version 2.10.2
 ### Fixed
