{
  "name": "@shopify/cli",
  "version": "3.25.0",
  "private": false,
  "description": "A CLI tool to build for the Shopify platform",
  "homepage": "https://github.com/shopify/cli#readme",
  "bugs": {
    "url": "https://github.com/Shopify/cli/issues"
  },
  "type": "module",
  "main": "src/index.js",
  "module": "src/index.js",
  "keywords": [
    "shopify",
    "shopify-cli",
    "shopify-partners"
  ],
  "license": "MIT",
  "exports": {
    ".": {
      "import": "./dist/index.js",
      "types": "./dist/index.d.ts"
    }
  },
  "bin": {
    "shopify": "./bin/run.js"
  },
  "files": [
    "/bin/run.cmd",
    "/bin/run.js",
    "/dist",
    "/oclif.manifest.json"
  ],
  "publishConfig": {
    "access": "public",
    "@shopify:registry": "https://registry.npmjs.org"
  },
  "scripts": {
    "prepack": "cross-env NODE_ENV=production pnpm nx build && cp ../../README.md README.md",
    "build": "nx build",
    "clean": "nx clean",
    "lint": "nx lint",
    "lint:fix": "nx lint:fix",
    "test": "nx run cli-main:test",
    "test:watch": "nx test:watch",
    "test:coverage": "nx test:coverage",
    "type-check": "nx type-check"
  },
  "eslintConfig": {
    "extends": [
      "../../.eslintrc.cjs"
    ]
  },
  "dependencies": {
    "@oclif/core": "1.9.2",
    "@oclif/plugin-commands": "2.2.0",
    "@oclif/plugin-help": "5.1.12",
    "@oclif/plugin-plugins": "2.1.0",
    "@shopify/cli-kit": "3.25.0",
    "@shopify/plugin-ngrok": "3.25.0"
  },
  "devDependencies": {
<<<<<<< HEAD
    "@vitest/coverage-istanbul": "^0.22.0",
    "vitest": "^0.22.1"
=======
    "vitest": "^0.22.1",
    "vite": "^2.9.13",
    "@shopify/app": "3.25.0",
    "@shopify/cli-hydrogen": "3.25.0",
    "@shopify/theme": "3.25.0"
>>>>>>> 8949fd17
  },
  "engine-strict": true,
  "engines": {
    "node": ">=14.17.0"
  },
  "os": [
    "darwin",
    "linux",
    "win32"
  ],
  "oclif": {
    "bin": "shopify",
    "commands": "dist/cli/commands",
    "plugins": [
      "@shopify/app",
      "@shopify/theme",
      "@shopify/cli-hydrogen",
      "@oclif/plugin-help",
      "@shopify/plugin-ngrok",
      "@oclif/plugin-plugins",
      "@oclif/plugin-commands"
    ],
    "scope": "shopify",
    "topicSeparator": " ",
    "topics": {
      "hydrogen": {
        "description": "Build Hydrogen storefronts"
      },
      "theme": {
        "description": "Build Liquid themes"
      },
      "app": {
        "description": "Build Shopify apps"
      },
      "app env": {
        "description": "Pull or display app and extensions environment variables"
      },
      "auth": {
        "description": "Auth operations"
      }
    },
    "additionalHelpFlags": [
      "-h"
    ],
    "hooks": {
      "prerun": "@shopify/cli-kit/node/hooks/prerun",
      "postrun": "@shopify/cli-kit/node/hooks/postrun"
    }
  },
  "repository": {
    "type": "git",
    "url": "https://github.com/Shopify/cli/edit/main/packages/cli-main"
  }
}<|MERGE_RESOLUTION|>--- conflicted
+++ resolved
@@ -60,16 +60,12 @@
     "@shopify/plugin-ngrok": "3.25.0"
   },
   "devDependencies": {
-<<<<<<< HEAD
     "@vitest/coverage-istanbul": "^0.22.0",
-    "vitest": "^0.22.1"
-=======
     "vitest": "^0.22.1",
     "vite": "^2.9.13",
     "@shopify/app": "3.25.0",
     "@shopify/cli-hydrogen": "3.25.0",
     "@shopify/theme": "3.25.0"
->>>>>>> 8949fd17
   },
   "engine-strict": true,
   "engines": {
