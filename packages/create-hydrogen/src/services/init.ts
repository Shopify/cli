<<<<<<< HEAD
import {path, error, file, output, ui, npm, environment, template, git, constants} from '@shopify/cli-kit'
=======
import {string, path, error, file, output, ui, npm, environment, git, constants} from '@shopify/cli-kit'
>>>>>>> 32e03894
import {username} from '@shopify/cli-kit/node/os'
import {
  findPackageVersionUp,
  installNodeModules,
  packageManager,
  PackageManager,
  packageManagerUsedForCreating,
} from '@shopify/cli-kit/node/node-package-manager'

import {parseGitHubRepositoryURL} from '@shopify/cli-kit/node/github'
<<<<<<< HEAD
import {hyphenize} from '@shopify/cli-kit/common/string'
=======
import {recursiveLiquidTemplateCopy} from '@shopify/cli-kit/node/liquid'

>>>>>>> 32e03894
import {Writable} from 'stream'

interface InitOptions {
  name: string
  template: string
  directory: string
  packageManager?: string
  shopifyCliVersion?: string
  cliHydrogenPackageVersion?: string
  hydrogenVersion?: string
  local: boolean
}

const suggestHydrogenSupport = () => `
Help us make Hydrogen better by reporting this error so we can improve this message and/or fix the error.
  - Chat with us on Discord: https://discord.com/invite/ppSbThrFaS
  - Create an issue in GitHub: https://github.com/Shopify/hydrogen/issues/new
`

async function init(options: InitOptions) {
  const hydrogenVersion = await findPackageVersionUp({fromModuleURL: import.meta.url})
  const user = (await username()) ?? ''
  const cliPackageVersion = options.shopifyCliVersion ?? (await constants.versions.cliKit())
  const cliHydrogenPackageVersion = options.cliHydrogenPackageVersion ?? hydrogenVersion
  const hydrogenPackageVersion = options.hydrogenVersion
  const packageManager = inferPackageManager(options.packageManager)
  const hyphenizedName = hyphenize(options.name)
  const outputDirectory = path.join(options.directory, hyphenizedName)

  await ui.nonEmptyDirectoryPrompt(outputDirectory)

  await file.inTemporaryDirectory(async (tmpDir) => {
    const templateDownloadDir = path.join(tmpDir, 'download')
    const templateScaffoldDir = path.join(tmpDir, 'app')

    await file.mkdir(templateDownloadDir)
    await file.mkdir(templateScaffoldDir)

    let tasks: ui.ListrTasks = []

    const templateInfo = await parseGitHubRepositoryURL(options.template).valueOrAbort()
    const branch = templateInfo.ref ? `#${templateInfo.ref}` : ''
    const templatePath = templateInfo.subDirectory
      ? path.join(templateDownloadDir, templateInfo.subDirectory)
      : templateDownloadDir

    const repoUrl = `${templateInfo.http}${branch}`
    await ui.task({
      title: `Downloading template from ${repoUrl}`,
      task: async () => {
        await git.downloadRepository({
          repoUrl,
          destination: templateDownloadDir,
          shallow: true,
        })
        if (!(await file.exists(path.join(templatePath, 'package.json')))) {
          throw new error.Abort(`The template ${templatePath} was not found.`, suggestHydrogenSupport())
        }
        return {successMessage: `Downloaded template from ${repoUrl}`}
      },
    })

    tasks = tasks.concat([
      {
        title: `Initializing your app ${hyphenizedName}`,
        task: async (_, parentTask) => {
          return parentTask.newListr(
            [
              {
                title: 'Parsing template files',
                task: async (_, task) => {
                  const templateData = {
                    name: hyphenizedName,
                    shopify_cli_version: cliPackageVersion,
                    hydrogen_version: hydrogenPackageVersion,
                    author: user,
                    dependency_manager: options.packageManager,
                  }
                  await recursiveLiquidTemplateCopy(templatePath, templateScaffoldDir, templateData)

                  task.title = 'Template files parsed'
                },
              },
              {
                title: 'Updating package.json',
                task: async (_, task) => {
                  const packageJSON = await npm.readPackageJSON(templateScaffoldDir)
                  const cliVersion = await constants.versions.cliKit()
                  await npm.updateAppData(packageJSON, hyphenizedName)
                  await updateCLIDependencies(packageJSON, options.local, {
                    dependencies: {
                      '@shopify/hydrogen': hydrogenPackageVersion,
                    },
                    devDependencies: {
                      '@shopify/cli-hydrogen': cliHydrogenPackageVersion,
                      '@shopify/cli': cliVersion,
                    },
                  })
                  await updateCLIScripts(packageJSON)
                  await npm.writePackageJSON(templateScaffoldDir, packageJSON)

                  task.title = 'Package.json updated'
                  parentTask.title = 'App initialized'
                },
              },
            ],
            {concurrent: false},
          )
        },
      },
    ])

    if (await environment.local.isShopify()) {
      tasks.push({
        title: "[Shopifolks-only] Configuring the project's NPM registry",
        task: async (_, task) => {
          await writeToNpmrc(templateScaffoldDir, `@shopify:registry=https://registry.npmjs.org`)
          task.title = "[Shopifolks-only] Project's NPM registry configured."
        },
      })
    }

    tasks = tasks.concat([
      {
        title: `Installing dependencies with ${packageManager}`,
        task: async (_, task) => {
          const stdout = new Writable({
            write(chunk, encoding, next) {
              task.output = chunk.toString()
              next()
            },
          })
          await installDependencies(templateScaffoldDir, packageManager, stdout)
        },
      },
      {
        title: 'Cleaning up',
        task: async (_, task) => {
          await cleanup(templateScaffoldDir)

          task.title = 'Completed clean up'
        },
      },
      {
        title: 'Initializing a Git repository...',
        task: async (_, task) => {
          await git.initializeRepository(templateScaffoldDir)
          await git.addAll(templateScaffoldDir)
          await git.commit('Initial commit generated by Hydrogen', {directory: templateScaffoldDir})
          task.title = 'Git repository initialized'
        },
      },
    ])

    const list = ui.newListr(tasks, {
      concurrent: false,
      rendererOptions: {collapse: false},
      rendererSilent: environment.local.isUnitTest(),
    })

    await list.run()

    await file.move(templateScaffoldDir, outputDirectory)
  })

  output.info(output.content`
✨ ${hyphenizedName} is ready to build!
🚀 Run ${output.token.packagejsonScript(
    packageManager,
    'dev',
  )} to start your local development server and start building.

📚 Docs: ${output.token.link('Quick start guide', 'https://shopify.dev/custom-storefronts/hydrogen')}`)

  output.info(output.content`
👋 Note: your project will display inventory from the Hydrogen Demo Store.\
 To connect this project to your Shopify store’s inventory instead,\
 update ${output.token.yellow(`${hyphenizedName}/hydrogen.config.js`)} with your\
 store ID and Storefront API key.\n`)
}

function inferPackageManager(optionsPackageManager: string | undefined): PackageManager {
  if (optionsPackageManager && packageManager.includes(optionsPackageManager as PackageManager)) {
    return optionsPackageManager as PackageManager
  }
  const usedPackageManager = packageManagerUsedForCreating()
  return usedPackageManager === 'unknown' ? 'npm' : usedPackageManager
}

export default init

interface PackageDependencies {
  devDependencies: {[key: string]: string | undefined}
  dependencies: {[key: string]: string | undefined}
}

async function updateCLIScripts(packageJSON: npm.PackageJSON): Promise<npm.PackageJSON> {
  packageJSON.scripts.dev = `shopify hydrogen dev`

  return packageJSON
}

async function updateCLIDependencies(
  packageJSON: npm.PackageJSON,
  local: boolean,
  packageDependencies: PackageDependencies,
): Promise<npm.PackageJSON> {
  const {devDependencies, dependencies} = packageDependencies

  packageJSON.devDependencies = packageJSON.devDependencies || {}
  packageJSON.dependencies = packageJSON.dependencies || {}

  Object.keys(devDependencies).forEach((key) => {
    packageJSON.devDependencies[key] = devDependencies[key] || packageJSON.devDependencies[key]!
  })

  Object.keys(dependencies).forEach((key) => {
    packageJSON.dependencies[key] = dependencies[key] || packageJSON.dependencies[key]!
  })

  if (local) {
    const devDependencyOverrides = {
      '@shopify/cli': `file:${(await path.findUp('packages/cli', {type: 'directory'})) as string}`,
      '@shopify/cli-hydrogen': `file:${(await path.findUp('packages/cli-hydrogen', {type: 'directory'})) as string}`,
    }

    packageJSON.overrides = packageJSON.overrides
      ? {...packageJSON.overrides, ...devDependencyOverrides}
      : devDependencyOverrides

    packageJSON.resolutions = packageJSON.resolutions
      ? {...packageJSON.resolutions, ...devDependencyOverrides}
      : devDependencyOverrides
  }

  return packageJSON
}

async function installDependencies(directory: string, packageManager: PackageManager, stdout: Writable): Promise<void> {
  if (packageManager === 'pnpm') {
    await writeToNpmrc(directory, 'auto-install-peers = true')
  }
  await installNodeModules({directory, packageManager, stdout, args: []})
}

async function writeToNpmrc(directory: string, content: string) {
  const npmrcPath = path.join(directory, '.npmrc')
  const npmrcContent = `${content}\n`
  if (!(await file.exists(npmrcPath))) {
    await file.touch(npmrcPath)
  }
  await file.appendFile(npmrcPath, npmrcContent)
}

async function cleanup(webOutputDirectory: string) {
  const gitPaths = await path.glob(
    [
      path.join(webOutputDirectory, '**', '.git'),
      path.join(webOutputDirectory, '**', '.github'),
      path.join(webOutputDirectory, '**', '.gitmodules'),
      path.join(webOutputDirectory, '.stackblitzrc'),
    ],
    {
      dot: true,
      onlyFiles: false,
      onlyDirectories: false,
      ignore: ['**/node_modules/**'],
    },
  )

  return Promise.all(gitPaths.map((path) => file.rmdir(path, {force: true}))).then(() => {})
}<|MERGE_RESOLUTION|>--- conflicted
+++ resolved
@@ -1,8 +1,4 @@
-<<<<<<< HEAD
-import {path, error, file, output, ui, npm, environment, template, git, constants} from '@shopify/cli-kit'
-=======
-import {string, path, error, file, output, ui, npm, environment, git, constants} from '@shopify/cli-kit'
->>>>>>> 32e03894
+import {path, error, file, output, ui, npm, environment, git, constants} from '@shopify/cli-kit'
 import {username} from '@shopify/cli-kit/node/os'
 import {
   findPackageVersionUp,
@@ -13,12 +9,9 @@
 } from '@shopify/cli-kit/node/node-package-manager'
 
 import {parseGitHubRepositoryURL} from '@shopify/cli-kit/node/github'
-<<<<<<< HEAD
 import {hyphenize} from '@shopify/cli-kit/common/string'
-=======
 import {recursiveLiquidTemplateCopy} from '@shopify/cli-kit/node/liquid'
 
->>>>>>> 32e03894
 import {Writable} from 'stream'
 
 interface InitOptions {
