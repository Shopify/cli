<<<<<<< HEAD
import {path, error, file, output, ui, npm} from '@shopify/cli-kit'
=======
import {path, error, output, ui, npm, git} from '@shopify/cli-kit'
>>>>>>> f8986fb8
import {username} from '@shopify/cli-kit/node/os'
import {
  installNodeModules,
  packageManager,
  PackageManager,
  packageManagerUsedForCreating,
} from '@shopify/cli-kit/node/node-package-manager'
import {parseGitHubRepositoryURL} from '@shopify/cli-kit/node/github'
import {hyphenate} from '@shopify/cli-kit/common/string'
import {recursiveLiquidTemplateCopy} from '@shopify/cli-kit/node/liquid'
import {CLI_KIT_VERSION} from '@shopify/cli-kit/common/version'
import {isShopify, isUnitTest} from '@shopify/cli-kit/node/environment/local'
<<<<<<< HEAD
import {
  addAllToGitFromDirectory,
  createGitCommit,
  downloadGitRepository,
  initializeGitRepository,
} from '@shopify/cli-kit/node/git'
=======
import {appendFile, fileExists, inTemporaryDirectory, mkdir, moveFile, rmdir, touchFile} from '@shopify/cli-kit/node/fs'
>>>>>>> f8986fb8
import {Writable} from 'stream'

interface InitOptions {
  name: string
  template: string
  directory: string
  packageManager?: string
  shopifyCliVersion?: string
  hydrogenVersion?: string
  local: boolean
}

const suggestHydrogenSupport = () => `
Help us make Hydrogen better by reporting this error so we can improve this message and/or fix the error.
  - Chat with us on Discord: https://discord.com/invite/ppSbThrFaS
  - Create an issue in GitHub: https://github.com/Shopify/hydrogen/issues/new
`

async function init(options: InitOptions) {
  const user = (await username()) ?? ''
  const cliVersion = options.shopifyCliVersion ?? CLI_KIT_VERSION
  const hydrogenPackageVersion = options.hydrogenVersion
  const packageManager = inferPackageManager(options.packageManager)
  const hyphenizedName = hyphenate(options.name)
  const outputDirectory = path.join(options.directory, hyphenizedName)

  await ui.nonEmptyDirectoryPrompt(outputDirectory)

  await inTemporaryDirectory(async (tmpDir) => {
    const templateDownloadDir = path.join(tmpDir, 'download')
    const templateScaffoldDir = path.join(tmpDir, 'app')

    await mkdir(templateDownloadDir)
    await mkdir(templateScaffoldDir)

    let tasks: ui.ListrTasks = []

    const templateInfo = await parseGitHubRepositoryURL(options.template).valueOrAbort()
    const branch = templateInfo.ref ? `#${templateInfo.ref}` : ''
    const templatePath = templateInfo.subDirectory
      ? path.join(templateDownloadDir, templateInfo.subDirectory)
      : templateDownloadDir

    const repoUrl = `${templateInfo.http}${branch}`
    await ui.task({
      title: `Downloading template from ${repoUrl}`,
      task: async () => {
        await downloadGitRepository({
          repoUrl,
          destination: templateDownloadDir,
          shallow: true,
        })
        if (!(await fileExists(path.join(templatePath, 'package.json')))) {
          throw new error.Abort(`The template ${templatePath} was not found.`, suggestHydrogenSupport())
        }
        return {successMessage: `Downloaded template from ${repoUrl}`}
      },
    })

    tasks = tasks.concat([
      {
        title: `Initializing your app ${hyphenizedName}`,
        task: async (_, parentTask) => {
          return parentTask.newListr(
            [
              {
                title: 'Parsing template files',
                task: async (_, task) => {
                  const templateData = {
                    name: hyphenizedName,
                    shopify_cli_version: cliVersion,
                    hydrogen_version: hydrogenPackageVersion,
                    author: user,
                    dependency_manager: options.packageManager,
                  }
                  await recursiveLiquidTemplateCopy(templatePath, templateScaffoldDir, templateData)

                  task.title = 'Template files parsed'
                },
              },
              {
                title: 'Updating package.json',
                task: async (_, task) => {
                  const packageJSON = await npm.readPackageJSON(templateScaffoldDir)
                  await npm.updateAppData(packageJSON, hyphenizedName)
                  await updateCLIDependencies(packageJSON, options.local, {
                    dependencies: {
                      '@shopify/hydrogen': hydrogenPackageVersion,
                    },
                    devDependencies: {
                      '@shopify/cli-hydrogen': cliVersion,
                      '@shopify/cli': cliVersion,
                    },
                  })
                  await updateCLIScripts(packageJSON)
                  await npm.writePackageJSON(templateScaffoldDir, packageJSON)

                  task.title = 'Package.json updated'
                  parentTask.title = 'App initialized'
                },
              },
            ],
            {concurrent: false},
          )
        },
      },
    ])

    if (await isShopify()) {
      tasks.push({
        title: "[Shopifolks-only] Configuring the project's NPM registry",
        task: async (_, task) => {
          await writeToNpmrc(templateScaffoldDir, `@shopify:registry=https://registry.npmjs.org`)
          task.title = "[Shopifolks-only] Project's NPM registry configured."
        },
      })
    }

    tasks = tasks.concat([
      {
        title: `Installing dependencies with ${packageManager}`,
        task: async (_, task) => {
          const stdout = new Writable({
            write(chunk, encoding, next) {
              task.output = chunk.toString()
              next()
            },
          })
          await installDependencies(templateScaffoldDir, packageManager, stdout)
        },
      },
      {
        title: 'Cleaning up',
        task: async (_, task) => {
          await cleanup(templateScaffoldDir)

          task.title = 'Completed clean up'
        },
      },
      {
        title: 'Initializing a Git repository...',
        task: async (_, task) => {
          await initializeGitRepository(templateScaffoldDir)
          await addAllToGitFromDirectory(templateScaffoldDir)
          await createGitCommit('Initial commit generated by Hydrogen', {directory: templateScaffoldDir})
          task.title = 'Git repository initialized'
        },
      },
    ])

    const list = ui.newListr(tasks, {
      concurrent: false,
      rendererOptions: {collapse: false},
      rendererSilent: isUnitTest(),
    })

    await list.run()

    await moveFile(templateScaffoldDir, outputDirectory)
  })

  output.info(output.content`
✨ ${hyphenizedName} is ready to build!
🚀 Run ${output.token.packagejsonScript(
    packageManager,
    'dev',
  )} to start your local development server and start building.

📚 Docs: ${output.token.link('Quick start guide', 'https://shopify.dev/custom-storefronts/hydrogen')}`)

  output.info(output.content`
👋 Note: your project will display inventory from the Hydrogen Demo Store.\
 To connect this project to your Shopify store’s inventory instead,\
 update ${output.token.yellow(`${hyphenizedName}/hydrogen.config.js`)} with your\
 store ID and Storefront API key.\n`)
}

function inferPackageManager(optionsPackageManager: string | undefined): PackageManager {
  if (optionsPackageManager && packageManager.includes(optionsPackageManager as PackageManager)) {
    return optionsPackageManager as PackageManager
  }
  const usedPackageManager = packageManagerUsedForCreating()
  return usedPackageManager === 'unknown' ? 'npm' : usedPackageManager
}

export default init

interface PackageDependencies {
  devDependencies: {[key: string]: string | undefined}
  dependencies: {[key: string]: string | undefined}
}

async function updateCLIScripts(packageJSON: npm.PackageJSON): Promise<npm.PackageJSON> {
  packageJSON.scripts.dev = `shopify hydrogen dev`

  return packageJSON
}

async function updateCLIDependencies(
  packageJSON: npm.PackageJSON,
  local: boolean,
  packageDependencies: PackageDependencies,
): Promise<npm.PackageJSON> {
  const {devDependencies, dependencies} = packageDependencies

  packageJSON.devDependencies = packageJSON.devDependencies || {}
  packageJSON.dependencies = packageJSON.dependencies || {}

  Object.keys(devDependencies).forEach((key) => {
    packageJSON.devDependencies[key] = devDependencies[key] || packageJSON.devDependencies[key]!
  })

  Object.keys(dependencies).forEach((key) => {
    packageJSON.dependencies[key] = dependencies[key] || packageJSON.dependencies[key]!
  })

  if (local) {
    const devDependencyOverrides = {
      '@shopify/cli': `file:${(await path.findUp('packages/cli', {type: 'directory'})) as string}`,
      '@shopify/cli-hydrogen': `file:${(await path.findUp('packages/cli-hydrogen', {type: 'directory'})) as string}`,
    }

    packageJSON.overrides = packageJSON.overrides
      ? {...packageJSON.overrides, ...devDependencyOverrides}
      : devDependencyOverrides

    packageJSON.resolutions = packageJSON.resolutions
      ? {...packageJSON.resolutions, ...devDependencyOverrides}
      : devDependencyOverrides
  }

  return packageJSON
}

async function installDependencies(directory: string, packageManager: PackageManager, stdout: Writable): Promise<void> {
  if (packageManager === 'pnpm') {
    await writeToNpmrc(directory, 'auto-install-peers = true')
  }
  await installNodeModules({directory, packageManager, stdout, args: []})
}

async function writeToNpmrc(directory: string, content: string) {
  const npmrcPath = path.join(directory, '.npmrc')
  const npmrcContent = `${content}\n`
  if (!(await fileExists(npmrcPath))) {
    await touchFile(npmrcPath)
  }
  await appendFile(npmrcPath, npmrcContent)
}

async function cleanup(webOutputDirectory: string) {
  const gitPaths = await path.glob(
    [
      path.join(webOutputDirectory, '**', '.git'),
      path.join(webOutputDirectory, '**', '.github'),
      path.join(webOutputDirectory, '**', '.gitmodules'),
      path.join(webOutputDirectory, '.stackblitzrc'),
    ],
    {
      dot: true,
      onlyFiles: false,
      onlyDirectories: false,
      ignore: ['**/node_modules/**'],
    },
  )

  return Promise.all(gitPaths.map((path) => rmdir(path, {force: true}))).then(() => {})
}<|MERGE_RESOLUTION|>--- conflicted
+++ resolved
@@ -1,8 +1,4 @@
-<<<<<<< HEAD
-import {path, error, file, output, ui, npm} from '@shopify/cli-kit'
-=======
-import {path, error, output, ui, npm, git} from '@shopify/cli-kit'
->>>>>>> f8986fb8
+import {path, error, output, ui, npm} from '@shopify/cli-kit'
 import {username} from '@shopify/cli-kit/node/os'
 import {
   installNodeModules,
@@ -15,16 +11,13 @@
 import {recursiveLiquidTemplateCopy} from '@shopify/cli-kit/node/liquid'
 import {CLI_KIT_VERSION} from '@shopify/cli-kit/common/version'
 import {isShopify, isUnitTest} from '@shopify/cli-kit/node/environment/local'
-<<<<<<< HEAD
 import {
   addAllToGitFromDirectory,
   createGitCommit,
   downloadGitRepository,
   initializeGitRepository,
 } from '@shopify/cli-kit/node/git'
-=======
 import {appendFile, fileExists, inTemporaryDirectory, mkdir, moveFile, rmdir, touchFile} from '@shopify/cli-kit/node/fs'
->>>>>>> f8986fb8
 import {Writable} from 'stream'
 
 interface InitOptions {
