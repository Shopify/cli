--- conflicted
+++ resolved
@@ -35,12 +35,7 @@
       hidden: false,
     }),
     // eslint-disable-next-line @typescript-eslint/naming-convention
-<<<<<<< HEAD
-    'dependency-manager': Flags.string({
-      description: 'The dependency manager to use.',
-=======
     'package-manager': Flags.string({
->>>>>>> 4ed88595
       char: 'd',
       env: 'SHOPIFY_FLAG_PACKAGE_MANAGER',
       hidden: false,
