--- conflicted
+++ resolved
@@ -51,14 +51,8 @@
   },
   "dependencies": {
     "@oclif/core": "^1.0",
-<<<<<<< HEAD
-    "@shopify/cli-kit": "3.6.1",
+    "@shopify/cli-kit": "3.6.2",
     "download": "8.0.0"
-=======
-    "@shopify/cli-kit": "3.6.2",
-    "@types/download": "^8.0.1",
-    "download": "^8.0.0"
->>>>>>> 2c11ae08
   },
   "devDependencies": {
     "vitest": "^0.17.1",
