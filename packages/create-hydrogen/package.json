--- conflicted
+++ resolved
@@ -50,13 +50,8 @@
     }
   },
   "dependencies": {
-<<<<<<< HEAD
     "@oclif/core": "1.16.4",
-    "@shopify/cli-kit": "3.17.0",
-=======
-    "@oclif/core": "1.9.2",
     "@shopify/cli-kit": "3.19.0",
->>>>>>> 8772adc7
     "download": "8.0.0"
   },
   "devDependencies": {
