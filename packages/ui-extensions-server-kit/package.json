--- conflicted
+++ resolved
@@ -52,13 +52,8 @@
     "@types/node": "14.18.36",
     "@types/react": "17.0.2",
     "@types/react-dom": "^16.9.11",
-<<<<<<< HEAD
     "@vitejs/plugin-react-refresh": "^1.3.6",
-    "jest-websocket-mock": "^2.2.1",
-=======
-    "@vitejs/plugin-react-refresh": "^1.3.1",
     "jest-websocket-mock": "^2.4.0",
->>>>>>> 3b4637bb
     "jsdom": "^20.0.3",
     "mock-socket": "^9.2.1",
     "react": "^17.0.2",
