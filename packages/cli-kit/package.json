{
  "name": "@shopify/cli-kit",
  "version": "3.74.0",
  "packageManager": "pnpm@8.15.7",
  "private": false,
  "description": "A set of utilities, interfaces, and models that are common across all the platform features",
  "keywords": [
    "shopify",
    "shopify-cli",
    "shopify-partners"
  ],
  "bugs": {
    "url": "https://github.com/Shopify/cli/issues/new/choose"
  },
  "repository": {
    "type": "git",
    "url": "https://github.com/Shopify/cli.git",
    "directory": "packages/cli-kit"
  },
  "license": "MIT",
  "type": "module",
  "exports": {
    ".": {
      "import": "./dist/index.js",
      "types": "./dist/index.d.ts"
    },
    "./*": {
      "node": "./dist/public/*.js",
      "types": "./dist/public/*.d.ts"
    },
    "./assets/*": "./assets/*",
    "./testing/*": {
      "node": "./dist/testing/*.js",
      "types": "./dist/testing/*.d.ts"
    },
    "./typing/*": {
      "node": "./dist/typing/*.js",
      "types": "./dist/typing/*.d.ts"
    }
  },
  "module": "dist/index.js",
  "types": "dist/index.d.ts",
  "files": [
    "/dist",
    "/assets"
  ],
  "scripts": {
    "build": "nx build",
    "clean": "nx clean",
    "build-api-docs": "nx build-api-docs",
    "open-api-docs": "nx open-api-docs",
    "lint": "nx lint",
    "lint:fix": "nx lint:fix",
    "prepack": "cross-env NODE_ENV=production pnpm nx build && cp ../../README.md README.md",
    "test": "nx test",
    "test:js": "nx test:js",
    "test:coverage": "nx test:coverage",
    "test:watch": "nx test:watch",
    "type-check": "nx type-check",
    "refresh-code-documentation": "nx refresh-code-documentation"
  },
  "eslintConfig": {
    "extends": [
      "../../.eslintrc.cjs"
    ],
    "ignorePatterns": [
      "**/vendor/otel-js/**/*.ts",
      "**/vendor/dev_server/**/*.ts"
    ],
    "overrides": [
      {
        "files": [
          "**/node/cli.ts"
        ],
        "rules": {
          "@shopify/cli/specific-imports-in-bootstrap-code": [
            "error",
            {
              "dynamic": [
                "./node-package-manager.js",
                "./error-handler.js",
                "../../public/node/context/local.js",
                "./context/local.js",
                "./custom-oclif-loader.js",
                "@oclif/core",
                "./path.js",
                "./system.js",
                "./ui.js"
              ],
              "static": [
                "@oclif/core",
                "./context/utilities.js",
                "../../private/node/conf-store.js",
                "../../private/node/constants.js",
                "url",
                "./cli-launcher.js"
              ]
            }
          ]
        }
      }
    ]
  },
  "dependencies": {
    "@apidevtools/json-schema-ref-parser": "11.7.3",
    "@bugsnag/js": "7.25.0",
    "@graphql-typed-document-node/core": "3.2.0",
    "@iarna/toml": "2.2.5",
    "@oclif/core": "3.26.5",
    "@opentelemetry/api": "1.9.0",
    "@opentelemetry/core": "1.30.0",
    "@opentelemetry/exporter-metrics-otlp-http": "0.57.0",
    "@opentelemetry/resources": "1.30.0",
    "@opentelemetry/sdk-metrics": "1.30.0",
    "@opentelemetry/semantic-conventions": "1.28.0",
    "@types/archiver": "5.3.2",
    "ajv": "8.17.1",
    "ansi-escapes": "6.2.1",
    "archiver": "5.3.2",
    "bottleneck": "2.19.5",
    "chalk": "5.4.1",
    "change-case": "4.1.2",
    "color-json": "3.0.5",
    "commondir": "1.0.1",
    "conf": "11.0.2",
    "deepmerge": "4.3.1",
    "del": "6.1.1",
    "dotenv": "16.4.7",
    "env-paths": "3.0.0",
    "execa": "7.2.0",
    "fast-glob": "3.3.3",
    "figures": "5.0.0",
    "find-up": "6.3.0",
    "form-data": "4.0.1",
    "fs-extra": "11.1.0",
    "get-port-please": "3.1.2",
    "gradient-string": "2.0.2",
<<<<<<< HEAD
    "graphql": "16.10.0",
    "graphql-request": "6.1.0",
=======
    "graphql": "16.8.1",
    "graphql-request": "5.2.0",
    "ignore": "6.0.2",
>>>>>>> 936d7ac6
    "ink": "4.4.1",
    "is-interactive": "2.0.0",
    "jose": "5.9.6",
    "latest-version": "7.0.0",
    "liquidjs": "10.20.1",
    "lodash": "4.17.21",
    "macaddress": "0.5.3",
    "minimatch": "9.0.5",
    "mrmime": "1.0.1",
    "network-interfaces": "1.1.0",
    "node-abort-controller": "3.1.1",
    "node-fetch": "3.3.2",
    "open": "8.4.2",
    "pathe": "1.1.2",
    "react": "^18.2.0",
    "semver": "7.6.3",
    "simple-git": "3.27.0",
    "stacktracey": "2.1.8",
    "strip-ansi": "7.1.0",
    "supports-hyperlinks": "3.1.0",
    "tempy": "3.1.0",
    "terminal-link": "3.0.0",
    "ts-error": "1.0.6",
    "which": "4.0.0",
    "zod": "3.24.1"
  },
  "devDependencies": {
    "@types/commondir": "^1.0.0",
    "@types/diff": "^5.2.3",
    "@types/fs-extra": "9.0.13",
    "@types/gradient-string": "^1.1.2",
    "@types/lodash": "4.17.14",
    "@types/react": "18.2.0",
    "@types/semver": "^7.5.2",
    "@types/which": "3.0.4",
    "@vitest/coverage-istanbul": "^1.6.0",
    "node-stream-zip": "^1.15.0",
    "ts-morph": "^17.0.1",
    "typedoc": "^0.27.6"
  },
  "engines": {
    "node": "^18.20.0 || >=20.10.0"
  },
  "os": [
    "darwin",
    "linux",
    "win32"
  ],
  "publishConfig": {
    "@shopify:registry": "https://registry.npmjs.org",
    "access": "public"
  },
  "engine-strict": true
}<|MERGE_RESOLUTION|>--- conflicted
+++ resolved
@@ -135,14 +135,9 @@
     "fs-extra": "11.1.0",
     "get-port-please": "3.1.2",
     "gradient-string": "2.0.2",
-<<<<<<< HEAD
     "graphql": "16.10.0",
     "graphql-request": "6.1.0",
-=======
-    "graphql": "16.8.1",
-    "graphql-request": "5.2.0",
     "ignore": "6.0.2",
->>>>>>> 936d7ac6
     "ink": "4.4.1",
     "is-interactive": "2.0.0",
     "jose": "5.9.6",
