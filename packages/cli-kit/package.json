{
  "name": "@shopify/cli-kit",
  "version": "3.28.0",
  "private": false,
  "description": "A set of utilities, interfaces, and models that are common across all the platform features",
  "keywords": [
    "shopify",
    "shopify-cli",
    "shopify-partners"
  ],
  "license": "MIT",
  "type": "module",
  "module": "dist/index.js",
  "types": "dist/index.d.ts",
  "exports": {
    ".": {
      "import": "./dist/index.js",
      "types": "./dist/index.d.ts"
    },
    "./*": {
      "node": "./dist/public/*.js",
      "types": "./dist/public/*.d.ts"
    },
    "./testing/*": {
      "node": "./dist/testing/*.js",
      "types": "./dist/testing/*.d.ts"
    },
    "./typing/*": {
      "node": "./dist/typing/*.js",
      "types": "./dist/typing/*.d.ts"
    }
  },
  "files": [
    "/dist",
    "/assets"
  ],
  "publishConfig": {
    "access": "public",
    "@shopify:registry": "https://registry.npmjs.org"
  },
  "scripts": {
    "prepack": "cross-env NODE_ENV=production pnpm nx build && cp ../../README.md README.md",
    "build": "nx build",
    "clean": "nx clean",
    "lint": "nx lint",
    "lint:fix": "nx lint:fix",
    "test": "nx run cli-kit:test",
    "test:watch": "nx test:watch",
    "test:coverage": "nx test:coverage",
    "type-check": "nx type-check"
  },
  "eslintConfig": {
    "extends": [
      "../../.eslintrc.cjs"
    ]
  },
  "engine-strict": true,
  "engines": {
    "node": ">=14.17.0"
  },
  "os": [
    "darwin",
    "linux",
    "win32"
  ],
  "dependencies": {
    "@bugsnag/js": "7.16.7",
    "@iarna/toml": "2.2.5",
    "@oclif/core": "1.21.0",
    "@types/archiver": "5.3.1",
    "abort-controller": "3.0.0",
    "archiver": "5.3.1",
    "chalk": "5.1.0",
    "chalk-animation": "2.0.3",
    "change-case": "4.1.2",
    "color-json": "2.0.1",
    "commondir": "1.0.1",
    "conf": "10.1.2",
    "cross-zip": "4.0.0",
    "deepmerge": "4.2.2",
    "del": "6.0.0",
    "env-paths": "3.0.0",
    "envfile": "6.18.0",
    "execa": "6.0.0",
    "fast-glob": "3.2.11",
    "find-process": "1.4.7",
    "find-up": "6.2.0",
    "find-versions": "5.0.0",
    "form-data": "4.0.0",
    "fs-extra": "10.0.0",
    "fuzzy": "0.1.3",
    "get-port-please": "2.5.0",
    "graphql": "16.4.0",
    "graphql-request": "4.3.0",
    "h3": "0.7.21",
    "ink": "3.2.0",
    "inquirer": "8.2.4",
    "inquirer-autocomplete-prompt": "2.0.0",
    "is-interactive": "2.0.0",
    "js-yaml": "4.1.0",
    "keytar": "7.9.0",
    "kill-port-process": "3.1.0",
    "latest-version": "6.0.0",
    "liquidjs": "9.36.0",
    "listr2": "4.0.5",
    "lodash-es": "4.17.21",
    "log-update": "4.0.0",
    "macaddress": "0.5.3",
    "md5-file": "5.0.0",
    "node-fetch": "3.2.4",
    "open": "8.4.0",
    "pathe": "0.2.0",
    "prettier": "2.7.1",
    "react": "17.0.2",
    "semver": "7.3.6",
    "simple-git": "3.5.0",
    "source-map-support": "0.5.21",
    "stacktracey": "2.1.8",
    "strip-ansi": "7.0.1",
    "tempy": "3.0.0",
    "term-size": "3.0.1",
    "terminal-link": "3.0.0",
    "tree-kill": "^1.2.2",
    "ts-error": "1.0.6",
    "unique-string": "3.0.0",
    "zod": "3.17.3"
  },
  "devDependencies": {
    "@types/commondir": "^1.0.0",
    "@types/cross-zip": "^4.0.0",
    "@types/diff": "^5.0.2",
    "@types/fs-extra": "9.0.13",
    "@types/inquirer": "^8.2.1",
<<<<<<< HEAD
=======
    "@types/lodash-es": "^4.17.6",
>>>>>>> 556c42f2
    "@types/react": "17.0.2",
    "@types/semver": "^7.3.9",
    "@vitest/coverage-istanbul": "^0.23.4",
    "ink-testing-library": "^2.1.0",
    "node-stream-zip": "^1.15.0",
    "vite": "^2.9.13",
    "vitest": "^0.23.4"
  },
  "repository": {
    "type": "git",
    "url": "https://github.com/Shopify/cli/edit/main/packages/cli-kit"
  },
  "bugs": {
    "url": "https://github.com/Shopify/cli/issues/new/choose"
  }
}<|MERGE_RESOLUTION|>--- conflicted
+++ resolved
@@ -131,10 +131,7 @@
     "@types/diff": "^5.0.2",
     "@types/fs-extra": "9.0.13",
     "@types/inquirer": "^8.2.1",
-<<<<<<< HEAD
-=======
     "@types/lodash-es": "^4.17.6",
->>>>>>> 556c42f2
     "@types/react": "17.0.2",
     "@types/semver": "^7.3.9",
     "@vitest/coverage-istanbul": "^0.23.4",
