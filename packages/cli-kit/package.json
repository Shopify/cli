--- conflicted
+++ resolved
@@ -113,14 +113,9 @@
     "terminal-link": "^3.0.0",
     "ts-error": "^1.0.6",
     "unique-string": "^3.0.0",
-<<<<<<< HEAD
-    "strip-ansi": "^7.0.1",
-    "@bugsnag/js": "^7.16.7",
     "kill-port-process": "^3.1.0",
-    "find-process": "^1.4.7"
-=======
+    "find-process": "^1.4.7",
     "zod": "^3.17.3"
->>>>>>> 5e882633
   },
   "devDependencies": {
     "@types/commondir": "^1.0.0",
