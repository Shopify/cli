<<<<<<< HEAD
import {isSpin} from './spin.js'
import {hasGit, isDebug, isShopify, isUnitTest} from './local.js'
import {exists as fileExists} from '../file.js'
import {exec} from '../system.js'
=======
import {isSpin} from './spin'
import {hasGit, isDebug, isShopify, isUnitTest, analyticsDisabled} from './local'
import {exists as fileExists} from '../file'
import {exec} from '../system'
>>>>>>> 6125a76f
import {expect, it, describe, vi, test} from 'vitest'

vi.mock('../file')
vi.mock('../system')
vi.mock('./spin', () => ({
  isSpin: vi.fn(),
}))

describe('isUnitTest', () => {
  it('returns true when SHOPIFY_UNIT_TEST is truthy', () => {
    // Given
    const env = {SHOPIFY_UNIT_TEST: '1'}

    // When
    const got = isUnitTest(env)

    // Then
    expect(got).toBe(true)
  })
})

describe('isDebug', () => {
  it('returns true when SHOPIFY_CONFIG is debug', () => {
    // Given
    const env = {SHOPIFY_CONFIG: 'debug'}

    // When
    const got = isDebug(env)

    // Then
    expect(got).toBe(true)
  })
})

describe('isShopify', () => {
  it('returns false when the SHOPIFY_RUN_AS_USER env. variable is truthy', async () => {
    // Given
    const env = {SHOPIFY_RUN_AS_USER: '1'}

    // When
    await expect(isShopify(env)).resolves.toEqual(false)
  })

  it('returns false when the SHOPIFY_RUN_AS_USER env. variable is falsy', async () => {
    // Given
    const env = {SHOPIFY_RUN_AS_USER: '0'}

    // When
    await expect(isShopify(env)).resolves.toEqual(true)
  })

  it('returns true when dev is installed', async () => {
    // Given
    vi.mocked(fileExists).mockResolvedValue(true)

    // When
    await expect(isShopify()).resolves.toBe(true)
  })

  it('returns true when it is a spin environment', async () => {
    // Given
    vi.mocked(isSpin).mockReturnValue(true)

    // When
    await expect(isShopify()).resolves.toBe(true)
  })
})

describe('hasGit', () => {
  test('returns false if git --version errors', async () => {
    // Given
    vi.mocked(exec).mockRejectedValue(new Error('git not found'))

    // When
    const got = await hasGit()

    // Then
    expect(got).toBeFalsy()
  })

  test('returns true if git --version succeeds', async () => {
    // Given
    vi.mocked(exec).mockResolvedValue(undefined)

    // When
    const got = await hasGit()

    // Then
    expect(got).toBeTruthy()
  })
})

describe('analitycsDisabled', () => {
  it('returns true when SHOPIFY_CLI_NO_ANALYTICS is truthy', () => {
    // Given
    const env = {SHOPIFY_CLI_NO_ANALYTICS: '1'}

    // When
    const got = analyticsDisabled(env)

    // Then
    expect(got).toBe(true)
  })

  it('returns true when debug mode is enbled', () => {
    // Given
    const env = {SHOPIFY_CONFIG: 'debug'}

    // When
    const got = analyticsDisabled(env)

    // Then
    expect(got).toBe(true)
  })

  it('returns false without env variables', () => {
    // Given
    const env = {}

    // When
    const got = analyticsDisabled(env)

    // Then
    expect(got).toBe(false)
  })
})<|MERGE_RESOLUTION|>--- conflicted
+++ resolved
@@ -1,14 +1,7 @@
-<<<<<<< HEAD
 import {isSpin} from './spin.js'
-import {hasGit, isDebug, isShopify, isUnitTest} from './local.js'
+import {hasGit, isDebug, isShopify, isUnitTest, analyticsDisabled} from './local.js'
 import {exists as fileExists} from '../file.js'
 import {exec} from '../system.js'
-=======
-import {isSpin} from './spin'
-import {hasGit, isDebug, isShopify, isUnitTest, analyticsDisabled} from './local'
-import {exists as fileExists} from '../file'
-import {exec} from '../system'
->>>>>>> 6125a76f
 import {expect, it, describe, vi, test} from 'vitest'
 
 vi.mock('../file')
