--- conflicted
+++ resolved
@@ -102,7 +102,6 @@
 }
 
 export function isCloudEnvironment(env = process.env): boolean {
-<<<<<<< HEAD
   return cloudEnvironment(env) !== 'localhost'
 }
 
@@ -117,17 +116,6 @@
     return 'spin'
   }
   return 'localhost'
-=======
-  return isCodespaces(env) || isGitpod(env) || isSpin(env)
-}
-
-function isCodespaces(env = process.env): boolean {
-  return isTruthy(env[constants.environmentVariables.codespaces])
-}
-
-function isGitpod(env = process.env): boolean {
-  return isSet(env[constants.environmentVariables.gitpod])
->>>>>>> 77373a46
 }
 
 /**
@@ -172,7 +160,6 @@
  * Gets info on the Web IDE platform the CLI is running on, if applicable
  */
 export function webIDEPlatform(env = process.env) {
-<<<<<<< HEAD
   const cloudEnvironmentWithIDE = cloudEnvironment()
   return cloudEnvironmentWithIDE === 'codespaces' || cloudEnvironmentWithIDE === 'gitpod'
     ? cloudEnvironmentWithIDE
@@ -181,9 +168,4 @@
 
 export function macAddress() {
   return macaddress.one()
-=======
-  if (isCodespaces(env)) return 'codespaces'
-  if (isGitpod(env)) return 'gitpod'
-  return undefined
->>>>>>> 77373a46
 }