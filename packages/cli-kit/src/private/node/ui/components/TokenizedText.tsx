import {Command} from './Command.js'
import {Link} from './Link.js'
import {List} from './List.js'
import {UserInput} from './UserInput.js'
import {FilePath} from './FilePath.js'
import {Subdued} from './Subdued.js'
import {Box, Text} from 'ink'
import React, {FunctionComponent} from 'react'

export interface CommandToken {
  command: string
}

export interface LinkToken {
  link: {
    label?: string
    url: string
  }
}

export interface CharToken {
  char: string
}

export interface UserInputToken {
  userInput: string
}

export interface SubduedToken {
  subdued: string
}

export interface FilePathToken {
  filePath: string
}

export interface ListToken {
  list: {
    title?: string
    items: TokenItem<InlineToken>[]
    ordered?: boolean
  }
}

export interface BoldToken {
  bold: string
}

export type Token =
  | string
  | CommandToken
  | LinkToken
  | CharToken
  | UserInputToken
  | SubduedToken
  | FilePathToken
  | ListToken
  | BoldToken

export type InlineToken = Exclude<Token, ListToken>
export type TokenItem<T extends Token = Token> = T | T[]

type DisplayType = 'block' | 'inline'
interface Block {
  display: DisplayType
  value: Token
}

function tokenToBlock(token: Token): Block {
  return {
    display: typeof token !== 'string' && 'list' in token ? 'block' : 'inline',
    value: token,
  }
}

export function tokenItemToString(token: TokenItem): string {
  if (typeof token === 'string') {
    return token
  } else if ('command' in token) {
    return token.command
  } else if ('link' in token) {
    return token.link.label || token.link.url
  } else if ('char' in token) {
    return token.char
  } else if ('userInput' in token) {
    return token.userInput
  } else if ('subdued' in token) {
    return token.subdued
  } else if ('filePath' in token) {
    return token.filePath
  } else if ('list' in token) {
    return token.list.items.map(tokenItemToString).join(' ')
  } else if ('bold' in token) {
    return token.bold
  } else {
    return token
      .map((item, index) => {
        if (index !== 0 && !(typeof item !== 'string' && 'char' in item)) {
          return ` ${tokenItemToString(item)}`
        } else {
          return tokenItemToString(item)
        }
      })
      .join('')
  }
}

export function appendToTokenItem(token: TokenItem, suffix: string): TokenItem {
  return Array.isArray(token) ? [...token, {char: suffix}] : [token, {char: suffix}]
}

function splitByDisplayType(acc: Block[][], item: Block) {
  if (item.display === 'block') {
    acc.push([item])
  } else {
    const last = acc[acc.length - 1]
    if (last && last[0]!.display === 'inline') {
      last.push(item)
    } else {
      acc.push([item])
    }
  }
  return acc
}

<<<<<<< HEAD
interface TokenizedTextProps {
=======
const InlineBlocks: React.FC<{blocks: Block[]}> = ({blocks}) => {
  return (
    <Text>
      {blocks.map((block, blockIndex) => (
        <Text key={blockIndex}>
          {blockIndex !== 0 && !(typeof block.value !== 'string' && 'char' in block.value) && <Text> </Text>}
          <TokenizedText item={block.value} />
        </Text>
      ))}
    </Text>
  )
}

interface Props {
>>>>>>> fbca1710
  item: TokenItem
}

/**
 * `TokenizedText` renders a text string with tokens that can be either strings,
 * links, and commands.
 */
const TokenizedText: FunctionComponent<TokenizedTextProps> = ({item}) => {
  if (typeof item === 'string') {
    return <Text>{item}</Text>
  } else if ('command' in item) {
    return <Command command={item.command} />
  } else if ('link' in item) {
    return <Link {...item.link} />
  } else if ('char' in item) {
    return <Text>{item.char[0]}</Text>
  } else if ('userInput' in item) {
    return <UserInput userInput={item.userInput} />
  } else if ('subdued' in item) {
    return <Subdued subdued={item.subdued} />
  } else if ('filePath' in item) {
    return <FilePath filePath={item.filePath} />
  } else if ('list' in item) {
    return <List {...item.list} />
  } else if ('bold' in item) {
    return <Text bold>{item.bold}</Text>
  } else {
    const groupedItems = item.map(tokenToBlock).reduce(splitByDisplayType, [])

    return groupedItems.length === 1 && groupedItems[0]!.every((item) => item.display === 'inline') ? (
      <InlineBlocks blocks={groupedItems[0]!} />
    ) : (
      <Box flexDirection="column">
        {groupedItems.map((items, groupIndex) => {
          if (items[0]!.display === 'inline') {
            return <InlineBlocks blocks={items} key={groupIndex} />
          } else {
            return <List key={groupIndex} {...(items[0]!.value as ListToken).list} />
          }
        })}
      </Box>
    )
  }
}

export {TokenizedText}<|MERGE_RESOLUTION|>--- conflicted
+++ resolved
@@ -123,9 +123,6 @@
   return acc
 }
 
-<<<<<<< HEAD
-interface TokenizedTextProps {
-=======
 const InlineBlocks: React.FC<{blocks: Block[]}> = ({blocks}) => {
   return (
     <Text>
@@ -139,8 +136,7 @@
   )
 }
 
-interface Props {
->>>>>>> fbca1710
+interface TokenizedTextProps {
   item: TokenItem
 }
 
