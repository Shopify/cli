import {SelectInput, SelectInputProps, Item as SelectItem} from './SelectInput.js'
import {InfoTable, InfoTableProps} from './Prompts/InfoTable.js'
import {TextInput} from './TextInput.js'
import {TokenizedText} from './TokenizedText.js'
import {handleCtrlC} from '../../ui.js'
import {messageWithPunctuation} from '../utilities.js'
import React, {ReactElement, useCallback, useEffect, useRef, useState} from 'react'
import {Box, measureElement, Text, useApp, useInput, useStdout} from 'ink'
import figures from 'figures'
import {debounce} from '@shopify/cli-kit/common/function'
import ansiEscapes from 'ansi-escapes'

export interface SearchResults<T> {
  data: SelectItem<T>[]
  meta?: {
    hasNextPage: boolean
  }
}

export interface AutocompletePromptProps<T> {
  message: string
  choices: SelectInputProps<T>['items']
  onSubmit: (value: T) => void
  infoTable?: InfoTableProps['table']
  hasMorePages?: boolean
  search: (term: string) => Promise<SearchResults<T>>
}

enum PromptState {
  Idle = 'idle',
  Loading = 'loading',
  Submitted = 'submitted',
  Error = 'error',
}

const PAGE_SIZE = 25

// eslint-disable-next-line react/function-component-definition
function AutocompletePrompt<T>({
  message,
  choices: initialChoices,
  infoTable,
  onSubmit,
  search,
  hasMorePages: initialHasMorePages = false,
}: React.PropsWithChildren<AutocompletePromptProps<T>>): ReactElement | null {
  const paginatedInitialChoices = initialChoices.slice(0, PAGE_SIZE)
  const [answer, setAnswer] = useState<SelectItem<T> | undefined>(paginatedInitialChoices[0])
  const {exit: unmountInk} = useApp()
  const [promptState, setPromptState] = useState<PromptState>(PromptState.Idle)
  const [searchTerm, setSearchTerm] = useState('')
  const [searchResults, setSearchResults] = useState<SelectItem<T>[]>(paginatedInitialChoices.slice(0, PAGE_SIZE))
  const {stdout} = useStdout()
  const canSearch = initialChoices.length >= PAGE_SIZE
  const [hasMorePages, setHasMorePages] = useState(initialHasMorePages)
  const [wrapperHeight, setWrapperHeight] = useState(0)
  const [selectInputHeight, setSelectInputHeight] = useState(0)
  const [limit, setLimit] = useState(searchResults.length)

<<<<<<< HEAD
  const paginatedSearch = useCallback(
    async (term: string) => {
      const results = await search(term)
      results.data = results.data.slice(0, PAGE_SIZE)
      return results
=======
  const paginatedSearch = useCallback(async (term: string) => {
    const results = await search(term)
    results.data = results.data.slice(0, PAGE_SIZE)
    return results
  }, [])

  const wrapperRef = useCallback(
    (node) => {
      if (node !== null) {
        const {height} = measureElement(node)
        setWrapperHeight(height)
      }
>>>>>>> 74ba4cdf
    },
    [search],
  )

<<<<<<< HEAD
  const measuredRef = useCallback((node) => {
    if (node !== null) {
      const {height} = measureElement(node)
      setHeight(height)
    }
  }, [])

  useInput((input, key) => {
    handleCtrlC(input, key)

    if (key.return && promptState === PromptState.Idle && answer) {
      // -1 is for the last row with the terminal cursor
      if (stdout && height >= stdout.rows - 1) {
        stdout.write(ansiEscapes.clearTerminal)
      }
      setPromptState(PromptState.Submitted)
      setSearchTerm('')
      unmountInk()
      onSubmit(answer.value)
    }
  })
=======
  const inputRef = useCallback(
    (node) => {
      if (node !== null) {
        const {height} = measureElement(node)
        setSelectInputHeight(height)
      }
    },
    [searchResults, promptState],
  )

  useEffect(() => {
    function onResize() {
      const availableSpace = stdout!.rows - (wrapperHeight - selectInputHeight)
      // rough estimate of the limit needed based on the space available
      const newLimit = Math.max(2, availableSpace - 6)

      if (newLimit < limit) {
        stdout!.write(ansiEscapes.clearTerminal)
      }

      setLimit(Math.min(newLimit, searchResults.length))
    }

    onResize()

    stdout!.on('resize', onResize)
    return () => {
      stdout!.off('resize', onResize)
    }
  }, [wrapperHeight, selectInputHeight, searchResults.length, stdout!.rows])

  useInput(
    useCallback(
      (input, key) => {
        handleCtrlC(input, key)

        if (key.return && promptState === PromptState.Idle && answer) {
          // -1 is for the last row with the terminal cursor
          if (stdout && wrapperHeight >= stdout.rows - 1) {
            stdout.write(ansiEscapes.clearTerminal)
          }
          setPromptState(PromptState.Submitted)
          setSearchTerm('')
          unmountInk()
          onSubmit(answer.value)
        }
      },
      [answer, onSubmit, wrapperHeight, promptState],
    ),
  )
>>>>>>> 74ba4cdf

  const setLoadingWhenSlow = useRef<NodeJS.Timeout>()

  // we want to set it each time so that searchTermRef always tracks searchTerm,
  // this is NOT the same as writing useRef(searchTerm)
  const searchTermRef = useRef('')
  searchTermRef.current = searchTerm

  // disable exhaustive-deps because we want to memoize the debounce function itself
  // eslint-disable-next-line react-hooks/exhaustive-deps
  const debounceSearch = useCallback(
    debounce((term) => {
      setLoadingWhenSlow.current = setTimeout(() => {
        setPromptState(PromptState.Loading)
      }, 100)
      paginatedSearch(term)
        .then((result) => {
          // while we were waiting for the promise to resolve, the user
          // has emptied the search term, so we want to show the default
          // choices instead
          if (searchTermRef.current.length === 0) {
            setSearchResults(paginatedInitialChoices)
            setHasMorePages(initialHasMorePages)
          } else {
            setSearchResults(result.data)
            setHasMorePages(result.meta?.hasNextPage ?? false)
          }

          setPromptState(PromptState.Idle)
        })
        .catch(() => {
          setPromptState(PromptState.Error)
        })
        .finally(() => {
          clearTimeout(setLoadingWhenSlow.current)
        })
    }, 300),
    [initialHasMorePages, paginatedInitialChoices, paginatedSearch],
  )

  return (
    <Box flexDirection="column" marginBottom={1} ref={wrapperRef}>
      <Box>
        <Box marginRight={2}>
          <Text>?</Text>
        </Box>
        <TokenizedText item={messageWithPunctuation(message)} />
        {promptState !== PromptState.Submitted && canSearch ? (
          <Box marginLeft={3}>
            <TextInput
              value={searchTerm}
              onChange={(term) => {
                setSearchTerm(term)

                if (term.length > 0) {
                  debounceSearch(term)
                } else {
                  debounceSearch.cancel()
                  setPromptState(PromptState.Idle)
                  setSearchResults(paginatedInitialChoices)
                }
              }}
              placeholder="Type to search..."
            />
          </Box>
        ) : null}
      </Box>

      {infoTable && promptState !== PromptState.Submitted ? (
        <Box marginLeft={7} marginTop={1}>
          <InfoTable table={infoTable} />
        </Box>
      ) : null}

      {promptState === PromptState.Submitted ? (
        <Box>
          <Box marginRight={2}>
            <Text color="cyan">{figures.tick}</Text>
          </Box>

          <Text color="cyan">{answer!.label}</Text>
        </Box>
      ) : (
        <Box marginTop={1}>
          <SelectInput
            items={searchResults}
            onChange={({item}) => {
              setAnswer(item)
            }}
            enableShortcuts={false}
            emptyMessage="No results found."
            highlightedTerm={searchTerm}
            loading={promptState === PromptState.Loading}
            errorMessage={
              promptState === PromptState.Error
                ? 'There has been an error while searching. Please try again later.'
                : undefined
            }
            hasMorePages={hasMorePages}
            morePagesMessage="Find what you're looking for by typing its name."
            ref={inputRef}
            limit={limit}
          />
        </Box>
      )}
    </Box>
  )
}

export {AutocompletePrompt}<|MERGE_RESOLUTION|>--- conflicted
+++ resolved
@@ -57,44 +57,56 @@
   const [selectInputHeight, setSelectInputHeight] = useState(0)
   const [limit, setLimit] = useState(searchResults.length)
 
-<<<<<<< HEAD
   const paginatedSearch = useCallback(
     async (term: string) => {
       const results = await search(term)
       results.data = results.data.slice(0, PAGE_SIZE)
       return results
-=======
-  const paginatedSearch = useCallback(async (term: string) => {
-    const results = await search(term)
-    results.data = results.data.slice(0, PAGE_SIZE)
-    return results
-  }, [])
-
-  const wrapperRef = useCallback(
-    (node) => {
-      if (node !== null) {
-        const {height} = measureElement(node)
-        setWrapperHeight(height)
-      }
->>>>>>> 74ba4cdf
     },
     [search],
   )
 
-<<<<<<< HEAD
-  const measuredRef = useCallback((node) => {
+  const wrapperRef = useCallback((node) => {
     if (node !== null) {
       const {height} = measureElement(node)
-      setHeight(height)
+      setWrapperHeight(height)
     }
   }, [])
+
+  const inputRef = useCallback((node) => {
+    if (node !== null) {
+      const {height} = measureElement(node)
+      setSelectInputHeight(height)
+    }
+  }, [])
+
+  useEffect(() => {
+    function onResize() {
+      const availableSpace = stdout!.rows - (wrapperHeight - selectInputHeight)
+      // rough estimate of the limit needed based on the space available
+      const newLimit = Math.max(2, availableSpace - 6)
+
+      if (newLimit < limit) {
+        stdout!.write(ansiEscapes.clearTerminal)
+      }
+
+      setLimit(Math.min(newLimit, searchResults.length))
+    }
+
+    onResize()
+
+    stdout!.on('resize', onResize)
+    return () => {
+      stdout!.off('resize', onResize)
+    }
+  }, [wrapperHeight, selectInputHeight, searchResults.length, stdout, limit])
 
   useInput((input, key) => {
     handleCtrlC(input, key)
 
     if (key.return && promptState === PromptState.Idle && answer) {
       // -1 is for the last row with the terminal cursor
-      if (stdout && height >= stdout.rows - 1) {
+      if (stdout && wrapperHeight >= stdout.rows - 1) {
         stdout.write(ansiEscapes.clearTerminal)
       }
       setPromptState(PromptState.Submitted)
@@ -103,58 +115,6 @@
       onSubmit(answer.value)
     }
   })
-=======
-  const inputRef = useCallback(
-    (node) => {
-      if (node !== null) {
-        const {height} = measureElement(node)
-        setSelectInputHeight(height)
-      }
-    },
-    [searchResults, promptState],
-  )
-
-  useEffect(() => {
-    function onResize() {
-      const availableSpace = stdout!.rows - (wrapperHeight - selectInputHeight)
-      // rough estimate of the limit needed based on the space available
-      const newLimit = Math.max(2, availableSpace - 6)
-
-      if (newLimit < limit) {
-        stdout!.write(ansiEscapes.clearTerminal)
-      }
-
-      setLimit(Math.min(newLimit, searchResults.length))
-    }
-
-    onResize()
-
-    stdout!.on('resize', onResize)
-    return () => {
-      stdout!.off('resize', onResize)
-    }
-  }, [wrapperHeight, selectInputHeight, searchResults.length, stdout!.rows])
-
-  useInput(
-    useCallback(
-      (input, key) => {
-        handleCtrlC(input, key)
-
-        if (key.return && promptState === PromptState.Idle && answer) {
-          // -1 is for the last row with the terminal cursor
-          if (stdout && wrapperHeight >= stdout.rows - 1) {
-            stdout.write(ansiEscapes.clearTerminal)
-          }
-          setPromptState(PromptState.Submitted)
-          setSearchTerm('')
-          unmountInk()
-          onSubmit(answer.value)
-        }
-      },
-      [answer, onSubmit, wrapperHeight, promptState],
-    ),
-  )
->>>>>>> 74ba4cdf
 
   const setLoadingWhenSlow = useRef<NodeJS.Timeout>()
 
