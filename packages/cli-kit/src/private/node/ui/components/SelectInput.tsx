--- conflicted
+++ resolved
@@ -6,11 +6,7 @@
 import {Box, Key, useInput, Text, DOMElement} from 'ink'
 import chalk from 'chalk'
 import figures from 'figures'
-<<<<<<< HEAD
-import lodash from 'lodash'
-=======
 import sortBy from 'lodash/sortBy.js'
->>>>>>> c8d028ae
 
 declare module 'react' {
   function forwardRef<T, P>(
@@ -156,11 +152,7 @@
   }
 
   const hasAnyGroup = rawItems.some((item) => typeof item.group !== 'undefined')
-<<<<<<< HEAD
-  const items = lodash.sortBy(rawItems, 'group')
-=======
   const items = sortBy(rawItems, 'group')
->>>>>>> c8d028ae
   const itemsHaveKeys = items.some((item) => typeof item.key !== 'undefined' && item.key.length > 0)
 
   if (itemsHaveKeys) validateKeys(items)
