import {SelectInput, SelectInputProps, Item as SelectItem} from './SelectInput.js'
import {InfoTable, InfoTableProps} from './Prompts/InfoTable.js'
import {InlineToken, LinkToken, TokenItem, TokenizedText, UserInputToken} from './TokenizedText.js'
import {GitDiff, GitDiffProps} from './GitDiff.js'
import {messageWithPunctuation} from '../utilities.js'
import {AbortSignal} from '../../../../public/node/abort.js'
import useAbortSignal from '../hooks/use-abort-signal.js'
import React, {ReactElement, useCallback, useLayoutEffect, useState} from 'react'
import {Box, measureElement, Text, useApp, useStdout, TextProps} from 'ink'
import figures from 'figures'
import ansiEscapes from 'ansi-escapes'

export interface InfoMessage {
  title: {
    color?: TextProps['color']
    text: TokenItem<Exclude<InlineToken, UserInputToken | LinkToken>>
  }
  body: TokenItem
}

export interface SelectPromptProps<T> {
  message: TokenItem<Exclude<InlineToken, LinkToken>>
  choices: SelectInputProps<T>['items']
  onSubmit: (value: T) => void
  infoTable?: InfoTableProps['table']
  gitDiff?: GitDiffProps
  defaultValue?: T
  submitWithShortcuts?: boolean
  abortSignal?: AbortSignal
  infoMessage?: InfoMessage
}

// eslint-disable-next-line react/function-component-definition
function SelectPrompt<T>({
  message,
  choices,
  infoTable,
  infoMessage,
  gitDiff,
  onSubmit,
  defaultValue,
  submitWithShortcuts = false,
  abortSignal,
}: React.PropsWithChildren<SelectPromptProps<T>>): ReactElement | null {
  if (choices.length === 0) {
    throw new Error('SelectPrompt requires at least one choice')
  }
  const [answer, setAnswer] = useState<SelectItem<T> | undefined>(undefined)
  const {exit: unmountInk} = useApp()
  const [submitted, setSubmitted] = useState(false)
  const {stdout} = useStdout()
  const [wrapperHeight, setWrapperHeight] = useState(0)
  const [promptAreaHeight, setPromptAreaHeight] = useState(0)
  const currentAvailableLines = stdout.rows - promptAreaHeight - 5
  const [availableLines, setAvailableLines] = useState(currentAvailableLines)

  const wrapperRef = useCallback((node) => {
    if (node !== null) {
      const {height} = measureElement(node)
      setWrapperHeight(height)
    }
  }, [])

  const promptAreaRef = useCallback((node) => {
    if (node !== null) {
      const {height} = measureElement(node)
      setPromptAreaHeight(height)
    }
  }, [])

  useLayoutEffect(() => {
    function onResize() {
      const newAvailableLines = stdout.rows - promptAreaHeight - 5
      if (newAvailableLines !== availableLines) {
        setAvailableLines(newAvailableLines)
      }
    }

    onResize()

    stdout.on('resize', onResize)
    return () => {
      stdout.off('resize', onResize)
    }
  }, [wrapperHeight, promptAreaHeight, choices.length, stdout, availableLines])

  const submitAnswer = useCallback(
    (answer: SelectItem<T>) => {
      if (stdout && wrapperHeight >= stdout.rows) {
        stdout.write(ansiEscapes.clearTerminal)
      }
      setAnswer(answer)
      setSubmitted(true)
      unmountInk()
      onSubmit(answer.value)
    },
    [stdout, wrapperHeight, unmountInk, onSubmit],
  )

  const {isAborted} = useAbortSignal(abortSignal)

  return isAborted ? null : (
    <Box flexDirection="column" marginBottom={1} ref={wrapperRef}>
      <Box ref={promptAreaRef} flexDirection="column">
        <Box>
          <Box marginRight={2}>
            <Text>?</Text>
          </Box>
          <TokenizedText item={messageWithPunctuation(message)} />
        </Box>
        {infoTable && !submitted ? (
          <Box marginLeft={7} marginTop={1}>
            <InfoTable table={infoTable} />
          </Box>
        ) : null}
      </Box>
<<<<<<< HEAD
=======

      {(infoTable || infoMessage) && !submitted ? (
        <Box marginLeft={7} marginTop={1} flexDirection="column" gap={1}>
          {infoMessage ? (
            <Box flexDirection="column" gap={1}>
              <Text color={infoMessage.title.color}>
                <TokenizedText item={infoMessage.title.text} />
              </Text>
              <TokenizedText item={infoMessage.body} />
            </Box>
          ) : null}
          {infoTable ? <InfoTable table={infoTable} /> : null}
        </Box>
      ) : null}

      {gitDiff && !submitted ? (
        <Box marginLeft={7} marginTop={1}>
          <GitDiff {...gitDiff} />
        </Box>
      ) : null}

>>>>>>> 3f9ca3ee
      {submitted ? (
        <Box>
          <Box marginRight={2}>
            <Text color="cyan">{figures.tick}</Text>
          </Box>

          <Text color="cyan">{answer!.label}</Text>
        </Box>
      ) : (
        <Box marginTop={1}>
          <SelectInput
            defaultValue={defaultValue}
            items={choices}
            infoMessage={
              submitWithShortcuts
                ? `Press ${figures.arrowUp}${figures.arrowDown} arrows to select, enter or a shortcut to confirm.`
                : undefined
            }
            availableLines={availableLines}
            submitWithShortcuts={submitWithShortcuts}
            onSubmit={submitAnswer}
          />
        </Box>
      )}
    </Box>
  )
}

export {SelectPrompt}<|MERGE_RESOLUTION|>--- conflicted
+++ resolved
@@ -108,36 +108,22 @@
           </Box>
           <TokenizedText item={messageWithPunctuation(message)} />
         </Box>
-        {infoTable && !submitted ? (
-          <Box marginLeft={7} marginTop={1}>
-            <InfoTable table={infoTable} />
+        {(infoTable || infoMessage || gitDiff) && !submitted ? (
+          <Box marginLeft={7} marginTop={1} flexDirection="column" gap={1}>
+            {infoMessage ? (
+              <Box flexDirection="column" gap={1}>
+                <Text color={infoMessage.title.color}>
+                  <TokenizedText item={infoMessage.title.text} />
+                </Text>
+                <TokenizedText item={infoMessage.body} />
+              </Box>
+            ) : null}
+            {infoTable ? <InfoTable table={infoTable} /> : null}
+            {gitDiff ? <GitDiff {...gitDiff} /> : null}
           </Box>
         ) : null}
       </Box>
-<<<<<<< HEAD
-=======
 
-      {(infoTable || infoMessage) && !submitted ? (
-        <Box marginLeft={7} marginTop={1} flexDirection="column" gap={1}>
-          {infoMessage ? (
-            <Box flexDirection="column" gap={1}>
-              <Text color={infoMessage.title.color}>
-                <TokenizedText item={infoMessage.title.text} />
-              </Text>
-              <TokenizedText item={infoMessage.body} />
-            </Box>
-          ) : null}
-          {infoTable ? <InfoTable table={infoTable} /> : null}
-        </Box>
-      ) : null}
-
-      {gitDiff && !submitted ? (
-        <Box marginLeft={7} marginTop={1}>
-          <GitDiff {...gitDiff} />
-        </Box>
-      ) : null}
-
->>>>>>> 3f9ca3ee
       {submitted ? (
         <Box>
           <Box marginRight={2}>
