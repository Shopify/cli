import SelectInput, {Props as SelectProps, Item as SelectItem, Item} from './SelectInput.js'
<<<<<<< HEAD
import InfoTable, {Props as InfoTableProps} from './Prompts/InfoTable.js'
=======
import Table, {Props as TableProps} from './Table.js'
import {TokenItem, TokenizedText} from './TokenizedText.js'
>>>>>>> 50c0b2cd
import {handleCtrlC} from '../../ui.js'
import React, {ReactElement, useCallback, useState} from 'react'
import {Box, measureElement, Text, useApp, useInput, useStdout} from 'ink'
import {figures} from 'listr2'
import ansiEscapes from 'ansi-escapes'

export interface Props<T> {
  message: TokenItem
  choices: SelectProps<T>['items']
  onSubmit: (value: T) => void
  infoTable?: InfoTableProps['table']
}

function SelectPrompt<T>({
  message,
  choices,
  infoTable,
  onSubmit,
}: React.PropsWithChildren<Props<T>>): ReactElement | null {
  if (choices.length === 0) {
    throw new Error('SelectPrompt requires at least one choice')
  }

  const [answer, setAnswer] = useState<SelectItem<T> | undefined>(choices[0])
  const {exit: unmountInk} = useApp()
  const [submitted, setSubmitted] = useState(false)
  const {stdout} = useStdout()
  const [height, setHeight] = useState(0)

  const measuredRef = useCallback((node) => {
    if (node !== null) {
      const {height} = measureElement(node)
      setHeight(height)
    }
  }, [])

  useInput(
    useCallback(
      (input, key) => {
        handleCtrlC(input, key)

        if (key.return && answer) {
          if (stdout && height >= stdout.rows) {
            stdout.write(ansiEscapes.clearTerminal)
          }
          setSubmitted(true)
          unmountInk()
          onSubmit(answer.value)
        }
      },
      [answer, onSubmit, height],
    ),
  )

  const messageWithPunctuation = message.endsWith('?') || message.endsWith(':') ? message : `${message}:`

  return (
    <Box flexDirection="column" marginBottom={1} ref={measuredRef}>
      <Box>
        <Box marginRight={2}>
          <Text>?</Text>
        </Box>
<<<<<<< HEAD
        <Text>{messageWithPunctuation}</Text>
=======
        <TokenizedText item={message} />
>>>>>>> 50c0b2cd
      </Box>
      {infoTable && !submitted && (
        <Box marginLeft={7} marginTop={1}>
          <InfoTable table={infoTable} />
        </Box>
      )}
      {submitted ? (
        <Box>
          <Box marginRight={2}>
            <Text color="cyan">{figures.tick}</Text>
          </Box>

          <Text color="cyan">{answer!.label}</Text>
        </Box>
      ) : (
        <Box marginTop={1}>
          <SelectInput
            items={choices}
            onChange={(item: Item<T> | undefined) => {
              setAnswer(item)
            }}
          />
        </Box>
      )}
    </Box>
  )
}

export {SelectPrompt}<|MERGE_RESOLUTION|>--- conflicted
+++ resolved
@@ -1,10 +1,6 @@
 import SelectInput, {Props as SelectProps, Item as SelectItem, Item} from './SelectInput.js'
-<<<<<<< HEAD
 import InfoTable, {Props as InfoTableProps} from './Prompts/InfoTable.js'
-=======
-import Table, {Props as TableProps} from './Table.js'
-import {TokenItem, TokenizedText} from './TokenizedText.js'
->>>>>>> 50c0b2cd
+import {appendToTokenItem, TokenItem, tokenItemToString, TokenizedText} from './TokenizedText.js'
 import {handleCtrlC} from '../../ui.js'
 import React, {ReactElement, useCallback, useState} from 'react'
 import {Box, measureElement, Text, useApp, useInput, useStdout} from 'ink'
@@ -59,7 +55,9 @@
     ),
   )
 
-  const messageWithPunctuation = message.endsWith('?') || message.endsWith(':') ? message : `${message}:`
+  const messageToString = tokenItemToString(message)
+  const messageWithPunctuation =
+    messageToString.endsWith('?') || messageToString.endsWith(':') ? message : appendToTokenItem(message, ':')
 
   return (
     <Box flexDirection="column" marginBottom={1} ref={measuredRef}>
@@ -67,11 +65,7 @@
         <Box marginRight={2}>
           <Text>?</Text>
         </Box>
-<<<<<<< HEAD
-        <Text>{messageWithPunctuation}</Text>
-=======
-        <TokenizedText item={message} />
->>>>>>> 50c0b2cd
+        <TokenizedText item={messageWithPunctuation} />
       </Box>
       {infoTable && !submitted && (
         <Box marginLeft={7} marginTop={1}>
