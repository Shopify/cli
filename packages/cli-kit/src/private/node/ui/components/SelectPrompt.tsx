--- conflicted
+++ resolved
@@ -5,11 +5,8 @@
 import React, {ReactElement, useCallback, useState} from 'react'
 import {Box, measureElement, Text, useApp, useInput, useStdout} from 'ink'
 import {figures} from 'listr2'
-<<<<<<< HEAD
 import {debounce} from '@shopify/cli-kit/common/function'
-=======
 import ansiEscapes from 'ansi-escapes'
->>>>>>> d7cf2ca7
 
 export interface Props<T> {
   message: string
@@ -30,10 +27,8 @@
   const [answer, setAnswer] = useState<SelectItem<T>>(choices[0]!)
   const {exit: unmountInk} = useApp()
   const [submitted, setSubmitted] = useState(false)
-<<<<<<< HEAD
   const [searchTerm, setSearchTerm] = useState('')
   const [searchResults, setSearchResults] = useState<SelectItem<T>[]>(choices)
-=======
   const {stdout} = useStdout()
   const [height, setHeight] = useState(0)
 
@@ -43,7 +38,6 @@
       setHeight(height)
     }
   }, [])
->>>>>>> d7cf2ca7
 
   useInput(
     useCallback(
