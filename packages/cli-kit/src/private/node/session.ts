import {applicationId} from './session/identity.js'
import {validateSession} from './session/validate.js'
import {allDefaultScopes, apiScopes} from './session/scopes.js'
import {
  exchangeAccessForApplicationTokens,
  exchangeCustomPartnerToken,
  ExchangeScopes,
  refreshAccessToken,
  InvalidGrantError,
  InvalidRequestError,
} from './session/exchange.js'
import {IdentityToken, Session, Sessions} from './session/schema.js'
import * as sessionStore from './session/store.js'
import {pollForDeviceAuthorization, requestDeviceAuthorization} from './session/device-authorization.js'
import {isThemeAccessSession} from './api/rest.js'
import {getCurrentSessionId, setCurrentSessionId} from './conf-store.js'
import {outputContent, outputToken, outputDebug, outputCompleted} from '../../public/node/output.js'
import {firstPartyDev, themeToken} from '../../public/node/context/local.js'
import {AbortError} from '../../public/node/error.js'
import {normalizeStoreFqdn, identityFqdn} from '../../public/node/context/fqdn.js'
import {getIdentityTokenInformation, getPartnersToken} from '../../public/node/environment.js'
import {AdminSession} from '../../public/node/session.js'
import {nonRandomUUID} from '../../public/node/crypto.js'
import {isEmpty} from '../../public/common/object.js'

/**
 * A scope supported by the Shopify Admin API.
 */
export type AdminAPIScope = 'graphql' | 'themes' | 'collaborator'

/**
 * It represents the options to authenticate against the Shopify Admin API.
 */

interface AdminAPIOAuthOptions {
  /** Store to request permissions for. */
  storeFqdn: string
  /** List of scopes to request permissions for. */
  scopes: AdminAPIScope[]
}

/**
 * A scope supported by the Partners API.
 */
export type PartnersAPIScope = 'cli'
interface PartnersAPIOAuthOptions {
  /** List of scopes to request permissions for. */
  scopes: PartnersAPIScope[]
}

/**
 * A scope supported by the Developer Platform API.
 */
export type AppManagementAPIScope = 'https://api.shopify.com/auth/organization.apps.manage'
interface AppManagementAPIOauthOptions {
  /** List of scopes to request permissions for. */
  scopes: AppManagementAPIScope[]
}

/**
 * A scope supported by the Storefront Renderer API.
 */
export type StorefrontRendererScope = 'devtools'
interface StorefrontRendererAPIOAuthOptions {
  /** List of scopes to request permissions for. */
  scopes: StorefrontRendererScope[]
}

export type BusinessPlatformScope = 'destinations'
interface BusinessPlatformAPIOAuthOptions {
  /** List of scopes to request permissions for. */
  scopes: BusinessPlatformScope[]
}

/**
 * It represents the authentication requirements and
 * is the input necessary to trigger the authentication
 * flow.
 */
export interface OAuthApplications {
  adminApi?: AdminAPIOAuthOptions
  storefrontRendererApi?: StorefrontRendererAPIOAuthOptions
  partnersApi?: PartnersAPIOAuthOptions
  businessPlatformApi?: BusinessPlatformAPIOAuthOptions
  appManagementApi?: AppManagementAPIOauthOptions
}

export interface OAuthSession {
  admin?: AdminSession
  partners?: string
  storefront?: string
  businessPlatform?: string
  appManagement?: string
  userId: string
}

type AuthMethod = 'partners_token' | 'device_auth' | 'theme_access_token' | 'custom_app_token' | 'none'

let userId: undefined | string
let authMethod: AuthMethod = 'none'

/**
 * Retrieves the user ID from the current session or returns 'unknown' if not found.
 *
 * This function performs the following steps:
 * 1. Checks for a cached user ID in memory (obtained in the current run).
 * 2. Attempts to fetch it from the local storage (from a previous auth session).
 * 3. Checks if a custom token was used (either as a theme password or partners token).
 * 4. If a custom token is present in the environment, generates a UUID and uses it as userId.
 * 5. If after all this we don't have a userId, then reports as 'unknown'.
 *
 * @returns A Promise that resolves to the user ID as a string.
 */
export async function getLastSeenUserIdAfterAuth(): Promise<string> {
  if (userId) return userId

  const currentSessionId = getCurrentSessionId()
  if (currentSessionId) return currentSessionId

  const customToken = getPartnersToken() ?? themeToken()
  return customToken ? nonRandomUUID(customToken) : 'unknown'
}

export function setLastSeenUserIdAfterAuth(id: string) {
  userId = id
}

/**
 * Retrieves the last seen authentication method used in the current session.
 *
 * This function checks for the authentication method in the following order:
 * 1. Returns the cached auth method if it's not 'none'.
 * 2. Checks for a cached session, which implies 'device_auth' was used.
 * 3. Checks for a partners token in the environment.
 * 4. Checks for a theme password in the environment.
 * 5. If none of the above are true, returns 'none'.
 *
 * @returns A Promise that resolves to the last seen authentication method as an AuthMethod type.
 */
export async function getLastSeenAuthMethod(): Promise<AuthMethod> {
  if (authMethod !== 'none') return authMethod

  if (getCurrentSessionId()) return 'device_auth'

  const partnersToken = getPartnersToken()
  if (partnersToken) return 'partners_token'

  const themePassword = themeToken()
  if (themePassword) {
    return isThemeAccessSession({token: themePassword, storeFqdn: ''}) ? 'theme_access_token' : 'custom_app_token'
  }

  return 'none'
}

export function setLastSeenAuthMethod(method: AuthMethod) {
  authMethod = method
}

export interface EnsureAuthenticatedAdditionalOptions {
  noPrompt?: boolean
  forceRefresh?: boolean
  forceNewSession?: boolean
  alias?: string
}

/**
 * This method ensures that we have a valid session to authenticate against the given applications using the provided scopes.
 *
 * @param applications - An object containing the applications we need to be authenticated with.
 * @param _env - Optional environment variables to use.
 * @param options - Optional extra options to use.
 * @returns An instance with the access tokens organized by application.
 */
export async function ensureAuthenticated(
  applications: OAuthApplications,
  _env?: NodeJS.ProcessEnv,
  {forceRefresh = false, noPrompt = false, forceNewSession = false, alias}: EnsureAuthenticatedAdditionalOptions = {},
): Promise<OAuthSession> {
  const fqdn = await identityFqdn()

  const previousStoreFqdn = applications.adminApi?.storeFqdn
  if (previousStoreFqdn) {
    const normalizedStoreName = await normalizeStoreFqdn(previousStoreFqdn)
    if (previousStoreFqdn === applications.adminApi?.storeFqdn) {
      applications.adminApi.storeFqdn = normalizedStoreName
    }
  }

  const sessions = (await sessionStore.fetch()) ?? {}

  let currentSessionId = getCurrentSessionId()
  if (!currentSessionId) {
    const userIds = Object.keys(sessions[fqdn] ?? {})
    if (userIds.length > 0) currentSessionId = userIds[0]
  }
  const currentSession: Session | undefined =
    currentSessionId && !forceNewSession ? sessions[fqdn]?.[currentSessionId] : undefined
  const scopes = getFlattenScopes(applications)

  outputDebug(outputContent`Validating existing session against the scopes:
${outputToken.json(scopes)}
For applications:
${outputToken.json(applications)}
`)

<<<<<<< HEAD
  const validationResult = await validateSession(scopes, applications, currentSession)
=======
  let newSession = {}

  function throwOnNoPrompt() {
    if (!noPrompt) return
    throw new AbortError(
      `The currently available CLI credentials are invalid.
>>>>>>> f7a5f18d

  let newSession = {}

  if (validationResult === 'needs_full_auth') {
    throwOnNoPrompt(noPrompt)
    outputDebug(outputContent`Initiating the full authentication flow...`)
    newSession = await executeCompleteFlow(applications)
  } else if (validationResult === 'needs_refresh' || forceRefresh) {
    outputDebug(outputContent`The current session is valid but needs refresh. Refreshing...`)
    try {
      // eslint-disable-next-line @typescript-eslint/no-non-null-assertion
      newSession = await refreshTokens(currentSession!, applications)
    } catch (error) {
      if (error instanceof InvalidGrantError) {
        throwOnNoPrompt(noPrompt)
        newSession = await executeCompleteFlow(applications)
      } else if (error instanceof InvalidRequestError) {
        await sessionStore.remove()
        throw new AbortError('\nError validating auth session', "We've cleared the current session, please try again")
      } else {
        throw error
      }
    }
  }

  const completeSession = {...currentSession, ...newSession} as Session
  completeSession.identity.alias = alias ?? currentSession?.identity.alias
  const newSessionId = completeSession.identity.userId
  const updatedSessions: Sessions = {
    ...sessions,
    [fqdn]: {...sessions[fqdn], [newSessionId]: completeSession},
  }

  // Save the new session info if it has changed
  if (!isEmpty(newSession)) {
    await sessionStore.store(updatedSessions)
    setCurrentSessionId(newSessionId)
  }

  const tokens = await tokensFor(applications, completeSession)

  // Overwrite partners token if using a custom CLI Token
  const envToken = getPartnersToken()
  if (envToken && applications.partnersApi) {
    tokens.partners = (await exchangeCustomPartnerToken(envToken)).accessToken
  }

  setLastSeenAuthMethod(envToken ? 'partners_token' : 'device_auth')
  setLastSeenUserIdAfterAuth(tokens.userId)
  return tokens
}

function throwOnNoPrompt(noPrompt: boolean) {
  if (!noPrompt || (isSpin() && firstPartyDev())) return
  throw new AbortError(
    `The currently available CLI credentials are invalid.

The CLI is currently unable to prompt for reauthentication.`,
    'Restart the CLI process you were running. If in an interactive terminal, you will be prompted to reauthenticate. If in a non-interactive terminal, ensure the correct credentials are available in the program environment.',
  )
}

/**
 * Execute the full authentication flow.
 *
 * @param applications - An object containing the applications we need to be authenticated with.
 */
async function executeCompleteFlow(applications: OAuthApplications): Promise<Session> {
  const scopes = getFlattenScopes(applications)
  const exchangeScopes = getExchangeScopes(applications)
  const store = applications.adminApi?.storeFqdn
  if (firstPartyDev()) {
    outputDebug(outputContent`Authenticating as Shopify Employee...`)
    scopes.push('employee')
  }

  let identityToken: IdentityToken
  const identityTokenInformation = getIdentityTokenInformation()
  if (identityTokenInformation) {
    identityToken = buildIdentityTokenFromEnv(scopes, identityTokenInformation)
  } else {
    // Request a device code to authorize without a browser redirect.
    outputDebug(outputContent`Requesting device authorization code...`)
    const deviceAuth = await requestDeviceAuthorization(scopes)

    // Poll for the identity token
    outputDebug(outputContent`Starting polling for the identity token...`)
    identityToken = await pollForDeviceAuthorization(deviceAuth.deviceCode, deviceAuth.interval)
  }

  // Exchange identity token for application tokens
  outputDebug(outputContent`CLI token received. Exchanging it for application tokens...`)
  const result = await exchangeAccessForApplicationTokens(identityToken, exchangeScopes, store)

  const session: Session = {
    identity: identityToken,
    applications: result,
  }

  outputCompleted('Logged in.')

  return session
}

/**
 * Refresh the tokens for a given session.
 *
 * @param session - The session to refresh.
 */
async function refreshTokens(session: Session, applications: OAuthApplications): Promise<Session> {
  // Refresh Identity Token
  const identityToken = await refreshAccessToken(session.identity)
  // Exchange new identity token for application tokens
  const exchangeScopes = getExchangeScopes(applications)
  const applicationTokens = await exchangeAccessForApplicationTokens(
    identityToken,
    exchangeScopes,
    applications.adminApi?.storeFqdn,
  )

  return {
    identity: identityToken,
    applications: applicationTokens,
  }
}

/**
 * Get the application tokens for a given session.
 *
 * @param applications - An object containing the applications we need the tokens for.
 * @param session - The current session.
 * @param fqdn - The identity FQDN.
 */
async function tokensFor(applications: OAuthApplications, session: Session): Promise<OAuthSession> {
  const tokens: OAuthSession = {
    userId: session.identity.userId,
  }

  if (applications.adminApi) {
    const appId = applicationId('admin')
    const realAppId = `${applications.adminApi.storeFqdn}-${appId}`
    const token = session.applications[realAppId]?.accessToken
    if (token) {
      tokens.admin = {token, storeFqdn: applications.adminApi.storeFqdn}
    }
  }

  if (applications.partnersApi) {
    const appId = applicationId('partners')
    tokens.partners = session.applications[appId]?.accessToken
  }

  if (applications.storefrontRendererApi) {
    const appId = applicationId('storefront-renderer')
    tokens.storefront = session.applications[appId]?.accessToken
  }

  if (applications.businessPlatformApi) {
    const appId = applicationId('business-platform')
    tokens.businessPlatform = session.applications[appId]?.accessToken
  }

  if (applications.appManagementApi) {
    const appId = applicationId('app-management')
    tokens.appManagement = session.applications[appId]?.accessToken
  }

  return tokens
}

// Scope Helpers
/**
 * Get a flattened array of scopes for the given applications.
 *
 * @param apps - An object containing the applications we need the scopes for.
 * @returns A flattened array of scopes.
 */
function getFlattenScopes(apps: OAuthApplications): string[] {
  const admin = apps.adminApi?.scopes ?? []
  const partner = apps.partnersApi?.scopes ?? []
  const storefront = apps.storefrontRendererApi?.scopes ?? []
  const businessPlatform = apps.businessPlatformApi?.scopes ?? []
  const appManagement = apps.appManagementApi?.scopes ?? []
  const requestedScopes = [...admin, ...partner, ...storefront, ...businessPlatform, ...appManagement]
  return allDefaultScopes(requestedScopes)
}

/**
 * Get the scopes for the given applications.
 *
 * @param apps - An object containing the applications we need the scopes for.
 * @returns An object containing the scopes for each application.
 */
function getExchangeScopes(apps: OAuthApplications): ExchangeScopes {
  const adminScope = apps.adminApi?.scopes ?? []
  const partnerScope = apps.partnersApi?.scopes ?? []
  const storefrontScopes = apps.storefrontRendererApi?.scopes ?? []
  const businessPlatformScopes = apps.businessPlatformApi?.scopes ?? []
  const appManagementScopes = apps.appManagementApi?.scopes ?? []
  return {
    admin: apiScopes('admin', adminScope),
    partners: apiScopes('partners', partnerScope),
    storefront: apiScopes('storefront-renderer', storefrontScopes),
    businessPlatform: apiScopes('business-platform', businessPlatformScopes),
    appManagement: apiScopes('app-management', appManagementScopes),
  }
}

function buildIdentityTokenFromEnv(
  scopes: string[],
  identityTokenInformation: {accessToken: string; refreshToken: string; userId: string},
) {
  return {
    ...identityTokenInformation,
    expiresAt: new Date(Date.now() + 30 * 24 * 60 * 60 * 1000),
    scopes,
    alias: identityTokenInformation.userId,
  }
}<|MERGE_RESOLUTION|>--- conflicted
+++ resolved
@@ -204,16 +204,7 @@
 ${outputToken.json(applications)}
 `)
 
-<<<<<<< HEAD
   const validationResult = await validateSession(scopes, applications, currentSession)
-=======
-  let newSession = {}
-
-  function throwOnNoPrompt() {
-    if (!noPrompt) return
-    throw new AbortError(
-      `The currently available CLI credentials are invalid.
->>>>>>> f7a5f18d
 
   let newSession = {}
 
@@ -267,7 +258,7 @@
 }
 
 function throwOnNoPrompt(noPrompt: boolean) {
-  if (!noPrompt || (isSpin() && firstPartyDev())) return
+  if (!noPrompt) return
   throw new AbortError(
     `The currently available CLI credentials are invalid.
 
