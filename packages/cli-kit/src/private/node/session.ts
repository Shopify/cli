--- conflicted
+++ resolved
@@ -225,26 +225,10 @@
 
   const validationResult = await validateSession(scopes, applications, currentSession)
 
-<<<<<<< HEAD
   let newSession = {}
 
   if (validationResult === 'needs_full_auth') {
-    throwOnNoPrompt(noPrompt)
-=======
-  async function throwOnNoPrompt() {
-    if (!noPrompt) return
-    await logout()
-    throw new AbortError(
-      `The currently available CLI credentials are invalid.
-
-The CLI is currently unable to prompt for reauthentication.`,
-      'Restart the CLI process you were running. If in an interactive terminal, you will be prompted to reauthenticate. If in a non-interactive terminal, ensure the correct credentials are available in the program environment.',
-    )
-  }
-
-  if (validationResult === 'needs_full_auth') {
-    await throwOnNoPrompt()
->>>>>>> c5eb8a56
+    await throwOnNoPrompt(noPrompt)
     outputDebug(outputContent`Initiating the full authentication flow...`)
     newSession = await executeCompleteFlow(applications)
   } else if (validationResult === 'needs_refresh' || forceRefresh) {
@@ -254,13 +238,8 @@
       newSession = await refreshTokens(currentSession!, applications)
     } catch (error) {
       if (error instanceof InvalidGrantError) {
-<<<<<<< HEAD
-        throwOnNoPrompt(noPrompt)
+        await throwOnNoPrompt(noPrompt)
         newSession = await executeCompleteFlow(applications)
-=======
-        await throwOnNoPrompt()
-        newSession = await executeCompleteFlow(applications, fqdn)
->>>>>>> c5eb8a56
       } else if (error instanceof InvalidRequestError) {
         await sessionStore.remove()
         throw new AbortError('\nError validating auth session', "We've cleared the current session, please try again")
@@ -296,8 +275,9 @@
   return tokens
 }
 
-function throwOnNoPrompt(noPrompt: boolean) {
+async function throwOnNoPrompt(noPrompt: boolean) {
   if (!noPrompt) return
+  await logout()
   throw new AbortError(
     `The currently available CLI credentials are invalid.
 
