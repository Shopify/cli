/* eslint-disable @typescript-eslint/naming-convention */
<<<<<<< HEAD
import {reportEvent} from './analytics.js'
import * as environment from './environment.js'
import * as http from './http.js'
import * as os from './os.js'
import * as ruby from './ruby.js'
import * as store from './store.js'
import {mockAndCaptureOutput} from './testing/output.js'
import {it, expect, vi, beforeEach, afterAll} from 'vitest'
=======
import {reportEvent} from './analytics'
import * as environment from './environment'
import * as http from './http'
import * as os from './os'
import * as ruby from './ruby'
import * as store from './store'
import * as version from './version'
import * as dependency from './dependency'
import {it, expect, vi, beforeEach, afterEach} from 'vitest'
import {outputMocker} from '@shopify/cli-testing'
>>>>>>> 6208ab27

const currentDate = new Date(Date.UTC(2022, 1, 1, 10, 0, 0))
const expectedURL = 'https://monorail-edge.shopifysvc.com/v1/produce'
const expectedHeaders = {
  'Content-Type': 'application/json; charset=utf-8',
  'X-Monorail-Edge-Event-Created-At-Ms': '1643709600000',
  'X-Monorail-Edge-Event-Sent-At-Ms': '1643709600000',
}

beforeEach(() => {
  vi.setSystemTime(currentDate)
  vi.mock('./environment')
  vi.mock('./ruby')
  vi.mock('./os')
  vi.mock('./store', () => {
    return {
      cliKitStore: () => {
        return {
          getAppInfo: () => {
            return {
              appId: 'key1',
              orgId: '1',
              storeFqdn: 'domain1',
              directory: '/cached',
            }
          },
        }
      },
    }
  })
  vi.mock('./http')
  vi.mock('./version')
<<<<<<< HEAD
  // vi.mock('./constants')
=======
  vi.mock('./dependency')
>>>>>>> 6208ab27
  vi.mocked(environment.local.isShopify).mockResolvedValue(false)
  vi.mocked(environment.local.isDebug).mockReturnValue(false)
  vi.mocked(environment.local.analyticsDisabled).mockReturnValue(false)
  vi.mocked(ruby.version).mockResolvedValue('3.1.1')
  vi.mocked(os.platformAndArch).mockReturnValue({platform: 'darwin', arch: 'arm64'})
  vi.mocked(http.fetch).mockResolvedValue({status: 200} as any)
<<<<<<< HEAD
=======
  vi.mocked(version.cliVersion).mockReturnValue('3.0.0')
  vi.mocked(dependency.getProjectType).mockResolvedValue('node')
>>>>>>> 6208ab27
})

afterEach(() => {
  vi.useRealTimers()
})

it('makes an API call to Monorail with the expected payload and headers', async () => {
  // Given
  const command = 'app info'
  const args: string[] = []

  // When
  await reportEvent(command, args)

  // Then
  const expectedBody = {
    schema_id: 'app_cli3_command/1.0',
    payload: {
      project_type: 'node',
      command,
      args: '',
      time_start: 1643709600000,
      time_end: 1643709600000,
      total_time: 0,
      success: true,
      uname: 'darwin arm64',
      cli_version: '3.0.0',
      ruby_version: '3.1.1',
      node_version: process.version.replace('v', ''),
      is_employee: false,
      api_key: undefined,
      partner_id: undefined,
    },
  }
  expect(http.fetch).toHaveBeenCalledWith(expectedURL, {
    method: 'POST',
    body: JSON.stringify(expectedBody),
    headers: expectedHeaders,
  })
})

it('makes an API call to Monorail with the expected payload with cached app info', async () => {
  // Given
  const command = 'app dev'
  const args = ['--path', 'fixtures/app']
  vi.mocked(store.cliKitStore().getAppInfo).mockReturnValueOnce({
    appId: 'key1',
    orgId: '1',
    storeFqdn: 'domain1',
    directory: '/cached',
  })

  // When
  await reportEvent(command, args)

  // Then
  const expectedBody = {
    schema_id: 'app_cli3_command/1.0',
    payload: {
      project_type: 'node',
      command,
      args: '--path fixtures/app',
      time_start: currentDate.getTime(),
      time_end: currentDate.getTime(),
      total_time: 0,
      success: true,
      uname: 'darwin arm64',
      cli_version: '3.0.0',
      ruby_version: '3.1.1',
      node_version: process.version.replace('v', ''),
      is_employee: false,
      api_key: 'key1',
      partner_id: 1,
    },
  }
  expect(http.fetch).toHaveBeenCalledWith(expectedURL, {
    method: 'POST',
    body: JSON.stringify(expectedBody),
    headers: expectedHeaders,
  })
})

it('does nothing in Debug mode', async () => {
  // Given
  vi.mocked(environment.local.isDebug).mockReturnValue(true)
  const command = 'app dev'
  const args: string[] = []

  // When
  await reportEvent(command, args)

  // Then
  expect(http.fetch).not.toHaveBeenCalled()
})

it('does nothing when analytics are disabled', async () => {
  // Given
  vi.mocked(environment.local.analyticsDisabled).mockReturnValueOnce(true)
  const command = 'app dev'
  const args: string[] = []

  // When
  await reportEvent(command, args)

  // Then
  expect(http.fetch).not.toHaveBeenCalled()
})

it('shows an error if the Monorail request fails', async () => {
  // Given
  const command = 'app dev'
  const args: string[] = []
  vi.mocked(http.fetch).mockResolvedValueOnce({status: 500, statusText: 'Monorail is down'} as any)
  const outputMock = mockAndCaptureOutput()

  // When
  await reportEvent(command, args)

  // Then
  console.log(outputMock.debug())
  expect(outputMock.debug()).toMatch('Failed to report usage analytics: Monorail is down')
})

it('shows an error if something else fails', async () => {
  // Given
  const command = 'app dev'
  const args: string[] = []
  vi.mocked(os.platformAndArch).mockImplementationOnce(() => {
    throw new Error('Boom!')
  })
  const outputMock = mockAndCaptureOutput()

  // When
  await reportEvent(command, args)

  // Then
  expect(outputMock.debug()).toMatch('Failed to report usage analytics: Boom!')
})<|MERGE_RESOLUTION|>--- conflicted
+++ resolved
@@ -1,25 +1,13 @@
 /* eslint-disable @typescript-eslint/naming-convention */
-<<<<<<< HEAD
 import {reportEvent} from './analytics.js'
 import * as environment from './environment.js'
 import * as http from './http.js'
 import * as os from './os.js'
 import * as ruby from './ruby.js'
 import * as store from './store.js'
+import * as dependency from './dependency.js'
 import {mockAndCaptureOutput} from './testing/output.js'
-import {it, expect, vi, beforeEach, afterAll} from 'vitest'
-=======
-import {reportEvent} from './analytics'
-import * as environment from './environment'
-import * as http from './http'
-import * as os from './os'
-import * as ruby from './ruby'
-import * as store from './store'
-import * as version from './version'
-import * as dependency from './dependency'
 import {it, expect, vi, beforeEach, afterEach} from 'vitest'
-import {outputMocker} from '@shopify/cli-testing'
->>>>>>> 6208ab27
 
 const currentDate = new Date(Date.UTC(2022, 1, 1, 10, 0, 0))
 const expectedURL = 'https://monorail-edge.shopifysvc.com/v1/produce'
@@ -52,22 +40,14 @@
   })
   vi.mock('./http')
   vi.mock('./version')
-<<<<<<< HEAD
-  // vi.mock('./constants')
-=======
   vi.mock('./dependency')
->>>>>>> 6208ab27
   vi.mocked(environment.local.isShopify).mockResolvedValue(false)
   vi.mocked(environment.local.isDebug).mockReturnValue(false)
   vi.mocked(environment.local.analyticsDisabled).mockReturnValue(false)
   vi.mocked(ruby.version).mockResolvedValue('3.1.1')
   vi.mocked(os.platformAndArch).mockReturnValue({platform: 'darwin', arch: 'arm64'})
   vi.mocked(http.fetch).mockResolvedValue({status: 200} as any)
-<<<<<<< HEAD
-=======
-  vi.mocked(version.cliVersion).mockReturnValue('3.0.0')
   vi.mocked(dependency.getProjectType).mockResolvedValue('node')
->>>>>>> 6208ab27
 })
 
 afterEach(() => {
