--- conflicted
+++ resolved
@@ -7,15 +7,11 @@
 import * as metadata from './metadata.js'
 import {publishEvent, MONORAIL_COMMAND_TOPIC} from './monorail.js'
 import {fanoutHooks} from './plugins.js'
-<<<<<<< HEAD
 import {getPackageManager, packageManagerUsedForCreating} from './node/node-package-manager.js'
+import BaseCommand from './node/base-command.js'
 import {macAddress} from './environment/local.js'
 import {CommandContent} from './node/hooks/prerun.js'
 import {isCliProject} from './cli.js'
-=======
-import {packageManagerUsedForCreating} from './node/node-package-manager.js'
-import BaseCommand from './node/base-command.js'
->>>>>>> 77373a46
 import {Interfaces} from '@oclif/core'
 
 interface StartOptions {
@@ -25,24 +21,16 @@
   commandClass?: Interfaces.Command.Class | typeof BaseCommand
 }
 
-<<<<<<< HEAD
 export const start = async ({commandContent, args, currentTime = new Date().getTime(), commandClass}: StartOptions) => {
-  await metadata.addSensitive(() => ({
-    commandStartOptions: {
-      startTime: currentTime,
-      startCommand: commandContent.command,
-=======
-export const start = async ({command, args, currentTime = new Date().getTime(), commandClass}: StartOptions) => {
-  let startCommand: string = command
+  let startCommand: string = commandContent.command
   if (commandClass && Object.prototype.hasOwnProperty.call(commandClass, 'analyticsNameOverride')) {
-    startCommand = (commandClass as typeof BaseCommand).analyticsNameOverride() ?? command
+    startCommand = (commandClass as typeof BaseCommand).analyticsNameOverride() ?? commandContent.command
   }
 
   await metadata.addSensitive(() => ({
     commandStartOptions: {
       startTime: currentTime,
       startCommand,
->>>>>>> 77373a46
       startArgs: args,
     },
   }))
