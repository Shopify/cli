import * as file from './file'
import * as ui from './ui'
import * as system from './system'
import {Abort} from './error'
import {glob, join} from './path'
import constants from './constants'
import {coerce} from './semver'
import {AdminSession} from './session'

import {content, token} from './output'
// eslint-disable-next-line no-restricted-imports
import {spawn} from 'child_process'
import {Writable} from 'node:stream'

const RubyCLIVersion = '2.16.0'
const ThemeCheckVersion = '1.10.2'
const MinBundlerVersion = '2.3.8'
const MinRubyVersion = '2.3.0'
const MinRubyGemVersion = '2.5.0'

/**
 * Execute CLI 2.0 commands.
 * Installs a version of RubyCLI as a vendor dependency in a hidden folder in the system.
 * User must have a valid ruby+bundler environment to run any command.
 *
 * @param args {string[]} List of argumets to execute. (ex: ['theme', 'pull'])
 * @param adminSession {AdminSession} Contains token and store to pass to CLI 2.0, which will be set as environment variables
 */
export async function execCLI(args: string[], adminSession?: AdminSession) {
  await installCLIDependencies()
  const env = {
    ...process.env,
    SHOPIFY_CLI_ADMIN_AUTH_TOKEN: adminSession?.token,
    SHOPIFY_CLI_STORE: adminSession?.storeFqdn,
  }

  spawn('bundle', ['exec', 'shopify'].concat(args), {
    stdio: 'inherit',
    shell: true,
    cwd: shopifyCLIDirectory(),
    env,
  })
}

interface ExecThemeCheckCLIOptions {
  directories: string[]
  args?: string[]
  stdout: Writable
  stderr: Writable
}
export async function execThemeCheckCLI({
  directories,
  args,
  stdout,
  stderr,
}: ExecThemeCheckCLIOptions): Promise<void[]> {
  await installThemeCheckCLIDependencies(stdout)

  const processes = directories.map(async (directory): Promise<void> => {
    // Check that there are files aside from the extension TOML config file,
    // otherwise theme-check will return a false failure.
    const files = await glob(join(directory, '/**/*'))
    const fileCount = files.filter((file) => !file.match(/\.toml$/)).length
    if (fileCount === 0) return

    const customStderr = new Writable({
      write(chunk, ...args) {
        // For some reason, theme-check reports this initial status line to stderr
        // See https://github.com/Shopify/theme-check/blob/1092737cfb58a73ca397ffb1371665dc55df2976/lib/theme_check/language_server/diagnostics_engine.rb#L31
        // which leads to https://github.com/Shopify/theme-check/blob/1092737cfb58a73ca397ffb1371665dc55df2976/lib/theme_check/language_server/io_messenger.rb#L65
        if (chunk.toString('ascii').match(/^Checking/)) {
          stdout.write(chunk, ...args)
        } else {
          stderr.write(chunk, ...args)
        }
      },
    })
    await system.exec('bundle', ['exec', 'theme-check'].concat([directory, ...(args || [])]), {
      stdout,
      stderr: customStderr,
      cwd: themeCheckDirectory(),
    })
  })
  return Promise.all(processes)
}

/**
 * Validate Ruby Enviroment
 * Install Theme Check CLI and its dependencies
 * Shows a loading message if it's the first time installing dependencies
 * or if we are installing a new version of Theme Check CLI
 */
async function installThemeCheckCLIDependencies(stdout: Writable) {
  const exists = await file.exists(themeCheckDirectory())

  if (!exists) stdout.write('Installing theme dependencies...')
  const list = new ui.Listr(
    [
      {
        title: 'Installing theme dependencies',
        task: async () => {
          await validateRubyEnv()
          await createThemeCheckCLIWorkingDirectory()
          await createThemeCheckGemfile()
          await bundleInstallThemeCheck()
        },
      },
    ],
    {renderer: 'silent'},
  )
  await list.run()
  if (!exists) stdout.write('Installed theme dependencies!')
}

/**
 * Validate Ruby Enviroment
 * Install RubyCLI and its dependencies
 * Shows a loading spinner if it's the first time installing dependencies
 * or if we are installing a new version of RubyCLI
 */
async function installCLIDependencies() {
  const exists = await file.exists(shopifyCLIDirectory())
  const renderer = exists ? 'silent' : 'default'

  const list = new ui.Listr(
    [
      {
        title: 'Installing theme dependencies',
        task: async () => {
          await validateRubyEnv()
          await createShopifyCLIWorkingDirectory()
          await createShopifyCLIGemfile()
          await bundleInstallShopifyCLI()
        },
      },
    ],
    {renderer},
  )
  await list.run()
}

async function validateRubyEnv() {
  await validateRuby()
  await validateRubyGems()
  await validateBundler()
}

async function validateRuby() {
  let version
  try {
    const {stdout} = await system.exec('ruby', ['-v'])
    version = coerce(stdout)
  } catch {
    throw new Abort(
      'Ruby environment not found',
      `Make sure you have Ruby installed on your system: ${
        content`${token.link('', 'https://www.ruby-lang.org/en/documentation/installation/')}`.value
      }`,
    )
  }

  const isValid = version?.compare(MinRubyVersion)
  if (isValid === -1 || isValid === undefined) {
    throw new Abort(
      `Ruby version ${content`${token.yellow(version!.raw)}`.value} is not supported`,
      `Make sure you have at least Ruby ${content`${token.yellow(MinRubyVersion)}`.value} installed on your system: ${
        content`${token.link('', 'https://www.ruby-lang.org/en/documentation/installation/')}`.value
      }`,
    )
  }
}

async function validateRubyGems() {
  const {stdout} = await system.exec('gem', ['-v'])
  const version = coerce(stdout)

  const isValid = version?.compare(MinRubyGemVersion)
  if (isValid === -1 || isValid === undefined) {
    throw new Abort(
      `RubyGems version ${content`${token.yellow(version!.raw)}`.value} is not supported`,
      `To update to the latest version of RubyGems, run ${
        content`${token.genericShellCommand('gem update --system')}`.value
      }`,
    )
  }
}

async function validateBundler() {
  let version
  try {
<<<<<<< HEAD
    const {stdout} = await system.exec('bundler', ['-v'])
    version = coerce(stdout)
=======
    const stdout = await system.captureOutput('bundler', ['-v'])
    return coerce(stdout)
>>>>>>> 253052fe
  } catch {
    throw new Abort(
      'Bundler not found',
      `To install the latest version of Bundler, run ${
        content`${token.genericShellCommand('gem install bundler')}`.value
      }`,
    )
  }

  const isValid = version?.compare(MinBundlerVersion)
  if (isValid === -1 || isValid === undefined) {
    throw new Abort(
      `Bundler version ${content`${token.yellow(version!.raw)}`.value} is not supported`,
      `To update to the latest version of Bundler, run ${
        content`${token.genericShellCommand('gem install bundler')}`.value
      }`,
    )
  }
}

function createShopifyCLIWorkingDirectory() {
  return file.mkdir(shopifyCLIDirectory())
}

function createThemeCheckCLIWorkingDirectory() {
  return file.mkdir(themeCheckDirectory())
}

async function createShopifyCLIGemfile() {
  const gemPath = join(shopifyCLIDirectory(), 'Gemfile')
  await file.write(gemPath, `source 'https://rubygems.org'\ngem 'shopify-cli', '${RubyCLIVersion}'`)
}

async function createThemeCheckGemfile() {
  const gemPath = join(themeCheckDirectory(), 'Gemfile')
  await file.write(gemPath, `source 'https://rubygems.org'\ngem 'theme-check', '${ThemeCheckVersion}'`)
}

async function bundleInstallShopifyCLI() {
  await system.exec('bundle', ['config', 'set', '--local', 'path', shopifyCLIDirectory()], {cwd: shopifyCLIDirectory()})
  await system.exec('bundle', ['install'], {cwd: shopifyCLIDirectory()})
}

async function bundleInstallThemeCheck() {
  await system.exec('bundle', ['config', 'set', '--local', 'path', themeCheckDirectory()], {cwd: themeCheckDirectory()})
  await system.exec('bundle', ['install'], {cwd: themeCheckDirectory()})
}

function shopifyCLIDirectory() {
  return join(constants.paths.directories.cache.vendor.path(), 'ruby-cli', RubyCLIVersion)
}

function themeCheckDirectory() {
  return join(constants.paths.directories.cache.vendor.path(), 'theme-check', ThemeCheckVersion)
}

export async function version(): Promise<string | undefined> {
  const parseOutput = (version: string) => version.match(/ruby (\d+\.\d+\.\d+)/)?.[1]
  return system
    .captureOutput('ruby', ['-v'])
    .then(parseOutput)
    .catch(() => undefined)
}<|MERGE_RESOLUTION|>--- conflicted
+++ resolved
@@ -148,7 +148,7 @@
 async function validateRuby() {
   let version
   try {
-    const {stdout} = await system.exec('ruby', ['-v'])
+    const stdout = await system.captureOutput('ruby', ['-v'])
     version = coerce(stdout)
   } catch {
     throw new Abort(
@@ -171,7 +171,7 @@
 }
 
 async function validateRubyGems() {
-  const {stdout} = await system.exec('gem', ['-v'])
+  const stdout = await system.captureOutput('gem', ['-v'])
   const version = coerce(stdout)
 
   const isValid = version?.compare(MinRubyGemVersion)
@@ -188,13 +188,8 @@
 async function validateBundler() {
   let version
   try {
-<<<<<<< HEAD
-    const {stdout} = await system.exec('bundler', ['-v'])
+    const stdout = await system.captureOutput('bundler', ['-v'])
     version = coerce(stdout)
-=======
-    const stdout = await system.captureOutput('bundler', ['-v'])
-    return coerce(stdout)
->>>>>>> 253052fe
   } catch {
     throw new Abort(
       'Bundler not found',
