--- conflicted
+++ resolved
@@ -1,10 +1,6 @@
 import {execa} from 'execa'
 import process from 'node:process'
 import os from 'node:os'
-<<<<<<< HEAD
-import {execa} from 'execa'
-=======
->>>>>>> 7804c092
 
 const getEnvironmentVariable = () => {
   const {env} = process
