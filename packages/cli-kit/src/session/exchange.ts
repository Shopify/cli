--- conflicted
+++ resolved
@@ -1,21 +1,11 @@
-<<<<<<< HEAD
 import {ApplicationToken, IdentityToken} from './schema.js'
 import {applicationId, clientId as getIdentityClientId} from './identity.js'
 import {CodeAuthResult} from './authorize.js'
+import * as secureStore from './store.js'
 import {Abort} from '../error.js'
 import {API} from '../network/api.js'
 import {fetch} from '../http.js'
 import {identity as identityFqdn} from '../environment/fqdn.js'
-=======
-import {ApplicationToken, IdentityToken} from './schema'
-import {applicationId, clientId as getIdentityClientId} from './identity'
-import {CodeAuthResult} from './authorize'
-import * as secureStore from './store'
-import {Abort} from '../error'
-import {API} from '../network/api'
-import {fetch} from '../http'
-import {identity as identityFqdn} from '../environment/fqdn'
->>>>>>> eb92f8a2
 
 export class InvalidGrantError extends Error {}
 
