--- conflicted
+++ resolved
@@ -1,16 +1,8 @@
-<<<<<<< HEAD
 import {applicationId} from './identity.js'
 import {IdentityToken} from './schema.js'
 import {validateSession} from './validate.js'
 import {OAuthApplications} from '../session.js'
-import {partners} from '../api.js'
-=======
-import {applicationId} from './identity'
-import {IdentityToken} from './schema'
-import {validateSession} from './validate'
-import {OAuthApplications} from '../session'
-import {identity, partners} from '../api'
->>>>>>> eb92f8a2
+import {identity, partners} from '../api.js'
 import {expect, describe, it, vi, afterAll, beforeEach} from 'vitest'
 
 const pastDate = new Date(2022, 1, 1, 9)
