<<<<<<< HEAD
import {applicationId} from './identity.js'
import {ApplicationToken, IdentityToken} from './schema.js'
import constants from '../constants.js'
import {OAuthApplications} from '../session.js'
import {partners} from '../api.js'
=======
import {applicationId} from './identity'
import {ApplicationToken, IdentityToken} from './schema'
import constants from '../constants'
import {OAuthApplications} from '../session'
import {identity, partners} from '../api'
import {debug} from '../output'
>>>>>>> eb92f8a2

type ValidationResult = 'needs_refresh' | 'needs_full_auth' | 'ok'

/**
 * Validate if an identity token is valid for the requested scopes
 * @param requestedScopes scopes
 * @param identity
 * @returns
 */
function validateScopes(requestedScopes: string[], identity: IdentityToken) {
  const currentScopes = identity.scopes
  return requestedScopes.every((scope) => currentScopes.includes(scope))
}

/**
 * Validate if the current session is valid or we need to refresh/re-authenticate
 * @param scopes {string[]} requested scopes to validate
 * @param applications {OAuthApplications} requested applications
 * @param session current session with identity and application tokens
 * @returns {ValidationResult} 'ok' if the session is valid, 'needs_full_auth' if we need to re-authenticate, 'needs_refresh' if we need to refresh the session
 */
export async function validateSession(
  scopes: string[],
  applications: OAuthApplications,
  session: {
    identity: IdentityToken
    applications: {[x: string]: ApplicationToken}
  },
): Promise<ValidationResult> {
  if (!session) return 'needs_full_auth'
  const scopesAreValid = validateScopes(scopes, session.identity)
  const identityIsValid = await identity.validateIdentityToken(session.identity.accessToken)
  if (!scopesAreValid) return 'needs_full_auth'
  let tokensAreExpired = isTokenExpired(session.identity)
  let tokensAreRevoked = false

  if (applications.partnersApi) {
    const appId = applicationId('partners')
    const token = session.applications[appId]
    tokensAreRevoked = tokensAreRevoked || (await isPartnersTokenRevoked(token))
    tokensAreExpired = tokensAreExpired || isTokenExpired(token)
  }

  if (applications.storefrontRendererApi) {
    const appId = applicationId('storefront-renderer')
    const token = session.applications[appId]
    tokensAreExpired = tokensAreExpired || isTokenExpired(token)
  }

  if (applications.adminApi) {
    const appId = applicationId('admin')
    const realAppId = `${applications.adminApi.storeFqdn}-${appId}`
    const token = session.applications[realAppId]
    tokensAreExpired = tokensAreExpired || isTokenExpired(token)
  }

  debug(`
The validation of the token for application/identity completed with the following results:
- It's expired: ${tokensAreExpired}
- It's been revoked: ${tokensAreRevoked}
- It's invalid in identity: ${!identityIsValid}
  `)

  if (tokensAreRevoked) return 'needs_full_auth'
  if (tokensAreExpired) return 'needs_refresh'
  if (!identityIsValid) return 'needs_full_auth'
  return 'ok'
}

function isTokenExpired(token: ApplicationToken): boolean {
  if (!token) return true
  return token.expiresAt < expireThreshold()
}

async function isPartnersTokenRevoked(token: ApplicationToken) {
  if (!token) return false
  return partners.checkIfTokenIsRevoked(token.accessToken)
}

function expireThreshold(): Date {
  return new Date(Date.now() + constants.session.expirationTimeMarginInMinutes * 60 * 1000)
}<|MERGE_RESOLUTION|>--- conflicted
+++ resolved
@@ -1,17 +1,9 @@
-<<<<<<< HEAD
 import {applicationId} from './identity.js'
 import {ApplicationToken, IdentityToken} from './schema.js'
 import constants from '../constants.js'
 import {OAuthApplications} from '../session.js'
-import {partners} from '../api.js'
-=======
-import {applicationId} from './identity'
-import {ApplicationToken, IdentityToken} from './schema'
-import constants from '../constants'
-import {OAuthApplications} from '../session'
-import {identity, partners} from '../api'
-import {debug} from '../output'
->>>>>>> eb92f8a2
+import {identity, partners} from '../api.js'
+import {debug} from '../output.js'
 
 type ValidationResult = 'needs_refresh' | 'needs_full_auth' | 'ok'
 
