<<<<<<< HEAD
import lodash from 'lodash'
=======
import lodashIsEqual from 'lodash/isEqual.js'
>>>>>>> c8d028ae

/**
 * Performs a deep comparison between two values to determine if they are
 * equivalent.
 *
 * **Note:** This method supports comparing arrays, array buffers, booleans,
 * date objects, error objects, maps, numbers, `Object` objects, regexes,
 * sets, strings, symbols, and typed arrays. `Object` objects are compared
 * by their own, not inherited, enumerable properties. Functions and DOM
 * nodes are **not** supported.
 *
 * @param value - The value to compare.
 * @param other - The other value to compare.
 * @returns Returns `true` if the values are equivalent, else `false`.
 * @example
 */
export function isEqual(value: unknown, other: unknown): boolean {
<<<<<<< HEAD
  return lodash.isEqual(value, other)
=======
  return lodashIsEqual(value, other)
>>>>>>> c8d028ae
}<|MERGE_RESOLUTION|>--- conflicted
+++ resolved
@@ -1,8 +1,4 @@
-<<<<<<< HEAD
-import lodash from 'lodash'
-=======
 import lodashIsEqual from 'lodash/isEqual.js'
->>>>>>> c8d028ae
 
 /**
  * Performs a deep comparison between two values to determine if they are
@@ -20,9 +16,5 @@
  * @example
  */
 export function isEqual(value: unknown, other: unknown): boolean {
-<<<<<<< HEAD
-  return lodash.isEqual(value, other)
-=======
   return lodashIsEqual(value, other)
->>>>>>> c8d028ae
 }