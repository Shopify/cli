import {errorHandler, cleanStackFrameFilePath, addBugsnagMetadata, sendErrorToBugsnag} from './error-handler.js'
import {ciPlatform, cloudEnvironment, isUnitTest, macAddress} from './context/local.js'
import {mockAndCaptureOutput} from './testing/output.js'
import * as error from './error.js'
import {hashString} from '../../public/node/crypto.js'
import {beforeEach, describe, expect, it, vi} from 'vitest'

const onNotify = vi.fn()

vi.mock('process')
vi.mock('../../private/node/error-handler.js', () => {
  return {
    Bugsnag: {
      notify: (reportedError: any, args: any, callback: any) => {
        onNotify(reportedError)
        callback(null)
      },
<<<<<<< HEAD
    }
  })
  vi.mock('./cli.js')
  vi.mock('./context/local.js')
  vi.mock('../../public/node/crypto.js')
=======
      isStarted: () => true,
    },
  }
})
vi.mock('./cli.js')
vi.mock('./environment/local.js')
vi.mock('../../public/node/crypto.js')

beforeEach(() => {
>>>>>>> 702e80fc
  vi.mocked(ciPlatform).mockReturnValue({isCI: true, name: 'vitest'})
  vi.mocked(macAddress).mockResolvedValue('macAddress')
  vi.mocked(cloudEnvironment).mockReturnValue({platform: 'spin', editor: false})
  vi.mocked(hashString).mockReturnValue('hashed-macaddress')
  vi.mocked(isUnitTest).mockReturnValue(true)
})

describe('errorHandler', () => {
  it('finishes the execution without exiting the proccess when cancel execution exception is raised', async () => {
    // Given
    vi.spyOn(process, 'exit').mockResolvedValue(null as never)

    // When
    errorHandler(new error.CancelExecution())

    // Then
    expect(process.exit).toBeCalledTimes(0)
  })

  it('finishes the execution without exiting the proccess and display a custom message when cancel execution exception is raised with a message', async () => {
    // Given
    vi.spyOn(process, 'exit').mockResolvedValue(null as never)
    const outputMock = mockAndCaptureOutput()

    // When
    errorHandler(new error.CancelExecution('Custom message'))

    // Then
    expect(outputMock.info()).toMatch('✨  Custom message')
    expect(process.exit).toBeCalledTimes(0)
  })

  it('finishes the execution gracefully and exits the proccess when abort silent exception', async () => {
    // Given
    vi.spyOn(process, 'exit').mockResolvedValue(null as never)

    // When
    errorHandler(new error.AbortSilentError())

    // Then
    expect(process.exit).toBeCalledTimes(1)
    expect(process.exit).toBeCalledWith(1)
  })
})

describe('bugsnag stack cleaning', () => {
  it.each([
    ['dependency in relative path', 'cool-project/node_modules/deppy/foo/bar.ts', 'deppy/foo/bar.ts'],
    ['dependency in absolute path', '/Users/ju/Desktop/cool/node_modules/deppy/foo/bar.ts', 'deppy/foo/bar.ts'],
    ['plugin in project', 'node_modules/@plugin/name/foo/bar.ts', '@plugin/name/foo/bar.ts'],
    ['plugin outside project', '/global/node_modules/@plugin/global/foo/bar.ts', '@plugin/global/foo/bar.ts'],
    ['some relative path', 'users/own/code.ts', 'users/own/code.ts'],
    ['some absolute path', '/global/code.ts', '/global/code.ts'],
    [
      'plugin in a complex location',
      'node_modules/.something/@plugin+complex/@plugin/complex-path/foo/bar.ts',
      '@plugin/complex-path/foo/bar.ts',
    ],
  ])('%s', (_, path, result) => {
    expect(
      cleanStackFrameFilePath({
        currentFilePath: path,
        projectRoot: '/my/project',
        pluginLocations: [
          {
            name: '@plugin/name',
            pluginPath: '/my/project/node_modules/@plugin/name',
          },
          {
            name: '@plugin/global',
            pluginPath: '/global/node_modules/@plugin/global',
          },
          {
            name: '@plugin/complex-path',
            pluginPath: '/my/project/node_modules/.something/@plugin+complex/@plugin/complex-path',
          },
        ],
      }),
    ).toEqual(result)
  })
})

describe('bugsnag metadata', () => {
  it('includes public data', async () => {
    const event = {
      addMetadata: vi.fn(),
    }
    const mockConfig = {
      runHook: () => Promise.resolve({successes: []}),
      plugins: [],
    }
    await addBugsnagMetadata(event as any, mockConfig as any)
    expect(event.addMetadata).toHaveBeenCalled()
  })
})

describe('send to Bugsnag', () => {
  it('processes Error instances', async () => {
    const toThrow = new Error('In test')
    const res = await sendErrorToBugsnag(toThrow)
    expect(res.reported).toEqual(true)

    const {error} = res as any

    expect(error.stack).toMatch(/^Error: In test/)
    expect(error.stack).not.toEqual(toThrow.stack)
    expect(onNotify).toHaveBeenCalledWith(res.error)
  })

  it('processes string instances', async () => {
    const res = await sendErrorToBugsnag('In test' as any)
    expect(res.reported).toEqual(true)
    const {error} = res as any
    expect(error.stack).toMatch(/^Error: In test/)
    expect(onNotify).toHaveBeenCalledWith(res.error)
  })

  it('ignores fatals', async () => {
    const res = await sendErrorToBugsnag(new error.AbortError('In test'))
    expect(res.reported).toEqual(false)
    expect(onNotify).not.toHaveBeenCalled()
  })

  it.each([null, undefined, {}, {message: 'nope'}])('deals with strange things to throw %s', async (throwable) => {
    const res = await sendErrorToBugsnag(throwable as any)
    expect(res.reported).toEqual(false)
    expect(onNotify).not.toHaveBeenCalled()
  })
})<|MERGE_RESOLUTION|>--- conflicted
+++ resolved
@@ -15,23 +15,15 @@
         onNotify(reportedError)
         callback(null)
       },
-<<<<<<< HEAD
-    }
-  })
-  vi.mock('./cli.js')
-  vi.mock('./context/local.js')
-  vi.mock('../../public/node/crypto.js')
-=======
       isStarted: () => true,
     },
   }
 })
 vi.mock('./cli.js')
-vi.mock('./environment/local.js')
+vi.mock('./context/local.js')
 vi.mock('../../public/node/crypto.js')
 
 beforeEach(() => {
->>>>>>> 702e80fc
   vi.mocked(ciPlatform).mockReturnValue({isCI: true, name: 'vitest'})
   vi.mocked(macAddress).mockResolvedValue('macAddress')
   vi.mocked(cloudEnvironment).mockReturnValue({platform: 'spin', editor: false})
