--- conflicted
+++ resolved
@@ -10,11 +10,8 @@
 import {beforeEach, describe, expect, test, vi} from 'vitest'
 
 const onNotify = vi.fn()
-<<<<<<< HEAD
 const capturedEventHandler = vi.fn()
-=======
 let lastBugsnagEvent: {addMetadata: ReturnType<typeof vi.fn>} | undefined
->>>>>>> fa48688b
 
 vi.mock('process')
 vi.mock('@bugsnag/js', () => {
@@ -22,22 +19,16 @@
     default: {
       notify: (reportedError: any, eventHandler: any, callback: any) => {
         onNotify(reportedError)
-<<<<<<< HEAD
         // Create a mock event to pass to the event handler
         const mockEvent = {
           severity: '',
           unhandled: false,
           setUser: vi.fn(),
+          addMetadata: vi.fn(),
         }
         eventHandler(mockEvent)
         capturedEventHandler(mockEvent)
-=======
-        if (typeof args === 'function') {
-          const event = {addMetadata: vi.fn()}
-          lastBugsnagEvent = event as any
-          args(event)
-        }
->>>>>>> fa48688b
+        lastBugsnagEvent = mockEvent as any
         callback(null)
       },
       isStarted: () => true,
@@ -64,11 +55,8 @@
   vi.mocked(hashString).mockReturnValue('hashed-macaddress')
   vi.mocked(isUnitTest).mockReturnValue(true)
   onNotify.mockClear()
-<<<<<<< HEAD
   capturedEventHandler.mockClear()
-=======
   lastBugsnagEvent = undefined
->>>>>>> fa48688b
   vi.mocked(settings).debug = false
   vi.mocked(isLocalEnvironment).mockReturnValue(false)
   vi.mocked(getLastSeenUserIdAfterAuth).mockResolvedValue('test-user-id-123')
@@ -241,7 +229,6 @@
     expect(mockOutput.debug()).toMatch('Error reporting to Bugsnag: Error: Bugsnag is down')
   })
 
-<<<<<<< HEAD
   test('sets user ID from getLastSeenUserIdAfterAuth when reporting to Bugsnag', async () => {
     // Given
     capturedEventHandler.mockClear()
@@ -277,7 +264,8 @@
 
     const mockEvent = capturedEventHandler.mock.calls[0][0]
     expect(mockEvent.setUser).toHaveBeenCalledWith('unknown')
-=======
+  })
+
   test('attaches custom metadata with allowed slice_name when startCommand is present', async () => {
     await metadata.addSensitiveMetadata(() => ({
       commandStartOptions: {startTime: Date.now(), startCommand: 'app dev', startArgs: []},
@@ -311,6 +299,5 @@
 
     expect(lastBugsnagEvent).toBeDefined()
     expect(lastBugsnagEvent!.addMetadata).toHaveBeenCalledWith('custom', {slice_name: 'cli'})
->>>>>>> fa48688b
   })
 })