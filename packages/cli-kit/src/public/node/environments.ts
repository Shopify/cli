import {decodeToml} from './toml.js'
import {findPathUp, readFile} from './fs.js'
import {cwd} from './path.js'
<<<<<<< HEAD
import * as metadata from './metadata.js'
=======
import {renderWarning} from './ui.js'
>>>>>>> 80a41020
import {JsonMap} from '../../private/common/json.js'

export interface Environments {
  [name: string]: JsonMap
}

interface LoadEnvironmentOptions {
  from?: string
}
/**
 * Loads environments from a file.
 * @param dir - The file path to load environments from.
 * @returns The loaded environments.
 */
export async function loadEnvironment(
  environmentName: string,
  fileName: string,
  options?: LoadEnvironmentOptions,
): Promise<JsonMap | undefined> {
  const basePath = options?.from && options?.from !== '.' ? options.from : cwd()
  const filePath = await findPathUp(fileName, {
    cwd: basePath,
    type: 'file',
  })
  if (!filePath) {
    renderWarning({body: 'Environment file not found.'})
    return undefined
  }
  const environmentsJson = decodeToml(await readFile(filePath)) as Environments
  const environments = environmentsJson.environments
  if (!environments) {
    renderWarning({
      body: ['No environments found in', {command: filePath}, {char: '.'}],
    })
    return undefined
  }
  const environment = environments[environmentName] as JsonMap
<<<<<<< HEAD
  if (!environment) outputWarn(`Environment ${environmentName} not found`)

  await metadata.addSensitiveMetadata(() => ({
    environmentFlags: JSON.stringify(environment),
  }))

=======
  if (!environment)
    renderWarning({
      body: ['Environment', {command: environmentName}, 'not found.'],
    })
>>>>>>> 80a41020
  return environment
}<|MERGE_RESOLUTION|>--- conflicted
+++ resolved
@@ -1,11 +1,8 @@
 import {decodeToml} from './toml.js'
 import {findPathUp, readFile} from './fs.js'
 import {cwd} from './path.js'
-<<<<<<< HEAD
 import * as metadata from './metadata.js'
-=======
 import {renderWarning} from './ui.js'
->>>>>>> 80a41020
 import {JsonMap} from '../../private/common/json.js'
 
 export interface Environments {
@@ -43,18 +40,14 @@
     return undefined
   }
   const environment = environments[environmentName] as JsonMap
-<<<<<<< HEAD
-  if (!environment) outputWarn(`Environment ${environmentName} not found`)
+  if (!environment)
+    renderWarning({
+      body: ['Environment', {command: environmentName}, 'not found.'],
+    })
 
   await metadata.addSensitiveMetadata(() => ({
     environmentFlags: JSON.stringify(environment),
   }))
 
-=======
-  if (!environment)
-    renderWarning({
-      body: ['Environment', {command: environmentName}, 'not found.'],
-    })
->>>>>>> 80a41020
   return environment
 }