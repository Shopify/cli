--- conflicted
+++ resolved
@@ -208,13 +208,8 @@
 
  *     navigate with arrows, enter to select
  */
-<<<<<<< HEAD
-export function renderSelectPrompt<T>(props: Omit<SelectPromptProps<T>, 'onSubmit'>) {
-  return new Promise<T>((resolve, reject) => {
-=======
 export function renderSelectPrompt<T>(props: Omit<SelectPromptProps<T>, 'onSubmit'>): Promise<T> {
   return new Promise((resolve, reject) => {
->>>>>>> 13d1e38d
     render(<SelectPrompt {...props} onSubmit={(value: T) => resolve(value)} />, {
       exitOnCtrlC: false,
     }).catch(reject)
@@ -232,7 +227,7 @@
 
  *  navigate with arrows, enter to select
  */
-export function renderAutocompletePrompt<T>(props: Omit<AutocompletePromptProps<T>, 'onSubmit'>) {
+export function renderAutocompletePrompt<T>(props: Omit<AutocompletePromptProps<T>, 'onSubmit'>): Promise<T> {
   const newProps = {
     search(term: string) {
       return Promise.resolve(props.choices.filter((item) => item.label.toLowerCase().includes(term.toLowerCase())))
@@ -240,7 +235,7 @@
     ...props,
   }
 
-  return new Promise<T>((resolve, reject) => {
+  return new Promise((resolve, reject) => {
     render(<AutocompletePrompt {...newProps} onSubmit={(value: T) => resolve(value)} />, {
       exitOnCtrlC: false,
     }).catch(reject)
@@ -260,8 +255,8 @@
  * ?  What is your name?
  * \>  John
  */
-export function renderTextPrompt(props: Omit<TextPromptProps, 'onSubmit'>) {
-  return new Promise<string>((resolve, reject) => {
+export function renderTextPrompt(props: Omit<TextPromptProps, 'onSubmit'>): Promise<string> {
+  return new Promise((resolve, reject) => {
     render(<TextPrompt {...props} onSubmit={(value: string) => resolve(value)} />, {
       exitOnCtrlC: false,
     }).catch(reject)
