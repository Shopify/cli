import {joinPath, normalizePath} from './path.js'
import {outputContent, outputToken, outputDebug} from '../../public/node/output.js'
import {getRandomName, RandomNameFamily} from '../common/string.js'
import {OverloadParameters} from '../../private/common/ts/overloaded-parameters.js'
import {
  copy as fsCopy,
  ensureFile as fsEnsureFile,
  ensureFileSync as fsEnsureFileSync,
  remove as fsRemove,
  removeSync as fsRemoveSync,
  move as fsMove,
  // eslint-disable-next-line @typescript-eslint/ban-ts-comment
  // @ts-ignore
} from 'fs-extra/esm'

import {temporaryDirectoryTask} from 'tempy'
import {sep, join} from 'pathe'
import {findUp as internalFindUp} from 'find-up'
import {
  mkdirSync as fsMkdirSync,
  readFileSync as fsReadFileSync,
  writeFileSync as fsWriteFileSync,
  appendFileSync as fsAppendFileSync,
  statSync as fsStatSync,
  createReadStream as fsCreateReadStream,
  createWriteStream as fsCreateWriteStream,
  constants as fsConstants,
  existsSync as fsFileExistsSync,
  unlinkSync as fsUnlinkSync,
  ReadStream,
  WriteStream,
} from 'fs'
import {
  mkdir as fsMkdir,
  writeFile as fsWriteFile,
  readFile as fsReadFile,
  realpath as fsRealPath,
  appendFile as fsAppendFile,
  mkdtemp as fsMkdtemp,
  stat as fsStat,
  lstat as fsLstat,
  chmod as fsChmod,
  access as fsAccess,
  rename as fsRename,
} from 'fs/promises'
<<<<<<< HEAD
import {pathToFileURL as pathToFile} from 'url'
import type {Options} from 'prettier'
=======
>>>>>>> ad05582c
import type {Pattern, Options as GlobOptions} from 'fast-glob'

/**
 * Strip the first `strip` parts of the path.
 *
 * @param path - Path to strip.
 * @param strip - Number of parts to strip.
 * @returns The stripped path.
 */
export function stripUpPath(path: string, strip: number): string {
  const parts = path.split(sep)
  return join(...parts.slice(strip))
}

/**
 * Creates a temporary directory and ties its lifecycle to the lifecycle of the callback.
 *
 * @param callback - The callback that receives the temporary directory.
 */
export async function inTemporaryDirectory<T>(callback: (tmpDir: string) => T | Promise<T>): Promise<T> {
  return temporaryDirectoryTask(callback)
}

/**
 * It reads a file and returns its content as a string using the
 * utf-8 encoding.
 *
 * @param path - Path to the file to read.
 * @returns A promise that resolves with the content of the file.
 */

export type ReadOptions =
  | undefined
  | {flag?: string | undefined}
  | {
      encoding: BufferEncoding | string
      flag?: string | undefined
    }
export async function readFile(path: string, options?: ReadOptions): Promise<string>
export async function readFile(path: string, options?: ReadOptions): Promise<Buffer>

/**
 * It reads a file and returns its content as a string.
 * Uses utf-8 encoding by default.
 *
 * @param path - Path to the file to read.
 * @param options - Options to read the file with (defaults to utf-8 encoding).
 * @returns A promise that resolves with the content of the file.
 */
export async function readFile(path: string, options: ReadOptions = {encoding: 'utf8'}): Promise<string | Buffer> {
  outputDebug(outputContent`Reading the content of file at ${outputToken.path(path)}...`)
  // eslint-disable-next-line @typescript-eslint/ban-ts-comment
  // @ts-ignore
  return fsReadFile(path, options)
}

/**
 * Synchronously reads a file and returns its content as a buffer.
 *
 * @param path - Path to the file to read.
 * @returns The content of the file.
 */
export function readFileSync(path: string): Buffer {
  outputDebug(outputContent`Sync-reading the content of file at ${outputToken.path(path)}...`)
  return fsReadFileSync(path)
}

/**
 * Given a path, it determines the actual path. This is useful when working
 * with paths that represent symlinks.
 *
 * @param path - Path whose real path will be returned.
 */
export async function fileRealPath(path: string): Promise<string> {
  return fsRealPath(path)
}

/**
 * Copies a file.
 *
 * @param from - Path to the directory or file to be copied.
 * @param to - Destination path.
 */
export async function copyFile(from: string, to: string): Promise<void> {
  outputDebug(outputContent`Copying file from ${outputToken.path(from)} to ${outputToken.path(to)}...`)
  await fsCopy(from, to)
}

/**
 * Creates a file at the given path.
 *
 * @param path - Path to the file to be created.
 */
export async function touchFile(path: string): Promise<void> {
  outputDebug(outputContent`Creating an empty file at ${outputToken.path(path)}...`)
  await fsEnsureFile(path)
}

/**
 * Synchronously creates a file at the given path.
 *
 * @param path - Path to the file to be created.
 */
export function touchFileSync(path: string): void {
  outputDebug(outputContent`Creating an empty file at ${outputToken.path(path)}...`)
  fsEnsureFileSync(path)
}

/**
 * Appnds content to file at path.
 *
 * @param path - Path to the file to be appended.
 * @param content - Content to be appended.
 */
export async function appendFile(path: string, content: string): Promise<void> {
  outputDebug(outputContent`Appending the following content to ${outputToken.path(path)}:
    ${content
      .split('\n')
      .map((line) => `  ${line}`)
      .join('\n')}
  `)
  await fsAppendFile(path, content)
}

/**
 * Synchronously appends content to file at path.
 *
 * @param path - Path to the file to be appended.
 * @param data - Content to be appended.
 */
export function appendFileSync(path: string, data: string): void {
  fsAppendFileSync(path, data)
}

/**
 * Writes content to file at path.
 *
 * @param path - Path to the file to be written.
 * @param data - Content to be written.
 */
export async function writeFile(path: string, data: string): Promise<void> {
  outputDebug(outputContent`Writing some content to file at ${outputToken.path(path)}...`)
  await fsWriteFile(path, data, {encoding: 'utf8'})
}

/**
 * Synchronously writes content to file at path.
 *
 * @param path - Path to the file to be written.
 * @param data - Content to be written.
 */
export function writeFileSync(path: string, data: string): void {
  outputDebug(outputContent`File-writing some content to file at ${outputToken.path(path)}...`)
  fsWriteFileSync(path, data)
}

/**
 * Creates a directory at the given path.
 *
 * @param path - Path to the directory to be created.
 */
export async function mkdir(path: string): Promise<void> {
  outputDebug(outputContent`Creating directory at ${outputToken.path(path)}...`)
  await fsMkdir(path, {recursive: true})
}

/**
 * Synchronously creates a directory at the given path.
 *
 * @param path - Path to the directory to be created.
 */
export function mkdirSync(path: string): void {
  outputDebug(outputContent`Sync-creating directory at ${outputToken.path(path)}...`)
  fsMkdirSync(path, {recursive: true})
}

/**
 * Removes a file at the given path.
 *
 * @param path - Path to the file to be removed.
 */
export async function removeFile(path: string): Promise<void> {
  outputDebug(outputContent`Removing file at ${outputToken.path(path)}...`)
  await fsRemove(path)
}

/**
 * Renames a file.
 * @param from - Path to the file to be renamed.
 * @param to - New path for the file.
 */
export async function renameFile(from: string, to: string): Promise<void> {
  outputDebug(outputContent`Renaming file from ${outputToken.path(from)} to ${outputToken.path(to)}...`)
  await fsRename(from, to)
}

/**
 * Synchronously removes a file at the given path.
 *
 * @param path - Path to the file to be removed.
 */
export function removeFileSync(path: string): void {
  outputDebug(outputContent`Sync-removing file at ${outputToken.path(path)}...`)
  fsRemoveSync(path)
}

interface RmDirOptions {
  force?: boolean
}
/**
 * Removes a directory at the given path.
 *
 * @param path - Path to the directory to be removed.
 * @param options - Options to remove the directory with.
 */
export async function rmdir(path: string, options: RmDirOptions = {}): Promise<void> {
  const {default: del} = await import('del')
  outputDebug(outputContent`Removing directory at ${outputToken.path(path)}...`)
  await del(path, {force: options.force})
}

/**
 * Create a temporary directory.
 *
 * @returns Path to the temporary directory.
 */
export async function mkTmpDir(): Promise<string> {
  outputDebug(outputContent`Creating a temporary directory...`)
  const directory = await fsMkdtemp('tmp-')
  return directory
}

/**
 * Check whether a path is a directory.
 *
 * @param path - Path to check.
 * @returns True if the path is a directory, false otherwise.
 */
export async function isDirectory(path: string): Promise<boolean> {
  outputDebug(outputContent`Checking if ${outputToken.path(path)} is a directory...`)
  return (await fsLstat(path)).isDirectory()
}

/**
 * Get the size of a file.
 *
 * @param path - Path to the file.
 * @returns The size of the file in bytes.
 */
export async function fileSize(path: string): Promise<number> {
  outputDebug(outputContent`Getting the size of file file at ${outputToken.path(path)}...`)
  return (await fsStat(path)).size
}

/**
 * Synchronously get the size of a file.
 *
 * @param path - Path to the file.
 * @returns The size of the file in bytes.
 */
export function fileSizeSync(path: string): number {
  outputDebug(outputContent`Sync-getting the size of file file at ${outputToken.path(path)}...`)
  return fsStatSync(path).size
}

/**
 * Unlink a file at the given path.
 * @param path - Path to the file.
 * @returns A promise that resolves when the file is unlinked.
 */
export function unlinkFileSync(path: string): void {
  return fsUnlinkSync(path)
}

/**
 * Create a read stream for a file.
 *
 * @param path - Path to the file.
 * @returns A read stream for the file.
 */
export function createFileReadStream(path: string): ReadStream {
  return fsCreateReadStream(path)
}

/**
 * Create a write stream for a file.
 *
 * @param path - Path to the file.
 * @returns A write stream for the file.
 */
export function createFileWriteStream(path: string): WriteStream {
  return fsCreateWriteStream(path)
}

/**
 * Returns the Date object for the last modification of a file.
 *
 * @param path - Path to the directory or file.
 * @returns A unix timestamp.
 */
export async function fileLastUpdated(path: string): Promise<Date> {
  outputDebug(outputContent`Getting last updated timestamp for file at ${outputToken.path(path)}...`)
  return (await fsStat(path)).ctime
}

/**
 * Returns the unix timestamp of the last modification of a file.
 *
 * @param path - Path to the directory or file.
 * @returns A unix timestamp.
 */
export async function fileLastUpdatedTimestamp(path: string): Promise<number | undefined> {
  try {
    const lastUpdatedDateTime = await fileLastUpdated(path)
    return lastUpdatedDateTime.getTime()
    // eslint-disable-next-line no-catch-all/no-catch-all
  } catch {
    return undefined
  }
}

interface MoveFileOptions {
  overwrite?: boolean
}

/**
 * Moves a file.
 *
 * @param src - File to be moved.
 * @param dest - Path to be moved to.
 * @param options - Moving options.
 */
export async function moveFile(src: string, dest: string, options: MoveFileOptions = {}): Promise<void> {
  await fsMove(src, dest, options)
}

/**
 * Changes the permissions of a directory or file.
 *
 * @param path - Path to the file or directory whose permissions will be modified.
 * @param mode - Permissions to set to the file or directory.
 */
export async function chmod(path: string, mode: number | string): Promise<void> {
  await fsChmod(path, mode)
}

/**
 * Checks if a file has executable permissions.
 *
 * @param path - Path to the file whose permissions will be checked.
 */
export async function fileHasExecutablePermissions(path: string): Promise<boolean> {
  try {
    await fsAccess(path, fsConstants.X_OK)
    return true
    // eslint-disable-next-line no-catch-all/no-catch-all
  } catch {
    return false
  }
}

/**
 * Returns true if a file or directory exists.
 *
 * @param path - Path to the directory or file.
 * @returns True if it exists.
 */
export async function fileExists(path: string): Promise<boolean> {
  try {
    await fsAccess(path)
    return true
    // eslint-disable-next-line no-catch-all/no-catch-all
  } catch {
    return false
  }
}

export function fileExistsSync(path: string): boolean {
  return fsFileExistsSync(path)
}

interface FileOptions {
  path: string
}

interface GenerateRandomDirectoryOptions {
  /** Suffix to include in the randomly generated directory name. */
  suffix: string

  /** Absolute path to the directory where the random directory will be created. */
  directory: string

  /** Type of word to use for random name. */
  family?: RandomNameFamily
}

/**
 * It generates a random directory directory name for a sub-directory.
 * It ensures that the returned directory name doesn't exist.
 *
 * @param options - Options to generate the random directory name.
 * @returns It returns the name of the directory.
 */
export async function generateRandomNameForSubdirectory(options: GenerateRandomDirectoryOptions): Promise<string> {
  const generated = `${getRandomName(options.family ?? 'business')}-${options.suffix}`
  const randomDirectoryPath = joinPath(options.directory, generated)
  const isAppDirectoryTaken = await fileExists(randomDirectoryPath)

  if (isAppDirectoryTaken) {
    return generateRandomNameForSubdirectory(options)
  } else {
    return generated
  }
}

/**
 * Traverse the file system and return pathnames that match the given pattern.
 *
 * @param pattern - A glob pattern or an array of glob patterns.
 * @param options - Options for the glob.
 * @returns A promise that resolves to an array of pathnames that match the given pattern.
 */
export async function glob(pattern: Pattern | Pattern[], options?: GlobOptions): Promise<string[]> {
  const {default: fastGlob} = await import('fast-glob')
  let overridenOptions = options
  if (options?.dot == null) {
    overridenOptions = {...options, dot: true}
  }
  return fastGlob(pattern, overridenOptions)
}

/**
 * Convert a path to a File URL.
 *
 * @param path - Path to convert.
 * @returns The File URL.
 */
export function pathToFileURL(path: string): URL {
  return pathToFile(path)
}
/**
 * Find a file by walking parent directories.
 *
 * @param matcher - A pattern or an array of patterns to match a file name.
 * @param options - Options for the search.
 * @returns The first path found that matches or `undefined` if none could be found.
 */
export async function findPathUp(
  matcher: OverloadParameters<typeof internalFindUp>[0],
  options: OverloadParameters<typeof internalFindUp>[1],
): ReturnType<typeof internalFindUp> {
  // findUp has odd typing
  // eslint-disable-next-line @typescript-eslint/no-explicit-any
  const got = await internalFindUp(matcher as any, options)
  return got ? normalizePath(got) : undefined
}<|MERGE_RESOLUTION|>--- conflicted
+++ resolved
@@ -43,11 +43,7 @@
   access as fsAccess,
   rename as fsRename,
 } from 'fs/promises'
-<<<<<<< HEAD
 import {pathToFileURL as pathToFile} from 'url'
-import type {Options} from 'prettier'
-=======
->>>>>>> ad05582c
 import type {Pattern, Options as GlobOptions} from 'fast-glob'
 
 /**
