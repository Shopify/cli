import {AbortError, BugError} from './error.js'
import {AbortController, AbortSignal} from './abort.js'
import {exec} from './system.js'
import {fileExists, readFile, writeFile, findPathUp, glob} from './fs.js'
import {dirname, joinPath} from './path.js'
import {outputToken, outputContent, outputDebug} from '../../public/node/output.js'
import {Version} from '../../private/node/semver.js'
import latestVersion from 'latest-version'
import type {Writable} from 'stream'
import type {ExecOptions} from './system.js'

/** The name of the Yarn lock file */
export const yarnLockfile = 'yarn.lock'

/** The name of the npm lock file */
export const npmLockfile = 'package-lock.json'

/** The name of the pnpm lock file */
export const pnpmLockfile = 'pnpm-lock.yaml'

/** The name of the pnpm workspace file */
export const pnpmWorkspaceFile = 'pnpm-workspace.yaml'

/** An array containing the lockfiles from all the package managers */
export const lockfiles: Lockfile[] = [yarnLockfile, pnpmLockfile, npmLockfile]
export type Lockfile = 'yarn.lock' | 'package-lock.json' | 'pnpm-lock.yaml'

/**
 * A union type that represents the type of dependencies in the package.json
 * - dev: devDependencies
 * - prod: dependencies
 * - peer: peerDependencies
 */
export type DependencyType = 'dev' | 'prod' | 'peer'

/**
 * A union that represents the package managers available.
 */
export const packageManager = ['yarn', 'npm', 'pnpm'] as const
export type PackageManager = (typeof packageManager)[number]

/**
 * Returns an abort error that's thrown when a directory that's expected to have
 * a package.json doesn't have it.
 * @param directory - The path to the directory that should contain a package.json
 * @returns An abort error.
 */
export const PackageJsonNotFoundError = (directory: string): AbortError => {
  return new AbortError(`The directory ${directory} doesn't have a package.json.`)
}

/**
 * Returns a bug error that's thrown when the lookup of the package.json traversing the directory
 * hierarchy up can't find a package.json
 * @param directory - The directory from which the traverse has been done
 * @returns An abort error.
 */
export const FindUpAndReadPackageJsonNotFoundError = (directory: string): BugError => {
  return new BugError(
    outputContent`Couldn't find a a package.json traversing directories from ${outputToken.path(directory)}`,
  )
}

/**
 * Returns the dependency manager used to run the create workflow.
 * @param env - The environment variables of the process in which the CLI runs.
 * @returns The dependency manager
 */
export function packageManagerUsedForCreating(env = process.env): PackageManager | 'unknown' {
  if (env.npm_config_user_agent?.includes('yarn')) {
    return 'yarn'
  } else if (env.npm_config_user_agent?.includes('pnpm')) {
    return 'pnpm'
  } else if (env.npm_config_user_agent?.includes('npm')) {
    return 'npm'
  }
  return 'unknown'
}

/**
 * Returns the dependency manager used by an existing project.
 * @param fromDirectory - The starting directory
 * @returns The dependency manager
 */
export async function getPackageManager(fromDirectory: string): Promise<PackageManager> {
  const packageJson = await findPathUp('package.json', {cwd: fromDirectory, type: 'file'})
  if (!packageJson) {
    throw FindUpAndReadPackageJsonNotFoundError(fromDirectory)
  }
  const directory = dirname(packageJson)
  outputDebug(outputContent`Obtaining the dependency manager in directory ${outputToken.path(directory)}...`)
  const yarnLockPath = joinPath(directory, yarnLockfile)
  const pnpmLockPath = joinPath(directory, pnpmLockfile)
  if (await fileExists(yarnLockPath)) {
    return 'yarn'
  } else if (await fileExists(pnpmLockPath)) {
    return 'pnpm'
  } else {
    return 'npm'
  }
}

interface InstallNPMDependenciesRecursivelyOptions {
  /**
   * The dependency manager to use to install the dependencies.
   */
  packageManager: PackageManager
  /**
   * The directory from where we'll find package.json's recursively
   */
  directory: string

  /**
   * Specifies the maximum depth of the glob search.
   */
  deep?: number
}

/**
 * This function traverses down a directory tree to find directories containing a package.json
 * and installs the dependencies if needed. To know if it's needed, it uses the "check" command
 * provided by dependency managers.
 * @param options - Options to install dependencies recursively.
 */
export async function installNPMDependenciesRecursively(
  options: InstallNPMDependenciesRecursivelyOptions,
): Promise<void> {
  const packageJsons = await glob(joinPath(options.directory, '**/package.json'), {
    ignore: [joinPath(options.directory, 'node_modules/**/package.json')],
    cwd: options.directory,
    onlyFiles: true,
    deep: options.deep,
  })
  const abortController = new AbortController()
  try {
    await Promise.all(
      packageJsons.map(async (packageJsonPath) => {
        const directory = dirname(packageJsonPath)
        await installNodeModules({
          directory,
          packageManager: options.packageManager,
          stdout: undefined,
          stderr: undefined,
          signal: abortController.signal,
          args: [],
        })
      }),
    )
  } catch (error) {
    abortController.abort()
    throw error
  }
}

interface InstallNodeModulesOptions {
  directory: string
  args: string[]
  packageManager: PackageManager
  stdout?: Writable
  stderr?: Writable
  signal?: AbortSignal
}

export async function installNodeModules(options: InstallNodeModulesOptions): Promise<void> {
  const execOptions: ExecOptions = {
    cwd: options.directory,
    stdin: undefined,
    stdout: options.stdout,
    stderr: options.stderr,
    signal: options.signal,
  }
  let args = ['install']
  if (options.args) {
    args = args.concat(options.args)
  }
  await exec(options.packageManager, args, execOptions)
}

/**
 * Returns the name of the package configured in its package.json
 * @param packageJsonPath - Path to the package.json file
 * @returns A promise that resolves with the name.
 */
export async function getPackageName(packageJsonPath: string): Promise<string | undefined> {
  const packageJsonContent = await readAndParsePackageJson(packageJsonPath)
  return packageJsonContent.name
}

/**
 * Returns the list of production, dev and peer dependencies of a package.json
 * @param packageJsonPath - Path to the package.json file
 * @returns A promise that resolves with the list of dependencies.
 */
export async function getDependencies(packageJsonPath: string): Promise<{[key: string]: string}> {
  const packageJsonContent = await readAndParsePackageJson(packageJsonPath)
  const dependencies: {[key: string]: string} = packageJsonContent.dependencies ?? {}
  const devDependencies: {[key: string]: string} = packageJsonContent.devDependencies ?? {}
  const peerDependencies: {[key: string]: string} = packageJsonContent.peerDependencies ?? {}

  return {...dependencies, ...devDependencies, ...peerDependencies}
}

/**
 * Returns the list of production dependencies of a package.json
 * @param packageJsonPath - Path to the package.json file
 * @returns A promise that resolves with the list of dependencies.
 */
export async function getProdDependencies(packageJsonPath: string): Promise<DependencyVersion[]> {
  const packageJsonContent = await readAndParsePackageJson(packageJsonPath)
  return Object.entries(packageJsonContent.dependencies ?? {}).map(([name, version]) => ({name, version}))
}

/**
 * Returns the list of dev dependencies of a package.json
 * @param packageJsonPath - Path to the package.json file
 * @returns A promise that resolves with the list of dependencies.
 */
export async function getDevDependencies(packageJsonPath: string): Promise<DependencyVersion[]> {
  const packageJsonContent = await readAndParsePackageJson(packageJsonPath)
  return Object.entries(packageJsonContent.devDependencies ?? {}).map(([name, version]) => ({name, version}))
}

/**
 * Returns the list of peer dependencies of a package.json
 * @param packageJsonPath - Path to the package.json file
 * @returns A promise that resolves with the list of dependencies.
 */
export async function getPeerDependencies(packageJsonPath: string): Promise<DependencyVersion[]> {
  const packageJsonContent = await readAndParsePackageJson(packageJsonPath)
  return Object.entries(packageJsonContent.peerDependencies ?? {}).map(([name, version]) => ({name, version}))
}

/**
 * Returns true if the app uses workspaces, false otherwise.
 * @param packageJsonPath - Path to the package.json file
 * @param pnpmWorkspacePath - Path to the pnpm-workspace.yaml file
 * @returns A promise that resolves with true if the app uses workspaces, false otherwise.
 */
export async function usesWorkspaces(appDirectory: string): Promise<boolean> {
  const packageJsonPath = joinPath(appDirectory, 'package.json')
  const packageJsonContent = await readAndParsePackageJson(packageJsonPath)
  const pnpmWorkspacePath = joinPath(appDirectory, pnpmWorkspaceFile)
  return Boolean(packageJsonContent.workspaces) || fileExists(pnpmWorkspacePath)
}

/**
 * Given an NPM dependency, it checks if there's a more recent version, and if there is, it returns its value.
 * @param dependency - The dependency name (e.g. react)
 * @param currentVersion - The current version.
 * @returns A promise that resolves with a more recent version or undefined if there's no more recent version.
 */
export async function checkForNewVersion(dependency: string, currentVersion: string): Promise<string | undefined> {
  outputDebug(outputContent`Checking if there's a version of ${dependency} newer than ${currentVersion}`)
  try {
    const lastVersion = await getLatestNPMPackageVersion(dependency)
    if (lastVersion && new Version(currentVersion).compare(lastVersion) < 0) {
      return lastVersion
    } else {
      return undefined
    }
    // eslint-disable-next-line no-catch-all/no-catch-all
  } catch (error) {
    return undefined
  }
}

/**
 * An interface that represents a package.json
 */
export interface PackageJson {
  /**
   * The name attribute of the package.json
   */
  name?: string

  /**
   * The author attribute of the package.json
   */
  author?: string

  /**
   * The version attribute of the package.json
   */
  version?: string

  /**
   * The scripts attribute of the package.json
   */
  scripts?: {[key: string]: string}

  /**
   * The dependencies attribute of the package.json
   */
  dependencies?: {[key: string]: string}

  /**
   * The devDependencies attribute of the package.json
   */
  devDependencies?: {[key: string]: string}

  /**
   * The peerDependencies attribute of the package.json
   */
  peerDependencies?: {[key: string]: string}

  /**
   * The optional oclif settings attribute of the package.json
   */
  oclif?: {
    plugins?: string[]
  }

  /**
   * The workspaces attribute of the package.json
   */
  workspaces?: string[]

  /**
   * The resolutions attribute of the package.json. Only useful when using yarn as package manager
   */
  resolutions?: {[key: string]: string}

  /**
   * The overrides attribute of the package.json. Only useful when using npm o npmn as package managers
   */
  overrides?: {[key: string]: string}

  /**
   *  The prettier attribute of the package.json
   */
  prettier?: string

  /**
   * The private attribute of the package.json.
   * https://docs.npmjs.com/cli/v9/configuring-npm/package-json#private
   */
  private?: boolean
}

/**
 * Reads and parses a package.json
 * @param packageJsonPath - Path to the package.json
 * @returns An promise that resolves with an in-memory representation
 *    of the package.json or rejects with an error if the file is not found or the content is
 *    not decodable.
 */
export async function readAndParsePackageJson(packageJsonPath: string): Promise<PackageJson> {
  if (!(await fileExists(packageJsonPath))) {
    throw PackageJsonNotFoundError(dirname(packageJsonPath))
  }
  return JSON.parse(await readFile(packageJsonPath))
}

interface AddNPMDependenciesIfNeededOptions {
  /** How dependencies should be added */
  type: DependencyType

  /** The dependency manager to use to add dependencies */
  packageManager: PackageManager

  /** The directory that contains the package.json where dependencies will be added */
  directory: string

  /** Standard output coming from the underlying installation process */
  stdout?: Writable

  /** Standard error coming from the underlying installation process */
  stderr?: Writable

  /** Abort signal to stop the process */
  signal?: AbortSignal
}

/**
 * An interface that represents a dependency name with its version
 */
export interface DependencyVersion {
  /**
   * The name of the NPM dependency as it's reflected in the package.json:
   *
   * @example
   * In the example below name would be "react"
   * ```
   * {
   *   "react": "1.2.3"
   * }
   * ```
   */
  name: string

  /**
   * The version of the NPM dependency as it's reflected in the package.json:
   *
   * @example
   * In the example below version would be "1.2.3"
   * ```
   * {
   *   "react": "1.2.3"
   * }
   * ```
   */
  version: string | undefined
}

/**
 * Adds dependencies to a Node project (i.e. a project that has a package.json)
 * @param dependencies - List of dependencies to be added.
 * @param options - Options for adding dependencies.
 */
export async function addNPMDependenciesIfNeeded(
  dependencies: DependencyVersion[],
  options: AddNPMDependenciesIfNeededOptions,
): Promise<void> {
  outputDebug(outputContent`Adding the following dependencies if needed:
${outputToken.json(dependencies)}
With options:
${outputToken.json(options)}
  `)
  const packageJsonPath = joinPath(options.directory, 'package.json')
  if (!(await fileExists(packageJsonPath))) {
    throw PackageJsonNotFoundError(options.directory)
  }
  const existingDependencies = Object.keys(await getDependencies(packageJsonPath))
  const dependenciesToAdd = dependencies.filter((dep) => {
    return !existingDependencies.includes(dep.name)
  })
  if (dependenciesToAdd.length === 0) {
    return
  }
  await addNPMDependencies(dependenciesToAdd, options)
}

export async function addNPMDependencies(
  dependencies: DependencyVersion[],
  options: AddNPMDependenciesIfNeededOptions,
): Promise<void> {
  const dependenciesWithVersion = dependencies.map((dep) => {
    return dep.version ? `${dep.name}@${dep.version}` : dep.name
  })
  options.stdout?.write(`Installing ${[dependenciesWithVersion].join(' ')} with ${options.packageManager}`)
  switch (options.packageManager) {
    case 'npm':
      // npm isn't too smart when resolving the dependency tree. For example, admin ui extensions include react as
      // a peer dependency, but npm can't figure out the relationship and fails. Installing dependencies one by one
      // makes the task easier and npm can then proceed.
      for (const dep of dependenciesWithVersion) {
        // eslint-disable-next-line no-await-in-loop
<<<<<<< HEAD
        await installDependencies(options, argumentsToAddDependenciesWithNPM([dep], options.type))
=======
        await installDependencies(options, argumentsToAddDependenciesWithNPM(dep, options.type))
>>>>>>> 12475927
      }
      break
    case 'yarn':
      await installDependencies(options, argumentsToAddDependenciesWithYarn(dependenciesWithVersion, options.type))
      break
    case 'pnpm':
      await installDependencies(options, argumentsToAddDependenciesWithPNPM(dependenciesWithVersion, options.type))
      break
  }
}

async function installDependencies(options: AddNPMDependenciesIfNeededOptions, args: string[]) {
  return exec(options.packageManager, args, {
    cwd: options.directory,
    stdout: options.stdout,
    stderr: options.stderr,
    signal: options.signal,
  })
}

export async function addNPMDependenciesWithoutVersionIfNeeded(
  dependencies: string[],
  options: AddNPMDependenciesIfNeededOptions,
): Promise<void> {
  await addNPMDependenciesIfNeeded(
    dependencies.map((dependency) => {
      return {name: dependency, version: undefined}
    }),
    options,
  )
}

/**
 * Returns the arguments to add dependencies using NPM.
 * @param dependencies - The list of dependencies to add
 * @param type - The dependency type.
 * @returns An array with the arguments.
 */
<<<<<<< HEAD
function argumentsToAddDependenciesWithNPM(dependencies: string[], type: DependencyType): string[] {
=======
function argumentsToAddDependenciesWithNPM(dependency: string, type: DependencyType): string[] {
>>>>>>> 12475927
  let command = ['install']
  command = command.concat(dependency)
  switch (type) {
    case 'dev':
      command.push('--save-dev')
      break
    case 'peer':
      command.push('--save-peer')
      break
    case 'prod':
      command.push('--save-prod')
      break
  }
<<<<<<< HEAD

=======
  // NPM adds ^ to the installed version by default. We want to install exact versions unless specified otherwise.
  if (dependency.match(/@\d/g)) {
    command.push('--save-exact')
  }
>>>>>>> 12475927
  return command
}

/**
 * Returns the arguments to add dependencies using Yarn.
 * @param dependencies - The list of dependencies to add
 * @param type - The dependency type.
 * @returns An array with the arguments.
 */
function argumentsToAddDependenciesWithYarn(dependencies: string[], type: DependencyType): string[] {
  let command = ['add']
  command = command.concat(dependencies)
  switch (type) {
    case 'dev':
      command.push('--dev')
      break
    case 'peer':
      command.push('--peer')
      break
    case 'prod':
      command.push('--prod')
      break
  }
<<<<<<< HEAD

=======
>>>>>>> 12475927
  return command
}

/**
 * Returns the arguments to add dependencies using PNPM.
 * @param dependencies - The list of dependencies to add
 * @param type - The dependency type.
 * @returns An array with the arguments.
 */
function argumentsToAddDependenciesWithPNPM(dependencies: string[], type: DependencyType): string[] {
  let command = ['add']
  command = command.concat(dependencies)
  switch (type) {
    case 'dev':
      command.push('--save-dev')
      break
    case 'peer':
      command.push('--save-peer')
      break
    case 'prod':
      command.push('--save-prod')
      break
  }
<<<<<<< HEAD

=======
>>>>>>> 12475927
  return command
}

/**
 * Given a directory it traverses the directory up looking for a package.json and if found, it reads it
 * decodes the JSON, and returns its content as a Javascript object.
 * @param options - The directory from which traverse up.
 * @returns If found, the promise resolves with the path to the
 *  package.json and its content. If not found, it throws a FindUpAndReadPackageJsonNotFoundError error.
 */
export async function findUpAndReadPackageJson(fromDirectory: string): Promise<{path: string; content: PackageJson}> {
  const packageJsonPath = await findPathUp('package.json', {cwd: fromDirectory, type: 'file'})
  if (packageJsonPath) {
    const packageJson = JSON.parse(await readFile(packageJsonPath))
    return {path: packageJsonPath, content: packageJson}
  } else {
    throw FindUpAndReadPackageJsonNotFoundError(fromDirectory)
  }
}

export async function addResolutionOrOverride(directory: string, dependencies: {[key: string]: string}): Promise<void> {
  const packageManager = await getPackageManager(directory)
  const packageJsonPath = joinPath(directory, 'package.json')
  const packageJsonContent = await readAndParsePackageJson(packageJsonPath)

  if (packageManager === 'yarn') {
    packageJsonContent.resolutions = packageJsonContent.resolutions
      ? {...packageJsonContent.resolutions, ...dependencies}
      : dependencies
  }
  if (packageManager === 'npm' || packageManager === 'pnpm') {
    packageJsonContent.overrides = packageJsonContent.overrides
      ? {...packageJsonContent.overrides, ...dependencies}
      : dependencies
  }

  await writeFile(packageJsonPath, JSON.stringify(packageJsonContent, null, 2))
}

/**
 * Returns the latest available version of an NPM package.
 * @param name - The name of the NPM package.
 * @returns A promise to get the latest available version of a package.
 */
async function getLatestNPMPackageVersion(name: string) {
  outputDebug(outputContent`Getting the latest version of NPM package: ${outputToken.raw(name)}`)
  return latestVersion(name)
}

/**
 * Writes the package.json file to the given directory.
 *
 * @param directory - Directory where the package.json file will be written.
 * @param packageJSON - Package.json file to write.
 */
export async function writePackageJSON(directory: string, packageJSON: PackageJson): Promise<void> {
  outputDebug(outputContent`JSON-encoding and writing content to package.json at ${outputToken.path(directory)}...`)
  const packagePath = joinPath(directory, 'package.json')
  await writeFile(packagePath, JSON.stringify(packageJSON, null, 2))
}<|MERGE_RESOLUTION|>--- conflicted
+++ resolved
@@ -445,11 +445,7 @@
       // makes the task easier and npm can then proceed.
       for (const dep of dependenciesWithVersion) {
         // eslint-disable-next-line no-await-in-loop
-<<<<<<< HEAD
-        await installDependencies(options, argumentsToAddDependenciesWithNPM([dep], options.type))
-=======
         await installDependencies(options, argumentsToAddDependenciesWithNPM(dep, options.type))
->>>>>>> 12475927
       }
       break
     case 'yarn':
@@ -488,11 +484,7 @@
  * @param type - The dependency type.
  * @returns An array with the arguments.
  */
-<<<<<<< HEAD
-function argumentsToAddDependenciesWithNPM(dependencies: string[], type: DependencyType): string[] {
-=======
 function argumentsToAddDependenciesWithNPM(dependency: string, type: DependencyType): string[] {
->>>>>>> 12475927
   let command = ['install']
   command = command.concat(dependency)
   switch (type) {
@@ -506,14 +498,10 @@
       command.push('--save-prod')
       break
   }
-<<<<<<< HEAD
-
-=======
   // NPM adds ^ to the installed version by default. We want to install exact versions unless specified otherwise.
   if (dependency.match(/@\d/g)) {
     command.push('--save-exact')
   }
->>>>>>> 12475927
   return command
 }
 
@@ -537,10 +525,6 @@
       command.push('--prod')
       break
   }
-<<<<<<< HEAD
-
-=======
->>>>>>> 12475927
   return command
 }
 
@@ -564,10 +548,6 @@
       command.push('--save-prod')
       break
   }
-<<<<<<< HEAD
-
-=======
->>>>>>> 12475927
   return command
 }
 
