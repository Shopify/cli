import {renderConcurrent, renderFatalError, renderInfo, renderSuccess, renderWarning} from './ui.js'
import {AbortSignal} from './abort.js'
<<<<<<< HEAD
import {BugError, FatalError, AbortError} from './error.js'
import * as outputMocker from '../../testing/output.js'
=======
import {mockAndCaptureOutput} from './testing/output.js'
import {Abort, Bug, Fatal} from '../../error.js'
>>>>>>> 72998241
import {afterEach, describe, expect, test} from 'vitest'
import {Writable} from 'stream'

afterEach(() => {
  mockAndCaptureOutput().clear()
})

describe('renderInfo', async () => {
  test('renders info inside a banner', async () => {
    // Given
    const mockOutput = mockAndCaptureOutput()

    // When
    renderInfo({
      headline: 'Title',
      body: 'Body',
      nextSteps: [
        [
          'Run',
          {
            command: 'cd santorini-goods',
          },
        ],
        [
          'To preview your project, run',
          {
            command: 'npm app dev',
          },
        ],
        [
          'To add extensions, run',
          {
            command: 'npm generate extension',
          },
        ],
      ],
      reference: [
        [
          'Run',
          {
            command: 'npm shopify help',
          },
        ],
        [
          // testing link wrapping behavior
          "Press 'return' to open the really amazing and clean",
          {
            link: {
              label: 'dev docs',
              url: 'https://shopify.dev',
            },
          },
        ],
      ],
      link: {
        label: 'Link',
        url: 'https://shopify.com',
      },
      customSections: [
        {
          title: 'Custom section',
          body: {
            list: {
              items: ['Item 1', 'Item 2', 'Item 3'],
            },
          },
        },
        {
          title: 'Custom section 2',
          body: {
            list: {
              items: ['Item 1', 'Item 2', 'Item 3'],
            },
          },
        },
      ],
    })

    // Then
    expect(mockOutput.info()).toMatchInlineSnapshot(`
      "╭─ info ───────────────────────────────────────────────────────────────────────╮
      │                                                                              │
      │  Title                                                                       │
      │                                                                              │
      │  Body                                                                        │
      │                                                                              │
      │  Next steps                                                                  │
      │    • Run \`cd santorini-goods\`                                                │
      │    • To preview your project, run \`npm app dev\`                              │
      │    • To add extensions, run \`npm generate extension\`                         │
      │                                                                              │
      │  Reference                                                                   │
      │    • Run \`npm shopify help\`                                                  │
      │    • Press 'return' to open the really amazing and clean dev docs (          │
      │      https://shopify.dev )                                                   │
      │                                                                              │
      │  Link ( https://shopify.com )                                                │
      │                                                                              │
      │  Custom section                                                              │
      │    • Item 1                                                                  │
      │    • Item 2                                                                  │
      │    • Item 3                                                                  │
      │                                                                              │
      │  Custom section 2                                                            │
      │    • Item 1                                                                  │
      │    • Item 2                                                                  │
      │    • Item 3                                                                  │
      │                                                                              │
      ╰──────────────────────────────────────────────────────────────────────────────╯
      "
    `)
  })
})

describe('renderSuccess', async () => {
  test('renders a success message inside a banner', async () => {
    // Given
    const mockOutput = mockAndCaptureOutput()

    // When
    renderSuccess({
      headline: 'Title',
    })

    // Then
    expect(mockOutput.info()).toMatchInlineSnapshot(`
      "╭─ success ────────────────────────────────────────────────────────────────────╮
      │                                                                              │
      │  Title                                                                       │
      │                                                                              │
      ╰──────────────────────────────────────────────────────────────────────────────╯
      "
    `)
  })
})

describe('renderWarning', async () => {
  test('renders a warning inside a banner with good wrapping', async () => {
    // Given
    const mockOutput = mockAndCaptureOutput()

    // When
    renderWarning({
      headline: 'Title',
      reference: [
        'Lorem ipsum dolor sit amet, consectetur adipiscing elit, sed do eiusmod tempor incididunt ut labore et dolore magna aliqua. Ut enim ad minim veniam, quis nostrud exercitation ullamco laboris nisi ut aliquip ex ea commodo consequat.',
        'Duis aute irure dolor in reprehenderit in voluptate velit esse cillum dolore eu fugiat nulla pariatur. Excepteur sint occaecat cupidatat non proident, sunt in culpa qui officia deserunt mollit anim id est laborum.',
      ],
      nextSteps: ['First', 'Second'],
      orderedNextSteps: true,
    })

    // Then
    expect(mockOutput.warn()).toMatchInlineSnapshot(`
      "╭─ warning ────────────────────────────────────────────────────────────────────╮
      │                                                                              │
      │  Title                                                                       │
      │                                                                              │
      │  Next steps                                                                  │
      │    1. First                                                                  │
      │    2. Second                                                                 │
      │                                                                              │
      │  Reference                                                                   │
      │    • Lorem ipsum dolor sit amet, consectetur adipiscing elit, sed do         │
      │      eiusmod tempor incididunt ut labore et dolore magna aliqua. Ut enim ad  │
      │       minim veniam, quis nostrud exercitation ullamco laboris nisi ut        │
      │      aliquip ex ea commodo consequat.                                        │
      │    • Duis aute irure dolor in reprehenderit in voluptate velit esse cillum   │
      │      dolore eu fugiat nulla pariatur. Excepteur sint occaecat cupidatat non  │
      │       proident, sunt in culpa qui officia deserunt mollit anim id est        │
      │      laborum.                                                                │
      │                                                                              │
      ╰──────────────────────────────────────────────────────────────────────────────╯
      "
    `)
  })
})

describe('renderFatalError', async () => {
  test('renders a fatal error inside a banner', async () => {
    // Given
    const mockOutput = mockAndCaptureOutput()

    // When
    renderFatalError(
      new AbortError(
        "Couldn't connect to the Shopify Partner Dashboard.",
        'Check your internet connection and try again.',
      ),
    )

    // Then
    expect(mockOutput.error()).toMatchInlineSnapshot(`
      "╭─ error ──────────────────────────────────────────────────────────────────────╮
      │                                                                              │
      │  Couldn't connect to the Shopify Partner Dashboard.                          │
      │                                                                              │
      │  Check your internet connection and try again.                               │
      │                                                                              │
      ╰──────────────────────────────────────────────────────────────────────────────╯
      "
    `)
  })

  test('renders a fatal error inside a banner with a stack trace', async () => {
    // Given
    const mockOutput = mockAndCaptureOutput()

    // When
    const error = new BugError('Unexpected error')
    error.stack = `
      Error: Unexpected error
          at Module._compile (internal/modules/cjs/loader.js:1137:30)
          at Object.Module._extensions..js (internal/modules/cjs/loader.js:1157:10)
          at Module.load (internal/modules/cjs/loader.js:985:32)
          at Function.Module._load (internal/modules/cjs/loader.js:878:14)
    `
    renderFatalError(error)

    // Then
    expect(mockOutput.error()).toMatchInlineSnapshot(`
      "╭─ error ──────────────────────────────────────────────────────────────────────╮
      │                                                                              │
      │  Unexpected error                                                            │
      │                                                                              │
      │  To investigate the issue, examine this stack trace:                         │
      │    at _compile (internal/modules/cjs/loader.js:1137)                         │
      │    at js (internal/modules/cjs/loader.js:1157)                               │
      │    at load (internal/modules/cjs/loader.js:985)                              │
      │    at _load (internal/modules/cjs/loader.js:878)                             │
      │                                                                              │
      ╰──────────────────────────────────────────────────────────────────────────────╯
      "
    `)
  })

  test('renders a fatal error inside a banner with some next steps', async () => {
    // Given
    const mockOutput = mockAndCaptureOutput()

    const nextSteps = [
      [
        'Have you',
        {
          link: {
            label: 'created a Shopify Partners organization',
            url: 'https://partners.shopify.com/signup',
          },
        },
        {
          char: '?',
        },
      ],
      'Have you confirmed your accounts from the emails you received?',
      [
        'Need to connect to a different App or organization? Run the command again with',
        {
          command: '--reset',
        },
      ],
    ]

    // When
    const error = new AbortError('No Organization found', undefined, nextSteps)
    renderFatalError(error)

    // Then
    expect(mockOutput.error()).toMatchInlineSnapshot(`
      "╭─ error ──────────────────────────────────────────────────────────────────────╮
      │                                                                              │
      │  No Organization found                                                       │
      │                                                                              │
      │  Next steps                                                                  │
      │    • Have you created a Shopify Partners organization (                      │
      │      https://partners.shopify.com/signup )?                                  │
      │    • Have you confirmed your accounts from the emails you received?          │
      │    • Need to connect to a different App or organization? Run the command     │
      │      again with \`--reset\`                                                    │
      │                                                                              │
      ╰──────────────────────────────────────────────────────────────────────────────╯
      "
    `)
  })
})

describe('renderConcurrent', async () => {
  test('renders an error message correctly when a process throws an error', async () => {
    // Given
    const mockOutput = mockAndCaptureOutput()

    // When
    const throwingProcess = {
      prefix: 'backend',
      action: async (_stdout: Writable, _stderr: Writable, _signal: AbortSignal) => {
        throw new Error('example error')
      },
    }

    try {
      await renderConcurrent({processes: [throwingProcess], renderOptions: {patchConsole: false}})
      // eslint-disable-next-line no-catch-all/no-catch-all
    } catch (error) {
      renderFatalError(error as FatalError)
    }

    // Then
    expect(mockOutput.error()).toMatchInlineSnapshot(`
      "╭─ error ──────────────────────────────────────────────────────────────────────╮
      │                                                                              │
      │  example error                                                               │
      │                                                                              │
      ╰──────────────────────────────────────────────────────────────────────────────╯
      "
    `)
  })
})<|MERGE_RESOLUTION|>--- conflicted
+++ resolved
@@ -1,12 +1,7 @@
 import {renderConcurrent, renderFatalError, renderInfo, renderSuccess, renderWarning} from './ui.js'
 import {AbortSignal} from './abort.js'
-<<<<<<< HEAD
 import {BugError, FatalError, AbortError} from './error.js'
-import * as outputMocker from '../../testing/output.js'
-=======
 import {mockAndCaptureOutput} from './testing/output.js'
-import {Abort, Bug, Fatal} from '../../error.js'
->>>>>>> 72998241
 import {afterEach, describe, expect, test} from 'vitest'
 import {Writable} from 'stream'
 
