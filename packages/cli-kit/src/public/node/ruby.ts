--- conflicted
+++ resolved
@@ -4,12 +4,8 @@
 import * as file from './fs.js'
 import {joinPath, dirname, cwd} from './path.js'
 import {AbortError, AbortSilentError} from './error.js'
-<<<<<<< HEAD
-import {isShopify} from './context/local.js'
+import {getEnvironmentVariables} from './environment.js'
 import {isSpinEnvironment, spinFqdn} from './context/spin.js'
-=======
->>>>>>> 19b18fd2
-import {getEnvironmentVariables} from './environment.js'
 import {pathConstants} from '../../private/node/constants.js'
 import {AdminSession} from '../../public/node/session.js'
 import {outputContent, outputToken} from '../../public/node/output.js'
@@ -47,20 +43,12 @@
  * @param options - Options to customize the execution of cli2.
  */
 export async function execCLI2(args: string[], options: ExecCLI2Options = {}): Promise<void> {
-<<<<<<< HEAD
-  const embedded = (await isShopify()) || isTruthy(getEnvironmentVariables().SHOPIFY_CLI_EMBEDDED_THEME_CLI)
-
-  await installCLIDependencies(options.stdout ?? process.stdout, embedded)
-  const env: NodeJS.ProcessEnv = {
-    ...getEnvironmentVariables(),
-=======
   const currentEnv = getEnvironmentVariables()
   const embedded = !isTruthy(currentEnv.SHOPIFY_CLI_BUNDLED_THEME_CLI) && !currentEnv.SHOPIFY_CLI_2_0_DIRECTORY
 
   await installCLIDependencies(options.stdout ?? process.stdout, embedded)
   const env: NodeJS.ProcessEnv = {
     ...currentEnv,
->>>>>>> 19b18fd2
     SHOPIFY_CLI_STOREFRONT_RENDERER_AUTH_TOKEN: options.storefrontToken,
     SHOPIFY_CLI_ADMIN_AUTH_TOKEN: options.adminSession?.token,
     SHOPIFY_SHOP: options.adminSession?.storeFqdn,
