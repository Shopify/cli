import {reportAnalyticsEvent} from './analytics.js'
import * as ruby from './ruby.js'
import * as os from './os.js'
import {
  analyticsDisabled,
  ciPlatform,
  cloudEnvironment,
  isDevelopment,
  isShopify,
  isUnitTest,
  macAddress,
} from './context/local.js'
import {inTemporaryDirectory, touchFile, mkdir} from './fs.js'
import {joinPath, dirname} from './path.js'
import {publishMonorailEvent} from './monorail.js'
import {mockAndCaptureOutput} from './testing/output.js'
import {startAnalytics} from '../../private/node/analytics.js'
import {hashString} from '../../public/node/crypto.js'
import {CLI_KIT_VERSION} from '../common/version.js'
import {it, expect, describe, vi, beforeEach, afterEach, MockedFunction} from 'vitest'

vi.mock('./environment/local.js')
vi.mock('./ruby.js')
vi.mock('./os.js')
vi.mock('../../store.js')
vi.mock('../../public/node/crypto.js')
vi.mock('../../version.js')
vi.mock('./monorail.js')
vi.mock('./cli.js')

describe('event tracking', () => {
  const currentDate = new Date(Date.UTC(2022, 1, 1, 10, 0, 0))
  let publishEventMock: MockedFunction<typeof publishMonorailEvent>

  beforeEach(() => {
    vi.setSystemTime(currentDate)
<<<<<<< HEAD
    vi.mock('./context/local.js')
    vi.mock('./ruby.js')
    vi.mock('./os.js')
    vi.mock('../../store.js')
    vi.mock('../../public/node/crypto.js')

    vi.mock('../../version.js')
    vi.mock('./monorail.js')
    vi.mock('./cli.js')
=======
>>>>>>> 702e80fc
    vi.mocked(isShopify).mockResolvedValue(false)
    vi.mocked(isDevelopment).mockReturnValue(false)
    vi.mocked(analyticsDisabled).mockReturnValue(false)
    vi.mocked(ciPlatform).mockReturnValue({isCI: true, name: 'vitest'})
    vi.mocked(macAddress).mockResolvedValue('macAddress')
    vi.mocked(hashString).mockReturnValue('hashed-macaddress')
    vi.mocked(isUnitTest).mockReturnValue(true)
    vi.mocked(cloudEnvironment).mockReturnValue({platform: 'spin', editor: false})
    vi.mocked(ruby.version).mockResolvedValue('3.1.1')
    vi.mocked(os.platformAndArch).mockReturnValue({platform: 'darwin', arch: 'arm64'})
    publishEventMock = vi.mocked(publishMonorailEvent).mockReturnValue(Promise.resolve({type: 'ok'}))
  })

  afterEach(() => {
    vi.useRealTimers()
  })

  async function inProjectWithFile(file: string, execute: (args: string[]) => Promise<void>): Promise<void> {
    await inTemporaryDirectory(async (tmpDir) => {
      const packageJsonPath = joinPath(tmpDir, `web/${file}`)
      await mkdir(dirname(packageJsonPath))
      await touchFile(packageJsonPath)
      await execute(['--path', tmpDir])
    })
  }

  it('sends the expected data to Monorail with cached app info', async () => {
    await inProjectWithFile('package.json', async (args) => {
      // Given
      const commandContent = {command: 'dev', topic: 'app', alias: 'alias'}
      await startAnalytics({commandContent, args, currentTime: currentDate.getTime() - 100})

      // When
      const config = {
        runHook: vi.fn().mockResolvedValue({successes: [], failures: []}),
        plugins: [
          {
            name: '@shopify/built-in',
          },
          {
            name: 'a-custom-plugin',
          },
        ],
      } as any
      await reportAnalyticsEvent({config})
      // Then
      const version = CLI_KIT_VERSION
      const expectedPayloadPublic = {
        command: commandContent.command,
        cmd_all_alias_used: commandContent.alias,
        cmd_all_topic: commandContent.topic,
        time_start: 1643709599900,
        time_end: 1643709600000,
        total_time: 100,
        success: true,
        uname: 'darwin arm64',
        cli_version: version,
        ruby_version: '3.1.1',
        node_version: process.version.replace('v', ''),
        is_employee: false,
        env_plugin_installed_any_custom: true,
        env_plugin_installed_shopify: JSON.stringify(['@shopify/built-in']),
        env_device_id: 'hashed-macaddress',
        env_cloud: 'spin',
      }
      const expectedPayloadSensitive = {
        args: args.join(' '),
        metadata: expect.anything(),
        env_plugin_installed_all: JSON.stringify(['@shopify/built-in', 'a-custom-plugin']),
      }
      expect(publishEventMock).toHaveBeenCalledOnce()
      expect(publishEventMock.mock.calls[0]![1]).toMatchObject(expectedPayloadPublic)
      expect(publishEventMock.mock.calls[0]![2]).toMatchObject(expectedPayloadSensitive)
    })
  })

  it('sends the expected data to Monorail when there is an error message', async () => {
    await inProjectWithFile('package.json', async (args) => {
      // Given
      const commandContent = {command: 'dev', topic: 'app'}
      await startAnalytics({commandContent, args, currentTime: currentDate.getTime() - 100})

      // When
      const config = {
        runHook: vi.fn().mockResolvedValue({successes: [], failures: []}),
        plugins: [],
      } as any
      await reportAnalyticsEvent({config, errorMessage: 'Permission denied'})

      // Then
      const version = CLI_KIT_VERSION
      const expectedPayloadPublic = {
        command: commandContent.command,
        time_start: 1643709599900,
        time_end: 1643709600000,
        total_time: 100,
        success: false,
        uname: 'darwin arm64',
        cli_version: version,
        ruby_version: '3.1.1',
        node_version: process.version.replace('v', ''),
        is_employee: false,
      }
      const expectedPayloadSensitive = {
        args: args.join(' '),
        error_message: 'Permission denied',
        metadata: expect.anything(),
      }
      expect(publishEventMock).toHaveBeenCalledOnce()
      expect(publishEventMock.mock.calls[0]![1]).toMatchObject(expectedPayloadPublic)
      expect(publishEventMock.mock.calls[0]![2]).toMatchObject(expectedPayloadSensitive)
    })
  })

  it('does nothing when analytics are disabled', async () => {
    await inProjectWithFile('package.json', async (args) => {
      // Given
      vi.mocked(analyticsDisabled).mockReturnValueOnce(true)
      const commandContent = {command: 'dev', topic: 'app'}
      await startAnalytics({commandContent, args, currentTime: currentDate.getTime() - 100})

      // When
      const config = {
        runHook: vi.fn().mockResolvedValue({successes: [], failures: []}),
        plugins: [],
      } as any
      await reportAnalyticsEvent({config})

      // Then
      expect(publishMonorailEvent).not.toHaveBeenCalled()
    })
  })

  it('shows an error if something else fails', async () => {
    await inProjectWithFile('package.json', async (args) => {
      // Given
      const commandContent = {command: 'dev', topic: 'app'}
      vi.mocked(os.platformAndArch).mockImplementationOnce(() => {
        throw new Error('Boom!')
      })
      const outputMock = mockAndCaptureOutput()
      await startAnalytics({commandContent, args})

      // When
      const config = {
        runHook: vi.fn().mockResolvedValue({successes: [], failures: []}),
        plugins: [],
      } as any
      await reportAnalyticsEvent({config})

      // Then
      expect(outputMock.debug()).toMatch('Failed to report usage analytics: Boom!')
    })
  })
})<|MERGE_RESOLUTION|>--- conflicted
+++ resolved
@@ -19,7 +19,7 @@
 import {CLI_KIT_VERSION} from '../common/version.js'
 import {it, expect, describe, vi, beforeEach, afterEach, MockedFunction} from 'vitest'
 
-vi.mock('./environment/local.js')
+vi.mock('./context/local.js')
 vi.mock('./ruby.js')
 vi.mock('./os.js')
 vi.mock('../../store.js')
@@ -34,18 +34,6 @@
 
   beforeEach(() => {
     vi.setSystemTime(currentDate)
-<<<<<<< HEAD
-    vi.mock('./context/local.js')
-    vi.mock('./ruby.js')
-    vi.mock('./os.js')
-    vi.mock('../../store.js')
-    vi.mock('../../public/node/crypto.js')
-
-    vi.mock('../../version.js')
-    vi.mock('./monorail.js')
-    vi.mock('./cli.js')
-=======
->>>>>>> 702e80fc
     vi.mocked(isShopify).mockResolvedValue(false)
     vi.mocked(isDevelopment).mockReturnValue(false)
     vi.mocked(analyticsDisabled).mockReturnValue(false)
