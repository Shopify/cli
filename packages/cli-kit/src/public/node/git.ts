import {hasGit, isTerminalInteractive} from './environment/local.js'
import {appendFileSync} from './fs.js'
import {AbortError} from './error.js'
<<<<<<< HEAD
import {content, token, debug} from '../../public/node/output.js'
=======
import {cwd} from './path.js'
import {content, token, debug} from '../../output.js'
>>>>>>> 2f042059
import git, {TaskOptions, SimpleGitProgressEvent, DefaultLogFields, ListLogLine, SimpleGit} from 'simple-git'

export const gitFactory = git

/**
 * Initialize a git repository at the given directory.
 *
 * @param directory - The directory where the git repository will be initialized.
 * @param initialBranch - The name of the initial branch.
 */
export async function initializeGitRepository(directory: string, initialBranch = 'main'): Promise<void> {
  debug(content`Initializing git repository at ${token.path(directory)}...`)
  await ensureGitIsPresentOrAbort()
  // We use init and checkout instead of `init --initial-branch` because the latter is only supported in git 2.28+
  const repo = git(directory)
  await repo.init()
  await repo.checkoutLocalBranch(initialBranch)
}

export interface GitIgnoreTemplate {
  [section: string]: string[]
}
/**
 * Create a .gitignore file in the given directory.
 *
 * @param directory - The directory where the .gitignore file will be created.
 * @param template - The template to use to create the .gitignore file.
 */
export function createGitIgnore(directory: string, template: GitIgnoreTemplate): void {
  debug(content`Creating .gitignore at ${token.path(directory)}...`)
  const filePath = `${directory}/.gitignore`

  let fileContent = ''
  for (const [section, lines] of Object.entries(template)) {
    fileContent += `# ${section}\n`
    fileContent += `${lines.join('\n')}\n\n`
  }

  appendFileSync(filePath, fileContent)
}

/**
 * Options to use when cloning a git repository.
 *
 * @param repoUrl - The URL of the repository to clone.
 * @param destination - The directory where the repository will be cloned.
 * @param progressUpdater - A function that will be called with the progress of the clone.
 * @param shallow - Whether to clone the repository shallowly.
 * @param latestTag - Whether to clone the latest tag instead of the default branch.
 */
export interface GitCloneOptions {
  repoUrl: string
  destination: string
  progressUpdater?: (statusString: string) => void
  shallow?: boolean
  latestTag?: boolean
}
/**
 * Clone a git repository.
 *
 * @param cloneOptions - The options to use to clone the repository.
 * @returns A promise that resolves when the clone is complete.
 */
export async function downloadGitRepository(cloneOptions: GitCloneOptions): Promise<void> {
  const {repoUrl, destination, progressUpdater, shallow, latestTag} = cloneOptions
  debug(content`Git-cloning repository ${repoUrl} into ${token.path(destination)}...`)
  await ensureGitIsPresentOrAbort()
  const [repository, branch] = repoUrl.split('#')
  const options: TaskOptions = {'--recurse-submodules': null}

  if (branch && latestTag) {
    throw new AbortError("Error cloning the repository. Git can't clone the latest release with a 'branch'.")
  }
  if (branch) {
    options['--branch'] = branch
  }

  if (shallow && latestTag) {
    throw new AbortError(
      "Error cloning the repository. Git can't clone the latest release with the 'shallow' property.",
    )
  }
  if (shallow) {
    options['--depth'] = 1
  }

  const progress = ({stage, progress, processed, total}: SimpleGitProgressEvent) => {
    const updateString = `${stage}, ${processed}/${total} objects (${progress}% complete)`
    if (progressUpdater) progressUpdater(updateString)
  }

  const simpleGitOptions = {
    progress,
    ...(!isTerminalInteractive() && {config: ['core.askpass=true']}),
  }
  try {
    await git(simpleGitOptions).clone(repository!, destination, options)

    if (latestTag) {
      const localGitRepository = git(destination)
      const latestTag = await getLocalLatestTag(localGitRepository, repoUrl)
      await localGitRepository.checkout(latestTag)
    }
  } catch (err) {
    if (err instanceof Error) {
      const abortError = new AbortError(err.message)
      abortError.stack = err.stack
      throw abortError
    }
    throw err
  }
}

/**
 * Get the most recent tag of a local git repository.
 *
 * @param repository - The local git repository.
 * @param repoUrl - The URL of the repository.
 * @returns The most recent tag of the repository.
 */
async function getLocalLatestTag(repository: SimpleGit, repoUrl: string): Promise<string> {
  const latest = (await repository.tags()).latest

  if (!latest) {
    throw new AbortError(`Couldn't obtain the most recent tag of the repository ${repoUrl}`)
  }

  return latest
}

/**
 * Get the latest commit of a git repository.
 *
 * @param directory - The directory of the git repository.
 * @returns The latest commit of the repository.
 */
export async function getLatestGitCommit(directory?: string): Promise<DefaultLogFields & ListLogLine> {
  const logs = await git({baseDir: directory}).log({
    maxCount: 1,
  })
  if (!logs.latest) {
    throw new AbortError(
      'Must have at least one commit to run command',
      content`Run ${token.genericShellCommand("git commit -m 'Initial commit'")} to create your first commit.`,
    )
  }
  return logs.latest
}

/**
 * Add all files to the git index from the given directory.
 *
 * @param directory - The directory where the git repository is located.
 * @returns A promise that resolves when the files are added to the index.
 */
export async function addAllToGitFromDirectory(directory?: string): Promise<void> {
  const simpleGit = git({baseDir: directory})
  await simpleGit.raw('add', '--all')
}

export interface CreateGitCommitOptions {
  directory?: string
  author?: string
}

/**
 * Create a git commit.
 *
 * @param message - The message of the commit.
 * @param options - The options to use to create the commit.
 * @returns The hash of the created commit.
 */
export async function createGitCommit(message: string, options?: CreateGitCommitOptions): Promise<string> {
  const simpleGit = git({baseDir: options?.directory})

  const commitOptions = options?.author ? {'--author': options.author} : undefined
  const result = await simpleGit.commit(message, commitOptions)

  return result.commit
}

/**
 * Get the HEAD symbolic reference of a git repository.
 *
 * @param directory - The directory of the git repository.
 * @returns The HEAD symbolic reference of the repository.
 */
export async function getHeadSymbolicRef(directory?: string): Promise<string> {
  const ref = await git({baseDir: directory}).raw('symbolic-ref', '-q', 'HEAD')
  if (!ref) {
    throw new AbortError(
      "Git HEAD can't be detached to run command",
      content`Run ${token.genericShellCommand('git checkout [branchName]')} to reattach HEAD or see git ${token.link(
        'documentation',
        'https://git-scm.com/book/en/v2/Git-Internals-Git-References',
      )} for more details`,
    )
  }
  return ref.trim()
}

/**
 * If "git" is not present in the environment it throws
 * an abort error.
 */
export async function ensureGitIsPresentOrAbort(): Promise<void> {
  if (!(await hasGit())) {
    throw new AbortError(
      `Git is necessary in the environment to continue`,
      content`Install ${token.link('git', 'https://git-scm.com/book/en/v2/Getting-Started-Installing-Git')}`,
    )
  }
}

export class OutsideGitDirectoryError extends AbortError {}
/**
 * If command run from outside a .git directory tree
 * it throws an abort error.
 *
 * @param directory - The directory to check.
 */
export async function ensureInsideGitDirectory(directory?: string): Promise<void> {
  if (!(await git({baseDir: directory}).checkIsRepo())) {
    throw new OutsideGitDirectoryError(`${token.path(directory || cwd())} is not a Git directory`)
  }
}<|MERGE_RESOLUTION|>--- conflicted
+++ resolved
@@ -1,12 +1,8 @@
 import {hasGit, isTerminalInteractive} from './environment/local.js'
 import {appendFileSync} from './fs.js'
 import {AbortError} from './error.js'
-<<<<<<< HEAD
+import {cwd} from './path.js'
 import {content, token, debug} from '../../public/node/output.js'
-=======
-import {cwd} from './path.js'
-import {content, token, debug} from '../../output.js'
->>>>>>> 2f042059
 import git, {TaskOptions, SimpleGitProgressEvent, DefaultLogFields, ListLogLine, SimpleGit} from 'simple-git'
 
 export const gitFactory = git
