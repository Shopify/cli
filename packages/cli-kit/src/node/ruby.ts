import * as file from '../file.js'
import * as ui from '../ui.js'
import * as system from '../system.js'
import {Abort, AbortSilent} from '../error.js'
import {glob, join} from '../path.js'
import constants from '../constants.js'
import {coerce} from '../semver.js'
import {AdminSession} from '../session.js'
import {content, token} from '../output.js'
import {Writable} from 'node:stream'

<<<<<<< HEAD
const RubyCLIVersion = '2.24.0'
=======
const RubyCLIVersion = '2.23.0'
>>>>>>> 9f461c0a
const ThemeCheckVersion = '1.10.3'
const MinBundlerVersion = '2.3.8'
const MinRubyVersion = '2.3.0'
const MinRubyGemVersion = '2.5.0'

interface ExecCLI2Options {
  // Contains token and store to pass to CLI 2.0, which will be set as environment variables
  adminSession?: AdminSession
  // Contains token for storefront access to pass to CLI 2.0 as environment variable
  storefrontToken?: string
  // Directory in which to execute the command. Otherwise the current directory will be used.
  directory?: string
}
/**
 * Execute CLI 2.0 commands.
 * Installs a version of RubyCLI as a vendor dependency in a hidden folder in the system.
 * User must have a valid ruby+bundler environment to run any command.
 *
 * @param args {string[]} List of argumets to execute. (ex: ['theme', 'pull'])
 * @param options {ExecCLI2Options}
 */
export async function execCLI2(args: string[], {adminSession, storefrontToken, directory}: ExecCLI2Options = {}) {
  await installCLIDependencies()
  const env = {
    ...process.env,
    SHOPIFY_CLI_STOREFRONT_RENDERER_AUTH_TOKEN: storefrontToken,
    SHOPIFY_CLI_ADMIN_AUTH_TOKEN: adminSession?.token,
<<<<<<< HEAD
    SHOPIFY_SHOP: adminSession?.storeFqdn,
=======
    SHOPIFY_CLI_STORE: adminSession?.storeFqdn,
    SHOPIFY_CLI_RUN_AS_SUBPROCESS: 'true',
>>>>>>> 9f461c0a
    // Bundler uses this Gemfile to understand which gems are available in the
    // environment. We use this to specify our own Gemfile for CLI2, which exists
    // outside the user's project directory.
    BUNDLE_GEMFILE: join(shopifyCLIDirectory(), 'Gemfile'),
  }

  try {
    await system.exec('bundle', ['exec', 'shopify'].concat(args), {
      stdio: 'inherit',
      cwd: directory ?? process.cwd(),
      env,
    })
  } catch (error) {
    // CLI2 will show it's own errors, we don't need to show an additional CLI3 error
    throw new AbortSilent()
  }
}

interface ExecThemeCheckCLIOptions {
  /** A list of directories in which theme-check should run */
  directories: string[]
  /** Arguments to pass to the theme-check CLI */
  args?: string[]
  /** Writable to send standard output content through */
  stdout: Writable
  /** Writable to send standard error content through */
  stderr: Writable
}

/**
 * A function that installs (if needed) and runs the theme-check CLI.
 * @param options {ExecThemeCheckCLIOptions} Options to customize the execution of theme-check.
 * @returns {Promise<void>} A promise that resolves or rejects depending on the result of the underlying theme-check process.
 */
export async function execThemeCheckCLI({
  directories,
  args,
  stdout,
  stderr,
}: ExecThemeCheckCLIOptions): Promise<void[]> {
  await installThemeCheckCLIDependencies(stdout)

  const processes = directories.map(async (directory): Promise<void> => {
    // Check that there are files aside from the extension TOML config file,
    // otherwise theme-check will return a false failure.
    const files = await glob(join(directory, '/**/*'))
    const fileCount = files.filter((file) => !file.match(/\.toml$/)).length
    if (fileCount === 0) return

    const customStderr = new Writable({
      write(chunk, ...args) {
        // For some reason, theme-check reports this initial status line to stderr
        // See https://github.com/Shopify/theme-check/blob/1092737cfb58a73ca397ffb1371665dc55df2976/lib/theme_check/language_server/diagnostics_engine.rb#L31
        // which leads to https://github.com/Shopify/theme-check/blob/1092737cfb58a73ca397ffb1371665dc55df2976/lib/theme_check/language_server/io_messenger.rb#L65
        if (chunk.toString('ascii').match(/^Checking/)) {
          stdout.write(chunk, ...args)
        } else {
          stderr.write(chunk, ...args)
        }
      },
    })
    await system.exec('bundle', ['exec', 'theme-check'].concat([directory, ...(args || [])]), {
      stdout,
      stderr: customStderr,
      cwd: themeCheckDirectory(),
    })
  })
  return Promise.all(processes)
}

/**
 * Validate Ruby Enviroment
 * Install Theme Check CLI and its dependencies
 * Shows a loading message if it's the first time installing dependencies
 * or if we are installing a new version of Theme Check CLI
 */
async function installThemeCheckCLIDependencies(stdout: Writable) {
  const exists = await file.exists(themeCheckDirectory())

  if (!exists) stdout.write('Installing theme dependencies...')
  const list = ui.newListr(
    [
      {
        title: 'Installing theme dependencies',
        task: async () => {
          await validateRubyEnv()
          await createThemeCheckCLIWorkingDirectory()
          await createThemeCheckGemfile()
          await bundleInstallThemeCheck()
        },
      },
    ],
    {renderer: 'silent'},
  )
  await list.run()
  if (!exists) stdout.write('Installed theme dependencies!')
}

/**
 * Validate Ruby Enviroment
 * Install RubyCLI and its dependencies
 * Shows a loading spinner if it's the first time installing dependencies
 * or if we are installing a new version of RubyCLI
 */
async function installCLIDependencies() {
  const exists = await file.exists(shopifyCLIDirectory())
  const renderer = exists ? 'silent' : 'default'

  const list = ui.newListr(
    [
      {
        title: 'Installing theme dependencies',
        task: async () => {
          const usingLocalCLI2 = Boolean(process.env.SHOPIFY_CLI_2_0_DIRECTORY)
          await validateRubyEnv()
          if (usingLocalCLI2) {
            await bundleInstallLocalShopifyCLI()
          } else {
            await createShopifyCLIWorkingDirectory()
            await createShopifyCLIGemfile()
            await bundleInstallShopifyCLI()
          }
        },
      },
    ],
    {renderer},
  )
  await list.run()
}

async function validateRubyEnv() {
  await validateRuby()
  await validateRubyGems()
  await validateBundler()
}

async function validateRuby() {
  let version
  try {
    const stdout = await system.captureOutput('ruby', ['-v'])
    version = coerce(stdout)
  } catch {
    throw new Abort(
      'Ruby environment not found',
      `Make sure you have Ruby installed on your system: ${
        content`${token.link('', 'https://www.ruby-lang.org/en/documentation/installation/')}`.value
      }`,
    )
  }

  const isValid = version?.compare(MinRubyVersion)
  if (isValid === -1 || isValid === undefined) {
    throw new Abort(
      `Ruby version ${content`${token.yellow(version.raw)}`.value} is not supported`,
      `Make sure you have at least Ruby ${content`${token.yellow(MinRubyVersion)}`.value} installed on your system: ${
        content`${token.link('', 'https://www.ruby-lang.org/en/documentation/installation/')}`.value
      }`,
    )
  }
}

async function validateRubyGems() {
  const stdout = await system.captureOutput('gem', ['-v'])
  const version = coerce(stdout)

  const isValid = version?.compare(MinRubyGemVersion)
  if (isValid === -1 || isValid === undefined) {
    throw new Abort(
      `RubyGems version ${content`${token.yellow(version.raw)}`.value} is not supported`,
      `To update to the latest version of RubyGems, run ${
        content`${token.genericShellCommand('gem update --system')}`.value
      }`,
    )
  }
}

async function validateBundler() {
  let version
  try {
    const stdout = await system.captureOutput('bundler', ['-v'])
    version = coerce(stdout)
  } catch {
    throw new Abort(
      'Bundler not found',
      `To install the latest version of Bundler, run ${
        content`${token.genericShellCommand('gem install bundler')}`.value
      }`,
    )
  }

  const isValid = version?.compare(MinBundlerVersion)
  if (isValid === -1 || isValid === undefined) {
    throw new Abort(
      `Bundler version ${content`${token.yellow(version.raw)}`.value} is not supported`,
      `To update to the latest version of Bundler, run ${
        content`${token.genericShellCommand('gem install bundler')}`.value
      }`,
    )
  }
}

function createShopifyCLIWorkingDirectory() {
  return file.mkdir(shopifyCLIDirectory())
}

function createThemeCheckCLIWorkingDirectory() {
  return file.mkdir(themeCheckDirectory())
}

async function createShopifyCLIGemfile() {
  const gemPath = join(shopifyCLIDirectory(), 'Gemfile')
  await file.write(gemPath, `source 'https://rubygems.org'\ngem 'shopify-cli', '${RubyCLIVersion}'`)
}

async function createThemeCheckGemfile() {
  const gemPath = join(themeCheckDirectory(), 'Gemfile')
  await file.write(gemPath, `source 'https://rubygems.org'\ngem 'theme-check', '${ThemeCheckVersion}'`)
}

async function bundleInstallLocalShopifyCLI() {
  await system.exec('bundle', ['install'], {cwd: shopifyCLIDirectory()})
}

async function bundleInstallShopifyCLI() {
  await system.exec('bundle', ['config', 'set', '--local', 'path', shopifyCLIDirectory()], {cwd: shopifyCLIDirectory()})
  await system.exec('bundle', ['install'], {cwd: shopifyCLIDirectory()})
}

async function bundleInstallThemeCheck() {
  await system.exec('bundle', ['config', 'set', '--local', 'path', themeCheckDirectory()], {cwd: themeCheckDirectory()})
  await system.exec('bundle', ['install'], {cwd: themeCheckDirectory()})
}

function shopifyCLIDirectory() {
  return (
    process.env.SHOPIFY_CLI_2_0_DIRECTORY ??
    join(constants.paths.directories.cache.vendor.path(), 'ruby-cli', RubyCLIVersion)
  )
}

function themeCheckDirectory() {
  return join(constants.paths.directories.cache.vendor.path(), 'theme-check', ThemeCheckVersion)
}

export async function version(): Promise<string | undefined> {
  const parseOutput = (version: string) => version.match(/ruby (\d+\.\d+\.\d+)/)?.[1]
  return system
    .captureOutput('ruby', ['-v'])
    .then(parseOutput)
    .catch(() => undefined)
}<|MERGE_RESOLUTION|>--- conflicted
+++ resolved
@@ -9,11 +9,8 @@
 import {content, token} from '../output.js'
 import {Writable} from 'node:stream'
 
-<<<<<<< HEAD
+
 const RubyCLIVersion = '2.24.0'
-=======
-const RubyCLIVersion = '2.23.0'
->>>>>>> 9f461c0a
 const ThemeCheckVersion = '1.10.3'
 const MinBundlerVersion = '2.3.8'
 const MinRubyVersion = '2.3.0'
@@ -41,12 +38,8 @@
     ...process.env,
     SHOPIFY_CLI_STOREFRONT_RENDERER_AUTH_TOKEN: storefrontToken,
     SHOPIFY_CLI_ADMIN_AUTH_TOKEN: adminSession?.token,
-<<<<<<< HEAD
     SHOPIFY_SHOP: adminSession?.storeFqdn,
-=======
-    SHOPIFY_CLI_STORE: adminSession?.storeFqdn,
     SHOPIFY_CLI_RUN_AS_SUBPROCESS: 'true',
->>>>>>> 9f461c0a
     // Bundler uses this Gemfile to understand which gems are available in the
     // environment. We use this to specify our own Gemfile for CLI2, which exists
     // outside the user's project directory.
