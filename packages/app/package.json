{
  "name": "@shopify/app",
  "version": "3.47.0-pre.0",
  "description": "Utilities for loading, building, and publishing apps.",
  "homepage": "https://github.com/shopify/cli#readme",
  "bugs": {
    "url": "https://github.com/Shopify/cli/issues"
  },
  "repository": {
    "type": "git",
    "url": "https://github.com/Shopify/cli/edit/main/packages/app"
  },
  "license": "MIT",
  "type": "module",
  "exports": {
    "./node/plugins/*": {
      "import": "./dist/cli/public/plugins/*.js",
      "require": "./dist/cli/public/plugins/*.d.ts"
    }
  },
  "files": [
    "/dist",
    "/assets",
    "/templates",
    "/oclif.manifest.json"
  ],
  "scripts": {
    "build": "nx build",
    "clean": "nx clean",
    "lint": "nx lint",
    "lint:fix": "nx lint:fix",
    "prepack": "cross-env NODE_ENV=production pnpm nx build && cp ../../README.md README.md",
    "test": "nx run app:test",
    "test:coverage": "nx test:coverage",
    "test:watch": "nx test:watch",
    "type-check": "nx type-check"
  },
  "eslintConfig": {
    "extends": [
      "../../.eslintrc.cjs"
    ]
  },
  "dependencies": {
    "@luckycatfactory/esbuild-graphql-loader": "3.8.1",
    "@oclif/core": "2.8.5",
    "@shopify/cli-kit": "3.47.0-pre.0",
    "@shopify/function-runner": "4.1.0",
    "@shopify/plugin-cloudflare": "3.47.0-pre.0",
    "@shopify/plugin-ngrok": "3.47.0-pre.0",
    "abort-controller": "3.0.0",
    "chokidar": "3.5.3",
    "diff": "5.1.0",
    "esbuild": "0.17.19",
    "graphql-request": "5.2.0",
    "h3": "0.7.21",
    "http-proxy": "1.18.1",
    "javy-cli": "0.1.5",
    "serve-static": "1.15.0",
    "ws": "8.13.0"
  },
  "devDependencies": {
    "@types/diff": "^5.0.3",
    "@types/http-proxy": "^1.17.11",
    "@types/lodash-es": "^4.17.7",
    "@types/node": "14.18.36",
    "@types/serve-static": "^1.15.1",
    "@types/ws": "^8.5.4",
    "graphql": "^16.0.0",
    "graphql-tag": "^2.12.6",
<<<<<<< HEAD
    "@vitest/coverage-istanbul": "^0.31.4",
    "vite": "^4.3.6",
=======
    "@vitest/coverage-istanbul": "^0.31.0",
    "vite": "^4.3.9",
>>>>>>> 3b4637bb
    "vitest": "^0.31.0"
  },
  "engines": {
    "node": ">=14.17.0"
  },
  "os": [
    "darwin",
    "linux",
    "win32"
  ],
  "publishConfig": {
    "@shopify:registry": "https://registry.npmjs.org",
    "access": "public"
  },
  "engine-strict": true,
  "oclif": {
    "commands": "dist/cli/commands",
    "hooks": {
      "public_command_metadata": "./dist/cli/hooks/public_metadata",
      "sensitive_command_metadata": "./dist/cli/hooks/sensitive_metadata"
    },
    "plugins": [
      "@shopify/plugin-ngrok",
      "@shopify/plugin-cloudflare"
    ]
  }
}<|MERGE_RESOLUTION|>--- conflicted
+++ resolved
@@ -67,13 +67,8 @@
     "@types/ws": "^8.5.4",
     "graphql": "^16.0.0",
     "graphql-tag": "^2.12.6",
-<<<<<<< HEAD
     "@vitest/coverage-istanbul": "^0.31.4",
-    "vite": "^4.3.6",
-=======
-    "@vitest/coverage-istanbul": "^0.31.0",
     "vite": "^4.3.9",
->>>>>>> 3b4637bb
     "vitest": "^0.31.0"
   },
   "engines": {
