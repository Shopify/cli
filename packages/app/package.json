--- conflicted
+++ resolved
@@ -63,13 +63,8 @@
     "@types/http-proxy": "^1.17.11",
     "@types/lodash-es": "^4.17.7",
     "@types/node": "14.18.36",
-<<<<<<< HEAD
     "@types/serve-static": "^1.15.2",
-    "@types/ws": "^8.5.4",
-=======
-    "@types/serve-static": "^1.15.1",
     "@types/ws": "^8.5.5",
->>>>>>> acb64ea9
     "graphql": "^16.0.0",
     "graphql-tag": "^2.12.6",
     "@vitest/coverage-istanbul": "^0.32.2",
