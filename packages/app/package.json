{
  "name": "@shopify/app",
  "version": "3.17.0",
  "description": "Utilities for loading, building, and publishing apps.",
  "license": "MIT",
  "homepage": "https://github.com/shopify/cli#readme",
  "bugs": {
    "url": "https://github.com/Shopify/cli/issues"
  },
  "type": "module",
  "files": [
    "/dist",
    "/assets",
    "/templates"
  ],
  "publishConfig": {
    "access": "public",
    "@shopify:registry": "https://registry.npmjs.org"
  },
  "scripts": {
    "prepack": "cross-env NODE_ENV=production yarn nx build && cp ../../README.md README.md",
    "build": "nx build",
    "clean": "nx clean",
    "lint": "nx lint",
    "lint:fix": "nx lint:fix",
    "test": "nx run app:test",
    "test:watch": "nx test:watch",
    "type-check": "nx type-check"
  },
  "eslintConfig": {
    "extends": [
      "../../.eslintrc.cjs"
    ]
  },
  "engine-strict": true,
  "engines": {
    "node": ">=14.13.1"
  },
  "os": [
    "darwin",
    "linux",
    "win32"
  ],
  "oclif": {
    "commands": "dist/cli/commands",
    "hooks": {
      "public_command_metadata": "./dist/cli/hooks/public_metadata",
      "sensitive_command_metadata": "./dist/cli/hooks/sensitive_metadata"
    }
  },
  "devDependencies": {
    "@types/diff": "^5.0.2",
    "@types/http-proxy": "^1.17.9",
    "@types/serve-static": "^1.15.0",
    "@types/ws": "^8.5.3",
    "vitest": "^0.22.1"
  },
  "dependencies": {
    "@luckycatfactory/esbuild-graphql-loader": "3.7.0",
    "@oclif/core": "1.9.2",
<<<<<<< HEAD
    "@shopify/cli-kit": "3.16.3",
    "@shopify/shopify-cli-extensions": "3.16.3",
    "abort-controller": "^3.0.0",
    "chokidar": "3.5.3",
=======
    "@shopify/cli-kit": "3.17.0",
    "@shopify/shopify-cli-extensions": "3.17.0",
    "http-proxy": "^1.18.1",
>>>>>>> 72171c1b
    "diff": "^5.1.0",
    "esbuild": "0.15.7",
    "http-proxy": "^1.18.1",
    "serve-static": "1.15.0",
    "ws": "8.8.1"
  },
  "repository": {
    "type": "git",
    "url": "https://github.com/Shopify/cli/edit/main/packages/app"
  }
}<|MERGE_RESOLUTION|>--- conflicted
+++ resolved
@@ -58,16 +58,10 @@
   "dependencies": {
     "@luckycatfactory/esbuild-graphql-loader": "3.7.0",
     "@oclif/core": "1.9.2",
-<<<<<<< HEAD
-    "@shopify/cli-kit": "3.16.3",
-    "@shopify/shopify-cli-extensions": "3.16.3",
+    "@shopify/cli-kit": "3.17.0",
+    "@shopify/shopify-cli-extensions": "3.17.0",
     "abort-controller": "^3.0.0",
     "chokidar": "3.5.3",
-=======
-    "@shopify/cli-kit": "3.17.0",
-    "@shopify/shopify-cli-extensions": "3.17.0",
-    "http-proxy": "^1.18.1",
->>>>>>> 72171c1b
     "diff": "^5.1.0",
     "esbuild": "0.15.7",
     "http-proxy": "^1.18.1",
