import {DependencyVersion} from '@shopify/cli-kit/node/node-package-manager'

export const configurationFileNames = {
  app: 'shopify.app.toml',
  extension: {
    ui: 'shopify.ui.extension.toml',
    theme: 'shopify.theme.extension.toml',
    function: 'shopify.function.extension.toml',
  },
  web: 'shopify.web.toml',
} as const

export const dotEnvFileNames = {
  production: '.env',
}

export const environmentVariables = {
  /**
   * Environment variable to instructs the CLI on running the extensions' CLI through its sources.
   */
  useExtensionsCLISources: 'SHOPIFY_USE_EXTENSIONS_CLI_SOURCES',
} as const

export const versions = {
  extensionsBinary: 'v0.20.2',
  react: '^17.0.0',
} as const

export const blocks = {
  extensions: {
    directoryName: 'extensions',
    configurationName: configurationFileNames.extension,
  },
  functions: {
    defaultUrl: 'https://github.com/Shopify/function-examples',
    defaultLanguage: 'wasm',
    maxCompilationStatusCheckCount: 7,
    compilationStatusWaitMs: 2000,
  },
  web: {
    directoryName: 'web',
    configurationName: configurationFileNames.web,
  },
} as const

/**
 * List of extensions for each category that are limited by quantity, only 1 of each is allowed per app
 */
export const limitedExtensions: {
  ui: UIExtensionTypes[]
  theme: ThemeExtensionTypes[]
  function: FunctionExtensionTypes[]
} = {
  ui: ['product_subscription', 'checkout_post_purchase', 'web_pixel_extension'],
  theme: ['theme'],
  function: [],
}

export const publicFunctionExtensions = {
  types: ['product_discounts', 'order_discounts', 'shipping_discounts'],
} as const
export const functionExtensions = {
  types: [...publicFunctionExtensions.types, 'payment_methods', 'shipping_rate_presenter'],
} as const

export const functionExtensionTemplates = [
  {name: 'Wasm', value: 'wasm'},
  {name: 'Rust', value: 'rust'},
]

export function isFunctionExtensionType(extensionType: string) {
  return (functionExtensions.types as ReadonlyArray<string>).includes(extensionType)
}

export const publicUIExtensions = {
  types: ['product_subscription', 'checkout_ui_extension', 'checkout_post_purchase', 'web_pixel_extension'],
} as const

export const uiExtensions = {
  types: [...publicUIExtensions.types, 'pos_ui_extension', 'customer_accounts_ui_extension'],
} as const

export const activeUIExtensions = {
  types: [...publicUIExtensions.types, 'pos_ui_extension', 'customer_accounts_ui_extension'].filter,
}

export type UIExtensionTypes = typeof uiExtensions.types[number]

export const uiExtensionTemplates = [
  {name: 'React', value: 'react'},
  {name: 'vanilla JavaScript', value: 'vanilla-js'},
]

export function isUiExtensionType(extensionType: string) {
  return (uiExtensions.types as ReadonlyArray<string>).includes(extensionType)
}

export const themeExtensions = {
  types: ['theme'],
} as const

export type ThemeExtensionTypes = typeof themeExtensions.types[number]

export function isThemeExtensionType(extensionType: string) {
  return (themeExtensions.types as ReadonlyArray<string>).includes(extensionType)
}

export type FunctionExtensionTypes = typeof functionExtensions.types[number]

export const extensions = {
  types: [...themeExtensions.types, ...uiExtensions.types, ...functionExtensions.types],
  publicTypes: [...themeExtensions.types, ...publicUIExtensions.types, ...publicFunctionExtensions.types],
}

export type ExtensionTypes = typeof extensions.types[number]

export function extensionTypeCategory(extensionType: ExtensionTypes): 'theme' | 'function' | 'ui' {
  if (extensionType === 'theme') {
    return 'theme'
  }
  if ((functionExtensions.types as ReadonlyArray<string>).includes(extensionType)) {
    return 'function'
  }
  return 'ui'
}

/**
 * Given a extension type, it returns the extension point name that's necessary
 * when interacting when the API.
 * @param type {FunctionExtensionTypes} Function extension type.
 * @returns {string} Extension point name.
 */
export const getFunctionExtensionPointName = (type: FunctionExtensionTypes) => {
  switch (type) {
    case 'product_discounts':
      return 'PRODUCT_DISCOUNTS'
    case 'order_discounts':
      return 'ORDER_DISCOUNTS'
    case 'shipping_discounts':
      return 'SHIPPING_DISCOUNTS'
    case 'payment_methods':
      return 'PAYMENT_METHODS'
    case 'shipping_rate_presenter':
      return 'SHIPPING_METHODS'
  }
}

/**
 * Returns the runtime renderer dependency for a given UI extension type.
 * @param extensionType {UIExtensionTypes} Extension type.
 * @returns The renderer dependency that should be present in the app's package.json
 */
export function getUIExtensionRendererDependency(extensionType: UIExtensionTypes): DependencyVersion | undefined {
  switch (extensionType) {
    case 'product_subscription':
      return {name: '@shopify/admin-ui-extensions-react', version: '^1.0.1'}
    case 'checkout_ui_extension':
      return {name: '@shopify/checkout-ui-extensions-react', version: '^0.17.0'}
    case 'checkout_post_purchase':
      return {name: '@shopify/post-purchase-ui-extensions-react', version: '^0.13.2'}
    case 'pos_ui_extension':
      return {name: '@shopify/retail-ui-extensions-react', version: '^0.1.0'}
    case 'customer_accounts_ui_extension':
      return {name: '@shopify/customer-account-ui-extensions-react', version: '^0.0.5'}
    case 'web_pixel_extension':
      return {name: '@shopify/web-pixels-extension', version: '^0.1.1'}
  }
}

export const uiExternalExtensionTypes = {
  types: ['web_pixel', 'post_purchase_ui', 'checkout_ui', 'pos_ui', 'subscription_ui'],
} as const

export type UIExternalExtensionTypes = typeof uiExternalExtensionTypes.types[number]

export const themeExternalExtensionTypes = {
  types: ['theme_app_extension'],
} as const

export type ThemeExternalExtensionTypes = typeof themeExternalExtensionTypes.types[number]

export const functionExternalExtensionTypes = {
  types: [
    'product_discount',
    'order_discount',
    'shipping_discount',
    'payment_customization',
    'delivery_option_presenter',
  ],
} as const

export type FunctionExternalExtensionTypes = typeof functionExternalExtensionTypes.types[number]

export const externalExtensionTypes = {
  types: [
    ...uiExternalExtensionTypes.types,
    ...themeExternalExtensionTypes.types,
    ...functionExternalExtensionTypes.types,
  ],
} as const

export type ExternalExtensionTypes = typeof externalExtensionTypes.types[number]

export const externalExtensionTypeNames = {
  types: [
    'web pixel',
    'post-purchase UI',
    'theme app extension',
    'checkout UI',
    'POS UI',
    'customer accounts UI',
    'subscription UI',
    'product discount',
    'order discount',
    'shipping discount',
    'payment customization',
    'delivery option presenter',
  ],
} as const

export type ExternalExtensionTypeNames = typeof externalExtensionTypeNames.types[number]
export interface ExtensionOutputConfig {
  humanKey: ExternalExtensionTypeNames
  helpURL?: string
  additionalHelp?: string
}

export function getExtensionOutputConfig(extensionType: ExtensionTypes): ExtensionOutputConfig {
  switch (extensionType) {
    case 'web_pixel_extension':
      return buildExtensionOutputConfig('web pixel')
    case 'checkout_post_purchase':
      return buildExtensionOutputConfig('post-purchase UI', 'https://shopify.dev/apps/checkout/post-purchase')
    case 'theme':
      return buildExtensionOutputConfig('theme app extension')
    case 'checkout_ui_extension':
      return buildExtensionOutputConfig('checkout UI')
    case 'customer_accounts_ui_extension':
      return buildExtensionOutputConfig('customer accounts UI')
    case 'product_subscription':
      return buildExtensionOutputConfig('subscription UI')
    case 'pos_ui_extension':
      return buildExtensionOutputConfig('POS UI')
    case 'product_discounts':
      return buildExtensionOutputConfig('product discount', 'https://shopify.dev/apps/subscriptions/discounts')
    case 'order_discounts':
      return buildExtensionOutputConfig('order discount', 'https://shopify.dev/apps/subscriptions/discounts')
    case 'shipping_discounts':
      return buildExtensionOutputConfig('shipping discount', 'https://shopify.dev/apps/subscriptions/discounts')
    case 'payment_methods':
      return buildExtensionOutputConfig('payment customization')
    case 'shipping_rate_presenter':
      return buildExtensionOutputConfig('delivery option presenter')
  }
}

<<<<<<< HEAD
=======
export function getExtensionTypeFromHumanKey(humanKey: ExtensionTypesHumanKeys): ExtensionTypes {
  switch (humanKey) {
    case 'checkout UI':
      return 'checkout_ui_extension'
    case 'order discount':
      return 'product_discounts'
    case 'product discount':
      return 'product_discounts'
    case 'shipping discount':
      return 'shipping_discounts'
    case 'payment customization':
      return 'payment_methods'
    case 'post-purchase UI':
      return 'checkout_post_purchase'
    case 'subscription UI':
      return 'product_subscription'
    case 'POS UI':
      return 'pos_ui_extension'
    case 'customer accounts UI':
      return 'customer_accounts_ui_extension'
    case 'delivery option presenter':
      return 'shipping_rate_presenter'
    case 'theme app extension':
      return 'theme'
    case 'web pixel':
      return 'web_pixel_extension'
  }
}

>>>>>>> 865caa0f
/**
 * Each extension has a different ID in GraphQL.
 * Sometimes the ID is the same as the type, sometimes it's different.
 * @param type {string} The extension type
 * @returns {string} The extension GraphQL ID
 */
export const extensionGraphqlId = (type: ExtensionTypes) => {
  switch (type) {
    case 'product_subscription':
      return 'SUBSCRIPTION_MANAGEMENT'
    case 'checkout_ui_extension':
      return 'CHECKOUT_UI_EXTENSION'
    case 'checkout_post_purchase':
      return 'CHECKOUT_POST_PURCHASE'
    case 'pos_ui_extension':
      return 'POS_UI_EXTENSION'
    case 'theme':
      return 'THEME_APP_EXTENSION'
    case 'web_pixel_extension':
      return 'WEB_PIXEL_EXTENSION'
    case 'customer_accounts_ui_extension':
      return 'CUSTOMER_ACCOUNTS_UI_EXTENSION'
    case 'product_discounts':
    case 'order_discounts':
    case 'shipping_discounts':
    case 'payment_methods':
    case 'shipping_rate_presenter':
      // As we add new extensions, this bug will force us to add a new case here.
      return type
  }
}

function buildExtensionOutputConfig(humanKey: ExternalExtensionTypeNames, helpURL?: string, additionalHelp?: string) {
  return {
    humanKey,
    helpURL,
    additionalHelp,
  }
}<|MERGE_RESOLUTION|>--- conflicted
+++ resolved
@@ -254,38 +254,6 @@
   }
 }
 
-<<<<<<< HEAD
-=======
-export function getExtensionTypeFromHumanKey(humanKey: ExtensionTypesHumanKeys): ExtensionTypes {
-  switch (humanKey) {
-    case 'checkout UI':
-      return 'checkout_ui_extension'
-    case 'order discount':
-      return 'product_discounts'
-    case 'product discount':
-      return 'product_discounts'
-    case 'shipping discount':
-      return 'shipping_discounts'
-    case 'payment customization':
-      return 'payment_methods'
-    case 'post-purchase UI':
-      return 'checkout_post_purchase'
-    case 'subscription UI':
-      return 'product_subscription'
-    case 'POS UI':
-      return 'pos_ui_extension'
-    case 'customer accounts UI':
-      return 'customer_accounts_ui_extension'
-    case 'delivery option presenter':
-      return 'shipping_rate_presenter'
-    case 'theme app extension':
-      return 'theme'
-    case 'web pixel':
-      return 'web_pixel_extension'
-  }
-}
-
->>>>>>> 865caa0f
 /**
  * Each extension has a different ID in GraphQL.
  * Sometimes the ID is the same as the type, sometimes it's different.
