import {collectAddressAndMethod, collectApiVersion, collectSecret, collectTopic} from './options-prompt.js'
import {addressPrompt, apiVersionPrompt, deliveryMethodPrompt, sharedSecretPrompt, topicPrompt} from './trigger.js'
import {describe, it, expect, vi, afterEach, beforeEach} from 'vitest'
import {AbortError} from '@shopify/cli-kit/node/error'

beforeEach(() => {
  vi.mock('@shopify/cli-kit')
})

afterEach(async () => {
  vi.clearAllMocks()
})

const aTopic = 'A_TOPIC'
const aVersion = 'A_VERSION'
const unknownVersion = 'UNKNOWN_VERSION'
const unknownTopic = 'UNKNOWN_TOPIC'
const aSecret = 'A_SECRET'
const aPort = '1234'
const aUrlPath = '/a/url/path'
const anAddress = 'https://example.org'
const aLocalAddress = `http://localhost:${aPort}${aUrlPath}`

describe('optionsPrompt', () => {
  beforeEach(async () => {
    vi.mock('./trigger.js')
  })

  describe('without params', () => {
    beforeEach(async () => {
      vi.mocked(topicPrompt).mockResolvedValue(aTopic)
      vi.mocked(sharedSecretPrompt).mockResolvedValue(aSecret)
    })

<<<<<<< HEAD
    it('fails when unknown version passed', async () => {
      // Given
      vi.mocked(apiVersionPrompt).mockResolvedValue(unknownVersion)

      // Then when
      await expect(optionsPrompt({}, [aVersion])).rejects.toThrow(AbortError)
    })

=======
>>>>>>> e1ad5500
    it('collects HTTP localhost params', async () => {
      // Given
      vi.mocked(deliveryMethodPrompt).mockResolvedValue('http')
      vi.mocked(addressPrompt).mockResolvedValue(aLocalAddress)

      // When
      const [method, address] = await collectAddressAndMethod(undefined, undefined)

      // Then
      expect(method).toEqual('localhost')
      expect(address).toEqual(aLocalAddress)
      expect(addressPrompt).toHaveBeenCalledOnce()
    })

    it('collects HTTP remote delivery params', async () => {
      // Given
      vi.mocked(deliveryMethodPrompt).mockResolvedValue('http')
      vi.mocked(addressPrompt).mockResolvedValue(anAddress)

      // When
      const [method, address] = await collectAddressAndMethod(undefined, undefined)

      // Then
      expect(method).toEqual('http')
      expect(address).toEqual(anAddress)
      expect(addressPrompt).toHaveBeenCalledOnce()
    })
  })

  describe('with params', () => {
    beforeEach(async () => {
      vi.mocked(topicPrompt)
      vi.mocked(apiVersionPrompt)
      vi.mocked(sharedSecretPrompt)
      vi.mocked(deliveryMethodPrompt)
      vi.mocked(addressPrompt)
    })

    it('fails when unknown version', async () => {
      // When
      await expect(collectApiVersion(unknownVersion, [aVersion])).rejects.toThrow(error.Abort)
    })

    it('fails when unknown topic', async () => {
      // When
      await expect(collectTopic(unknownTopic, aVersion, [aTopic])).rejects.toThrow(error.Abort)
    })

<<<<<<< HEAD
      // Then when
      await expect(optionsPrompt(flags, [aVersion])).rejects.toThrow(AbortError)
=======
    it('fails when no topics', async () => {
      // When
      await expect(collectTopic(aTopic, aVersion, [])).rejects.toThrow(error.Abort)
>>>>>>> e1ad5500
    })

    describe('all params', () => {
      it('collects localhost delivery method required params', async () => {
        // When
        const version = await collectApiVersion(aVersion, [aVersion])
        const topic = await collectTopic(aTopic, aVersion, [aTopic])
        const secret = await collectSecret(aSecret)
        const [deliveryMethod, address] = await collectAddressAndMethod('http', aLocalAddress)

        // Then
        expect(version).toEqual(aVersion)
        expect(topic).toEqual(aTopic)
        expect(secret).toEqual(aSecret)
        expect(deliveryMethod).toEqual('localhost')
        expect(address).toEqual(aLocalAddress)
        expectNoPrompts()
      })

      it('collects remote delivery method required params', async () => {
        // When
        const [deliveryMethod, address] = await collectAddressAndMethod('http', anAddress)

        // Then
        expect(deliveryMethod).toEqual('http')
        expect(address).toEqual(anAddress)
        expectNoPrompts()
      })

      it('fails when delivery method and address are not compatible', async () => {
<<<<<<< HEAD
        // Given
        const flags: WebhookTriggerFlags = {
          topic: aTopic,
          apiVersion: aVersion,
          sharedSecret: aSecret,
          deliveryMethod: 'google-pub-sub',
          address: anAddress,
        }

        // Then when
        await expect(optionsPrompt(flags, [aVersion])).rejects.toThrow(AbortError)
      })

      it('fails when delivery method is not valid', async () => {
        // Given
        const flags: WebhookTriggerFlags = {
          topic: aTopic,
          apiVersion: aVersion,
          sharedSecret: aSecret,
          deliveryMethod: 'WRONG_METHOD',
          address: anAddress,
        }

        // Then when
        await expect(optionsPrompt(flags, [aVersion])).rejects.toThrow(AbortError)
=======
        // When
        await expect(collectAddressAndMethod('google-pub-sub', anAddress)).rejects.toThrow(error.Abort)
      })

      it('fails when delivery method is not valid', async () => {
        // When
        await expect(collectAddressAndMethod('WRONG_METHOD', anAddress)).rejects.toThrow(error.Abort)
>>>>>>> e1ad5500
      })
    })

    describe('Address passed but not method', async () => {
      it('infers the method from the address', async () => {
        // When
        const [deliveryMethod, address] = await collectAddressAndMethod(undefined, aLocalAddress)

        // Then
        expect(deliveryMethod).toEqual('localhost')
        expect(address).toEqual(aLocalAddress)
        expectNoPrompts()
      })
    })

    describe('Method passed but not address', async () => {
      it('prompts for the address', async () => {
        // Given
        vi.mocked(addressPrompt).mockResolvedValue(aLocalAddress)

        // When
        const [deliveryMethod, address] = await collectAddressAndMethod('http', undefined)

        // Then
        expect(deliveryMethod).toEqual('localhost')
        expect(address).toEqual(aLocalAddress)
      })
    })

    function expectNoPrompts() {
      expect(topicPrompt).toHaveBeenCalledTimes(0)
      expect(apiVersionPrompt).toHaveBeenCalledTimes(0)
      expect(sharedSecretPrompt).toHaveBeenCalledTimes(0)
      expect(deliveryMethodPrompt).toHaveBeenCalledTimes(0)
      expect(addressPrompt).toHaveBeenCalledTimes(0)
    }
  })
})<|MERGE_RESOLUTION|>--- conflicted
+++ resolved
@@ -32,17 +32,6 @@
       vi.mocked(sharedSecretPrompt).mockResolvedValue(aSecret)
     })
 
-<<<<<<< HEAD
-    it('fails when unknown version passed', async () => {
-      // Given
-      vi.mocked(apiVersionPrompt).mockResolvedValue(unknownVersion)
-
-      // Then when
-      await expect(optionsPrompt({}, [aVersion])).rejects.toThrow(AbortError)
-    })
-
-=======
->>>>>>> e1ad5500
     it('collects HTTP localhost params', async () => {
       // Given
       vi.mocked(deliveryMethodPrompt).mockResolvedValue('http')
@@ -83,22 +72,17 @@
 
     it('fails when unknown version', async () => {
       // When
-      await expect(collectApiVersion(unknownVersion, [aVersion])).rejects.toThrow(error.Abort)
+      await expect(collectApiVersion(unknownVersion, [aVersion])).rejects.toThrow(AbortError)
     })
 
     it('fails when unknown topic', async () => {
       // When
-      await expect(collectTopic(unknownTopic, aVersion, [aTopic])).rejects.toThrow(error.Abort)
+      await expect(collectTopic(unknownTopic, aVersion, [aTopic])).rejects.toThrow(AbortError)
     })
 
-<<<<<<< HEAD
-      // Then when
-      await expect(optionsPrompt(flags, [aVersion])).rejects.toThrow(AbortError)
-=======
     it('fails when no topics', async () => {
       // When
-      await expect(collectTopic(aTopic, aVersion, [])).rejects.toThrow(error.Abort)
->>>>>>> e1ad5500
+      await expect(collectTopic(aTopic, aVersion, [])).rejects.toThrow(AbortError)
     })
 
     describe('all params', () => {
@@ -129,41 +113,13 @@
       })
 
       it('fails when delivery method and address are not compatible', async () => {
-<<<<<<< HEAD
-        // Given
-        const flags: WebhookTriggerFlags = {
-          topic: aTopic,
-          apiVersion: aVersion,
-          sharedSecret: aSecret,
-          deliveryMethod: 'google-pub-sub',
-          address: anAddress,
-        }
-
-        // Then when
-        await expect(optionsPrompt(flags, [aVersion])).rejects.toThrow(AbortError)
-      })
-
-      it('fails when delivery method is not valid', async () => {
-        // Given
-        const flags: WebhookTriggerFlags = {
-          topic: aTopic,
-          apiVersion: aVersion,
-          sharedSecret: aSecret,
-          deliveryMethod: 'WRONG_METHOD',
-          address: anAddress,
-        }
-
-        // Then when
-        await expect(optionsPrompt(flags, [aVersion])).rejects.toThrow(AbortError)
-=======
         // When
-        await expect(collectAddressAndMethod('google-pub-sub', anAddress)).rejects.toThrow(error.Abort)
+        await expect(collectAddressAndMethod('google-pub-sub', anAddress)).rejects.toThrow(AbortError)
       })
 
       it('fails when delivery method is not valid', async () => {
         // When
-        await expect(collectAddressAndMethod('WRONG_METHOD', anAddress)).rejects.toThrow(error.Abort)
->>>>>>> e1ad5500
+        await expect(collectAddressAndMethod('WRONG_METHOD', anAddress)).rejects.toThrow(AbortError)
       })
     })
 
