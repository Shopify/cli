--- conflicted
+++ resolved
@@ -5,10 +5,6 @@
 import {renderConfirmationPrompt, renderSelectPrompt, renderTextPrompt} from '@shopify/cli-kit/node/ui'
 import {joinPath} from '@shopify/cli-kit/node/path'
 import {err, ok} from '@shopify/cli-kit/node/result'
-<<<<<<< HEAD
-import {decodeToml} from '@shopify/cli-kit/node/toml'
-=======
->>>>>>> 640ede3b
 
 vi.mock('@shopify/cli-kit/node/ui')
 
@@ -168,214 +164,4 @@
     // Then
     expect(result).toEqual('The file name is too long.')
   })
-<<<<<<< HEAD
-})
-
-describe('confirmPushChanges', () => {
-  test('returns true when force is passed', async () => {
-    // Given
-    const options: PushOptions = {
-      configuration: testAppWithConfig().configuration,
-      force: true,
-    }
-    const app = testOrganizationApp() as App
-
-    // When
-    const result = await confirmPushChanges(options.force, options.configuration as CurrentAppConfiguration, app)
-
-    // Then
-    expect(result).toBeTruthy()
-  })
-
-  test('calls renderConfirmationPrompt with the expected params', async () => {
-    await inTemporaryDirectory(async (tmpDir) => {
-      // Given
-      const configurationPath = joinPath(tmpDir, 'shopify.app.toml')
-      const app = testOrganizationApp({requestedAccessScopes: ['read_products']}) as App
-
-      vi.mocked(renderConfirmationPrompt).mockResolvedValue(true)
-
-      const configuration = mergeAppConfiguration(
-        {...DEFAULT_CONFIG, path: configurationPath},
-        app as OrganizationApp,
-        true,
-      )
-
-      configuration.name = 'app2'
-      configuration.access_scopes = {scopes: 'read_themes, read_customers'}
-      configuration.webhooks = {
-        api_version: 'unstable',
-      }
-
-      const options: PushOptions = {
-        configuration,
-        force: false,
-      }
-
-      // When
-      const {schema} = await buildVersionedAppSchema()
-      const result = await confirmPushChanges(options.force, configuration, app, schema)
-
-      // Then
-      expect(renderConfirmationPrompt).toHaveBeenCalledWith({
-        message: ['Make the following changes to your remote configuration?'],
-        gitDiff: {
-          baselineContent: `name = "app1"
-
-[access_scopes]
-scopes = "read_products"
-
-[webhooks]
-api_version = "2023-07"
-`,
-          updatedContent: `name = "app2"
-
-[access_scopes]
-scopes = "read_themes,read_customers"
-
-[webhooks]
-api_version = "unstable"
-`,
-        },
-        defaultValue: true,
-        confirmationMessage: 'Yes, confirm changes',
-        cancellationMessage: 'No, cancel',
-      })
-      expect(result).toBeTruthy()
-    })
-  })
-
-  test('returns false when there are no changes', async () => {
-    await inTemporaryDirectory(async (tmpDir) => {
-      // Given
-      const configurationPath = joinPath(tmpDir, 'shopify.app.toml')
-      const app = testOrganizationApp() as App
-      const configuration = mergeAppConfiguration(
-        {...DEFAULT_CONFIG, path: configurationPath},
-        app as OrganizationApp,
-        true,
-      )
-      const options: PushOptions = {
-        configuration,
-        force: false,
-      }
-      vi.mocked(renderConfirmationPrompt).mockResolvedValue(true)
-
-      // When
-      const result = await confirmPushChanges(options.force, configuration, app)
-
-      // Then
-      expect(renderConfirmationPrompt).not.toHaveBeenCalled()
-      expect(result).toBeFalsy()
-    })
-  })
-
-  test('returns false when there are only ordering changes', async () => {
-    await inTemporaryDirectory(async (tmpDir) => {
-      // Given
-      const configurationPath = joinPath(tmpDir, 'shopify.app.toml')
-      const app = testOrganizationApp() as App
-      vi.mocked(renderConfirmationPrompt).mockResolvedValue(true)
-      const updatedContent = `client_id = "api-key"
-      name = "app1"
-      application_url = "https://example.com"
-      embedded = true
-
-      [webhooks]
-      api_version = "2023-07"
-
-      [auth]
-      redirect_urls = [ "https://example.com/callback1" ]
-
-      [pos]
-      embedded = false
-
-      [access_scopes]
-      use_legacy_install_flow = true
-      scopes = "read_products"
-      `
-      const configuration = decodeToml(updatedContent) as CurrentAppConfiguration
-      const options: PushOptions = {
-        configuration,
-        force: false,
-      }
-      // When
-      const result = await confirmPushChanges(options.force, configuration, app)
-
-      // Then
-      expect(renderConfirmationPrompt).not.toHaveBeenCalled()
-      expect(result).toBeFalsy()
-    })
-  })
-
-  test('returns false when there are only changes in comments', async () => {
-    await inTemporaryDirectory(async (tmpDir) => {
-      // Given
-      const configurationPath = joinPath(tmpDir, 'shopify.app.toml')
-      const app = testOrganizationApp() as App
-      vi.mocked(renderConfirmationPrompt).mockResolvedValue(true)
-      const updatedContent = `client_id = "api-key"
-      name = "app1"
-      application_url = "https://example.com"
-      embedded = true
-
-      # new comment!
-
-      [webhooks]
-      api_version = "2023-07"
-
-      [auth]
-      redirect_urls = [ "https://example.com/callback1" ]
-
-      [pos]
-      embedded = false
-
-      [access_scopes]
-      scopes = "read_products"
-      use_legacy_install_flow = true
-      `
-      const configuration = decodeToml(updatedContent) as CurrentAppConfiguration
-      const options: PushOptions = {
-        configuration,
-        force: false,
-      }
-
-      // When
-      const result = await confirmPushChanges(options.force, configuration, app)
-
-      // Then
-      expect(renderConfirmationPrompt).not.toHaveBeenCalled()
-      expect(result).toBeFalsy()
-    })
-  })
-
-  test('returns false when there are no changes to app config but there are changes to [build]', async () => {
-    await inTemporaryDirectory(async (tmpDir) => {
-      // Given
-      const configurationPath = joinPath(tmpDir, 'shopify.app.toml')
-      const app = testOrganizationApp() as App
-      const configuration = mergeAppConfiguration(
-        {...DEFAULT_CONFIG, path: configurationPath},
-        app as OrganizationApp,
-        true,
-      )
-      const options: PushOptions = {
-        configuration: {
-          ...configuration,
-          build: {automatically_update_urls_on_dev: true, dev_store_url: 'shop1.myshopify.com'},
-        },
-        force: false,
-      }
-      vi.mocked(renderConfirmationPrompt).mockResolvedValue(true)
-
-      // When
-      const result = await confirmPushChanges(options.force, configuration, app)
-
-      // Then
-      expect(renderConfirmationPrompt).not.toHaveBeenCalled()
-      expect(result).toBeFalsy()
-    })
-  })
-=======
->>>>>>> 640ede3b
 })