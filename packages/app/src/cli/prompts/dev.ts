--- conflicted
+++ resolved
@@ -71,28 +71,8 @@
 }
 
 export async function appNamePrompt(currentName: string): Promise<string> {
-<<<<<<< HEAD
-  const input = await ui.prompt([
-    {
-      type: 'input',
-      name: 'name',
-      message: 'App name',
-      default: currentName,
-      validate: (value) => {
-        if (value.length === 0) {
-          return "App name can't be empty"
-        }
-        if (value.length > 30) {
-          return 'Enter a shorter name (30 character max.)'
-        }
-        if (value.includes('shopify')) {
-          return 'Name can\'t contain "shopify." Enter another name.'
-        }
-        return true
-      },
-=======
   return renderTextPrompt({
-    message: 'App Name',
+    message: 'App name',
     defaultValue: currentName,
     validate: (value) => {
       if (value.length === 0) {
@@ -104,7 +84,6 @@
       if (value.includes('shopify')) {
         return 'Name can\'t contain "shopify." Enter another name.'
       }
->>>>>>> e25e0a5d
     },
   })
 }
