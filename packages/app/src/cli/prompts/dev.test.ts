--- conflicted
+++ resolved
@@ -190,23 +190,11 @@
 
     // Then
     expect(got).toEqual('app-name')
-<<<<<<< HEAD
-    expect(ui.prompt).toHaveBeenCalledWith([
-      {
-        type: 'input',
-        name: 'name',
-        message: 'App name',
-        default: 'suggested-name',
-        validate: expect.any(Function),
-      },
-    ])
-=======
     expect(renderTextPrompt).toHaveBeenCalledWith({
-      message: 'App Name',
+      message: 'App name',
       defaultValue: 'suggested-name',
       validate: expect.any(Function),
     })
->>>>>>> e25e0a5d
   })
 })
 
