--- conflicted
+++ resolved
@@ -9,22 +9,6 @@
 }>
 
 export type ListAppsQuery = {
-<<<<<<< HEAD
-  apps: {
-    id: string
-    key: string
-    activeRelease: {
-      id: string
-      version: {
-        name: string
-        appModules: {
-          uuid: string
-          userIdentifier: string
-          handle: string
-          config: JsonMapType
-          specification: {identifier: string; externalIdentifier: string; name: string}
-        }[]
-=======
   appsConnection?: {
     edges: {
       node: {
@@ -36,13 +20,13 @@
             name: string
             appModules: {
               uuid: string
+              userIdentifier: string
               handle: string
               config: JsonMapType
               specification: {identifier: string; externalIdentifier: string; name: string}
             }[]
           }
         }
->>>>>>> 50dba6a3
       }
     }[]
     pageInfo: {hasNextPage: boolean}
