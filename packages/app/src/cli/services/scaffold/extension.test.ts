// eslint-disable-next-line @typescript-eslint/ban-ts-comment
// @ts-ignore
import extensionInit from './extension'
import {describe, it, expect, vi, beforeEach, afterEach} from 'vitest'
import {file, output, path} from '@shopify/cli-kit'
import {load as loadApp} from '$cli/models/app/app'
import {blocks, configurationFileNames, ExtensionTypes} from '$cli/constants'

describe('initialize a extension', () => {
  let tmpDir: string

  beforeEach(async () => {
    tmpDir = await file.mkTmpDir()
    const appConfigurationPath = path.join(tmpDir, configurationFileNames.app)
    const homeConfigurationPath = path.join(tmpDir, blocks.home.directoryName, blocks.home.configurationName)

    const appConfiguration = `
      name = "my_app"
      scopes = "read_products"
      `
    const homeConfiguration = `
    type = "backend"

    [commands]
    build = "./build.sh"
    dev = "./test.sh"
    `
    await file.write(appConfigurationPath, appConfiguration)
    await file.mkdir(path.dirname(homeConfigurationPath))
    await file.write(homeConfigurationPath, homeConfiguration)
  })
  afterEach(async () => {
    vi.clearAllMocks()
    if (tmpDir) {
      await file.rmdir(tmpDir)
    }
  })

  interface CreateFromTemplateOptions {
    name: string
    extensionType: ExtensionTypes
  }
  const createFromTemplate = async ({name, extensionType}: CreateFromTemplateOptions) => {
    const stdout: any = {write: vi.fn()}
    await extensionInit({
      name,
      extensionType,
      app: await loadApp(tmpDir),
      cloneUrl: 'cloneurl',
      language: 'wasm',
    })
  }

<<<<<<< HEAD
  it('successfully scaffolds the extension when no other extensions exist', async () => {
    vi.spyOn(output, 'info').mockImplementation(() => {})
    const name = 'my-ext-1'
    const extensionType = 'checkout_post_purchase'
    await createFromTemplate({name, extensionType})
    const scaffoldedExtension = (await loadApp(tmpDir)).extensions.ui[0]
    expect(scaffoldedExtension.configuration.name).toBe(name)
  })

  it('successfully scaffolds the extension when another extension exists', async () => {
    const name1 = 'my-ext-1'
    const name2 = 'my-ext-2'
    const extensionType = 'checkout_post_purchase'
    await createFromTemplate({name: name1, extensionType})
    await createFromTemplate({name: name2, extensionType})
    const scaffoldedExtension2 = (await loadApp(tmpDir)).extensions.ui[1]
    expect(scaffoldedExtension2.configuration.name).toBe(name2)
  })
=======
  it(
    'successfully scaffolds the extension when no other extensions exist',
    async () => {
      vi.spyOn(output, 'info').mockImplementation(() => {})
      const name = 'my-ext-1'
      const extensionType = 'checkout_post_purchase'
      await createFromTemplate({name, extensionType})
      const scaffoldedExtension = (await loadApp(tmpDir)).extensions[0]
      expect(scaffoldedExtension.configuration.name).toBe(name)
    },
    30 * 1000,
  )

  it(
    'successfully scaffolds the extension when another extension exists',
    async () => {
      const name1 = 'my-ext-1'
      const name2 = 'my-ext-2'
      const extensionType = 'checkout_post_purchase'
      await createFromTemplate({name: name1, extensionType})
      await createFromTemplate({name: name2, extensionType})
      const scaffoldedExtension2 = (await loadApp(tmpDir)).extensions[1]
      expect(scaffoldedExtension2.configuration.name).toBe(name2)
    },
    30 * 1000,
  )
>>>>>>> 3416bb6e

  it(
    'errors when trying to re-scaffold an existing extension',
    async () => {
      const name = 'my-ext-1'
      const extensionType = 'checkout_post_purchase'
      await createFromTemplate({name, extensionType})
      await expect(createFromTemplate({name, extensionType})).rejects.toThrow(`Extension ${name} already exists!`)
    },
    30 * 1000,
  )
})<|MERGE_RESOLUTION|>--- conflicted
+++ resolved
@@ -51,26 +51,6 @@
     })
   }
 
-<<<<<<< HEAD
-  it('successfully scaffolds the extension when no other extensions exist', async () => {
-    vi.spyOn(output, 'info').mockImplementation(() => {})
-    const name = 'my-ext-1'
-    const extensionType = 'checkout_post_purchase'
-    await createFromTemplate({name, extensionType})
-    const scaffoldedExtension = (await loadApp(tmpDir)).extensions.ui[0]
-    expect(scaffoldedExtension.configuration.name).toBe(name)
-  })
-
-  it('successfully scaffolds the extension when another extension exists', async () => {
-    const name1 = 'my-ext-1'
-    const name2 = 'my-ext-2'
-    const extensionType = 'checkout_post_purchase'
-    await createFromTemplate({name: name1, extensionType})
-    await createFromTemplate({name: name2, extensionType})
-    const scaffoldedExtension2 = (await loadApp(tmpDir)).extensions.ui[1]
-    expect(scaffoldedExtension2.configuration.name).toBe(name2)
-  })
-=======
   it(
     'successfully scaffolds the extension when no other extensions exist',
     async () => {
@@ -78,7 +58,7 @@
       const name = 'my-ext-1'
       const extensionType = 'checkout_post_purchase'
       await createFromTemplate({name, extensionType})
-      const scaffoldedExtension = (await loadApp(tmpDir)).extensions[0]
+      const scaffoldedExtension = (await loadApp(tmpDir)).extensions.ui[0]
       expect(scaffoldedExtension.configuration.name).toBe(name)
     },
     30 * 1000,
@@ -92,12 +72,11 @@
       const extensionType = 'checkout_post_purchase'
       await createFromTemplate({name: name1, extensionType})
       await createFromTemplate({name: name2, extensionType})
-      const scaffoldedExtension2 = (await loadApp(tmpDir)).extensions[1]
+      const scaffoldedExtension2 = (await loadApp(tmpDir)).extensions.ui[1]
       expect(scaffoldedExtension2.configuration.name).toBe(name2)
     },
     30 * 1000,
   )
->>>>>>> 3416bb6e
 
   it(
     'errors when trying to re-scaffold an existing extension',
