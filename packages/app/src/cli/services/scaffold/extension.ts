<<<<<<< HEAD
import {error, file, git, output, path, string, template, ui} from '@shopify/cli-kit'
=======
import {runGoExtensionsCLI} from '../../utilities/extensions/cli'
import {error, file, output, path, string, template, yaml} from '@shopify/cli-kit'
>>>>>>> 3416bb6e
import {fileURLToPath} from 'url'
import {blocks, ExtensionTypes, functionExtensions} from '$cli/constants'
import {App} from '$cli/models/app/app'

async function getTemplatePath(name: string): Promise<string> {
  const templatePath = await path.findUp(`templates/${name}`, {
    cwd: path.dirname(fileURLToPath(import.meta.url)),
    type: 'directory',
  })
  if (templatePath) {
    return templatePath
  } else {
    throw new error.Bug(`Couldn't find the template ${name} in @shopify/app.`)
  }
}

interface WriteFromTemplateOptions {
  promptAnswers: any
  filename: string
  alias?: string
  directory: string
}

interface ExtensionInitOptions {
  name: string
  extensionType: ExtensionTypes
  app: App
  cloneUrl: string
  language: string
}

<<<<<<< HEAD
interface ExtensionLocalTemplateOptions {
  name: string
  extensionType: ExtensionTypes
  app: App
}

async function extensionInit(options: ExtensionInitOptions) {
  if (options.extensionType === 'theme') {
    await themeExtensionInit(options)
  } else if (functionExtensions.types.includes(options.extensionType)) {
    await functionExtensionInit(options)
=======
async function extensionInit({name, extensionType, app}: ExtensionInitOptions) {
  if (extensionType === 'theme') {
    await themeExtensionInit({name, extensionType, app})
  } else if (functionExtensions.types.includes(extensionType)) {
    // Do soemething
>>>>>>> 3416bb6e
  } else {
    await argoExtensionInit(options)
  }
}
<<<<<<< HEAD
async function themeExtensionInit({name, app, extensionType}: ExtensionLocalTemplateOptions) {
=======

async function themeExtensionInit({name, app, extensionType}: ExtensionInitOptions) {
>>>>>>> 3416bb6e
  const extensionDirectory = await ensureExtensionDirectoryExists({app, name})
  const templatePath = await getTemplatePath('theme-extension')
  await template.recursiveDirectoryCopy(templatePath, extensionDirectory, {name, extensionType})
}

async function argoExtensionInit({name, extensionType, app}: ExtensionLocalTemplateOptions) {
  const extensionDirectory = await ensureExtensionDirectoryExists({app, name})
<<<<<<< HEAD
  await Promise.all(
    [
      {filename: 'config.toml', alias: blocks.extensions.configurationName.ui},
      {filename: `${extensionType}.jsx`, alias: 'index.js'},
    ].map((fileDetails) =>
      writeFromTemplate({
        ...fileDetails,
        directory: extensionDirectory,
        promptAnswers: {
          name,
          extensionType,
=======
  const stdin = yaml.encode({
    extensions: [
      {
        title: name,
        // Use the new templates
        type: `${extensionType}_next`,
        metafields: [],
        development: {
          // eslint-disable-next-line @typescript-eslint/naming-convention
          root_dir: '.',
>>>>>>> 3416bb6e
        },
      },
    ],
  })
  await runGoExtensionsCLI(['create', '-'], {
    cwd: extensionDirectory,
    stdout: process.stdout,
    stderr: process.stderr,
    stdin,
  })
}

async function functionExtensionInit(options: ExtensionInitOptions) {
  const extensionDirectory = await ensureExtensionDirectoryExists(options)
  await file.inTemporaryDirectory(async (tmpDir) => {
    const templateDownloadDir = path.join(tmpDir, 'download')

    const list = new ui.Listr([
      {
        title: 'Scaffolding extension',
        task: async () => {
          await file.mkdir(templateDownloadDir)
          await git.downloadRepository({repoUrl: options.cloneUrl, destination: templateDownloadDir})
          const origin = path.join(templateDownloadDir, functionTemplatePath(options))
          template.recursiveDirectoryCopy(origin, extensionDirectory, options)
        },
      },
    ])
    await list.run()
  })
}

function functionTemplatePath({extensionType, language}: ExtensionInitOptions): string {
  switch (extensionType) {
    case 'product_discount_type':
      return `discounts/${language}/product-discount-type/default`
    case 'order_discount_type':
      return `discounts/${language}/order-discount-type/default`
    case 'shipping_discount_type':
      return `discounts/${language}/shipping-discount-type/default`
    case 'payment_methods':
      return `checkout/${language}/payment-methods/default`
    case 'shipping_rate_presenter':
      return `checkout/${language}/shipping-rate-presenter/default`
    default:
      throw new error.Fatal('Invalid extension type')
  }
}

async function ensureExtensionDirectoryExists({name, app}: {name: string; app: App}) {
  const hyphenizedName = string.hyphenize(name)
  const extensionDirectory = path.join(app.directory, blocks.extensions.directoryName, hyphenizedName)
  if (await file.exists(extensionDirectory)) {
    throw new error.Abort(`Extension ${hyphenizedName} already exists!`)
  }
  await file.mkdir(extensionDirectory)
  return extensionDirectory
}

async function writeFromTemplate({promptAnswers, filename, alias, directory}: WriteFromTemplateOptions) {
  const _alias = alias || filename
  output.info(output.content`Generating ${_alias}`)
  const templatePath = await getTemplatePath('extensions')
  const templateItemPath = path.join(templatePath, filename)
  const content = await file.read(templateItemPath)
  const contentOutput = await template.create(content)(promptAnswers)
  const fullpath = path.join(directory, _alias)
  await file.write(fullpath, contentOutput)
}

export default extensionInit<|MERGE_RESOLUTION|>--- conflicted
+++ resolved
@@ -1,9 +1,5 @@
-<<<<<<< HEAD
-import {error, file, git, output, path, string, template, ui} from '@shopify/cli-kit'
-=======
 import {runGoExtensionsCLI} from '../../utilities/extensions/cli'
-import {error, file, output, path, string, template, yaml} from '@shopify/cli-kit'
->>>>>>> 3416bb6e
+import {error, file, git, output, path, string, template, ui, yaml} from '@shopify/cli-kit'
 import {fileURLToPath} from 'url'
 import {blocks, ExtensionTypes, functionExtensions} from '$cli/constants'
 import {App} from '$cli/models/app/app'
@@ -31,15 +27,8 @@
   name: string
   extensionType: ExtensionTypes
   app: App
-  cloneUrl: string
-  language: string
-}
-
-<<<<<<< HEAD
-interface ExtensionLocalTemplateOptions {
-  name: string
-  extensionType: ExtensionTypes
-  app: App
+  cloneUrl?: string
+  language?: string
 }
 
 async function extensionInit(options: ExtensionInitOptions) {
@@ -47,43 +36,19 @@
     await themeExtensionInit(options)
   } else if (functionExtensions.types.includes(options.extensionType)) {
     await functionExtensionInit(options)
-=======
-async function extensionInit({name, extensionType, app}: ExtensionInitOptions) {
-  if (extensionType === 'theme') {
-    await themeExtensionInit({name, extensionType, app})
-  } else if (functionExtensions.types.includes(extensionType)) {
-    // Do soemething
->>>>>>> 3416bb6e
   } else {
     await argoExtensionInit(options)
   }
 }
-<<<<<<< HEAD
-async function themeExtensionInit({name, app, extensionType}: ExtensionLocalTemplateOptions) {
-=======
 
 async function themeExtensionInit({name, app, extensionType}: ExtensionInitOptions) {
->>>>>>> 3416bb6e
   const extensionDirectory = await ensureExtensionDirectoryExists({app, name})
   const templatePath = await getTemplatePath('theme-extension')
   await template.recursiveDirectoryCopy(templatePath, extensionDirectory, {name, extensionType})
 }
 
-async function argoExtensionInit({name, extensionType, app}: ExtensionLocalTemplateOptions) {
+async function argoExtensionInit({name, extensionType, app}: ExtensionInitOptions) {
   const extensionDirectory = await ensureExtensionDirectoryExists({app, name})
-<<<<<<< HEAD
-  await Promise.all(
-    [
-      {filename: 'config.toml', alias: blocks.extensions.configurationName.ui},
-      {filename: `${extensionType}.jsx`, alias: 'index.js'},
-    ].map((fileDetails) =>
-      writeFromTemplate({
-        ...fileDetails,
-        directory: extensionDirectory,
-        promptAnswers: {
-          name,
-          extensionType,
-=======
   const stdin = yaml.encode({
     extensions: [
       {
@@ -94,7 +59,6 @@
         development: {
           // eslint-disable-next-line @typescript-eslint/naming-convention
           root_dir: '.',
->>>>>>> 3416bb6e
         },
       },
     ],
@@ -109,6 +73,7 @@
 
 async function functionExtensionInit(options: ExtensionInitOptions) {
   const extensionDirectory = await ensureExtensionDirectoryExists(options)
+  const url = options.cloneUrl || blocks.functions.defaultUrl
   await file.inTemporaryDirectory(async (tmpDir) => {
     const templateDownloadDir = path.join(tmpDir, 'download')
 
@@ -117,7 +82,7 @@
         title: 'Scaffolding extension',
         task: async () => {
           await file.mkdir(templateDownloadDir)
-          await git.downloadRepository({repoUrl: options.cloneUrl, destination: templateDownloadDir})
+          await git.downloadRepository({repoUrl: url, destination: templateDownloadDir})
           const origin = path.join(templateDownloadDir, functionTemplatePath(options))
           template.recursiveDirectoryCopy(origin, extensionDirectory, options)
         },
@@ -128,17 +93,18 @@
 }
 
 function functionTemplatePath({extensionType, language}: ExtensionInitOptions): string {
+  const lang = language || blocks.functions.defaultLanguage
   switch (extensionType) {
     case 'product_discount_type':
-      return `discounts/${language}/product-discount-type/default`
+      return `discounts/${lang}/product-discount-type/default`
     case 'order_discount_type':
-      return `discounts/${language}/order-discount-type/default`
+      return `discounts/${lang}/order-discount-type/default`
     case 'shipping_discount_type':
-      return `discounts/${language}/shipping-discount-type/default`
+      return `discounts/${lang}/shipping-discount-type/default`
     case 'payment_methods':
-      return `checkout/${language}/payment-methods/default`
+      return `checkout/${lang}/payment-methods/default`
     case 'shipping_rate_presenter':
-      return `checkout/${language}/shipping-rate-presenter/default`
+      return `checkout/${lang}/shipping-rate-presenter/default`
     default:
       throw new error.Fatal('Invalid extension type')
   }
