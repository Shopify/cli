import {
  getConnectionDoneHandler,
  getOnMessageHandler,
  getPayloadUpdateHandler,
  websocketUpgradeHandler,
} from './handlers.js'
import {SetupWebSocketConnectionOptions} from './models.js'
import {ExtensionsEndpointPayload} from '../payload/models.js'
import {vi, describe, test, expect} from 'vitest'
import WebSocket, {RawData, WebSocketServer} from 'ws'
import {IncomingMessage} from 'h3'
import {Duplex} from 'stream'

function getMockRequest() {
  const request = {
    url: '/extensions',
  }

  return request as unknown as IncomingMessage
}

function getMockSocket() {
  return {} as unknown as Duplex
}

function getMockHead() {
  return {} as unknown as Buffer
}

function getMockWebsocket() {
  return {
    send: vi.fn(),
    on: vi.fn(),
  } as unknown as WebSocket
}

function getMockWebsocketServer() {
  return {
    clients: [{send: vi.fn()}],
    handleUpgrade: vi.fn(),
  } as unknown as WebSocketServer
}

const extensionPayload = {} as unknown as ExtensionsEndpointPayload

function getMockSetupWebSocketConnectionOptions() {
  return {
    payloadStore: {
      getRawPayloadFilteredByExtensionIds: vi.fn((extensionIds: string[]) => extensionPayload),
      getConnectedPayload: vi.fn(() => {
        return {app: {appId: 'Test app'}, store: 'test.store', extensions: []}
      }),
      getRawPayload: vi.fn(() => {
        return {app: {appId: 'Test app', apiKey: 'test-app-api-key'}, store: 'test.store'}
      }),
      updateApp: vi.fn(),
      updateExtensions: vi.fn(),
    },
    manifestVersion: '3',
  } as unknown as SetupWebSocketConnectionOptions
}

describe('getPayloadUpdateHandler()', () => {
  test('sends a websocket message to all clients containing the extension payloads filtered', () => {
    const wss = getMockWebsocketServer()
    const options = getMockSetupWebSocketConnectionOptions()
    getPayloadUpdateHandler(wss, options)(['test_extension_1'])

    expect(options.payloadStore.getRawPayloadFilteredByExtensionIds).toHaveBeenCalledWith(['test_extension_1'])
    wss.clients.forEach((ws) => expect(ws.send).toHaveBeenCalledWith('{"event":"update","version":"3","data":{}}'))
  })
})

describe('websocketUpgradeHandler()', () => {
  test('on an upgrade request with path `/extension` passes the getConnectionDoneHandler() to handlerUpgrade', () => {
    const wss = getMockWebsocketServer()
    const options = getMockSetupWebSocketConnectionOptions()
    const request = getMockRequest()
    const socket = getMockSocket()
    const head = getMockHead()
    websocketUpgradeHandler(wss, options)(request, socket, head)

    expect(wss.handleUpgrade).toHaveBeenCalledWith(request, socket, head, expect.anything())
  })
})

describe('getConnectionDoneHandler()', () => {
  test('on client connection sends a connected message', () => {
    const wss = getMockWebsocketServer()
    const options = getMockSetupWebSocketConnectionOptions()
    const ws = getMockWebsocket()
    getConnectionDoneHandler(wss, options)(ws)
    expect(ws.send).toHaveBeenCalledWith(
      JSON.stringify({
        event: 'connected',
        data: options.payloadStore.getConnectedPayload(),
        version: '3',
      }),
    )
  })
  test('on client connection registers a message handler for incomming messages', () => {
    const wss = getMockWebsocketServer()
    const options = getMockSetupWebSocketConnectionOptions()
    const ws = getMockWebsocket()
    getConnectionDoneHandler(wss, options)(ws)
    expect(ws.on).toHaveBeenCalledWith('message', expect.anything())
  })
})
describe('getOnMessageHandler()', () => {
  test('on an incomming update message updates the app and the extensions', () => {
    const wss = getMockWebsocketServer()
    const options = getMockSetupWebSocketConnectionOptions()
    const eventApp = {apiKey: 'test-app-api-key'}
    const data = JSON.stringify({
      event: 'update',
      data: {
        app: eventApp,
        extensions: [],
      },
    }) as unknown as RawData
    getOnMessageHandler(wss, options)(data)

    expect(options.payloadStore.updateApp).toHaveBeenCalledWith(eventApp)
    expect(options.payloadStore.updateExtensions).toHaveBeenCalledWith([])
  })
  test("on an incoming update message doesn't update the app if the API keys don't match", () => {
    const wss = getMockWebsocketServer()
    const options = getMockSetupWebSocketConnectionOptions()
    const data = JSON.stringify({
      event: 'update',
      data: {
        app: {
          apiKey: 'other-api-key',
        },
        extensions: [],
      },
    }) as unknown as RawData
    getOnMessageHandler(wss, options)(data)

    expect(options.payloadStore.updateApp).not.toHaveBeenCalled()
  })
  test("on an incoming update message doesn't update the extensions if the API keys don't match", () => {
    const wss = getMockWebsocketServer()
    const options = getMockSetupWebSocketConnectionOptions()
    const data = JSON.stringify({
      event: 'update',
      data: {
        app: {
          apiKey: 'other-api-key',
        },
        extensions: [],
      },
    }) as unknown as RawData
    getOnMessageHandler(wss, options)(data)

    expect(options.payloadStore.updateExtensions).not.toHaveBeenCalled()
  })
  test('on an incomming dispatch notify clients', () => {
    const wss = getMockWebsocketServer()
    const options = getMockSetupWebSocketConnectionOptions()
    const data = JSON.stringify({
      event: 'dispatch',
      data: {
        type: 'focus',
        extensions: [],
        app: {},
      },
    }) as unknown as RawData
    getOnMessageHandler(wss, options)(data)

    expect(options.payloadStore.updateApp).not.toHaveBeenCalled()
    expect(options.payloadStore.updateExtensions).not.toHaveBeenCalled()

    const outgoingMessage = JSON.stringify({
      event: 'dispatch',
      data: {
        type: 'focus',
        extensions: [],
        app: {appId: 'Test app', apiKey: 'test-app-api-key'},
        store: 'test.store',
      },
      version: '3',
    }) as unknown as RawData
    wss.clients.forEach((ws) => expect(ws.send).toHaveBeenCalledWith(outgoingMessage))
  })
<<<<<<< HEAD

  test('on an incoming dispatch with type log calls handleLogMessage and does not notify clients', () => {
    const wss = getMockWebsocketServer()
    const options = getMockSetupWebSocketConnectionOptions()
    const data = JSON.stringify({
      event: 'dispatch',
      data: {
        type: 'log',
        payload: {
          level: 'info',
          message: 'Test log message',
          extensionName: 'test-extension',
        },
      },
    }) as unknown as RawData

    getOnMessageHandler(wss, options)(data)

    // Verify useConcurrentOutputContext (any therefore handleLogMessage) was called with correct parameters
    expect(useConcurrentOutputContext).toHaveBeenCalledWith(
      {outputPrefix: 'test-extension', stripAnsi: false},
      expect.any(Function),
    )

    // Verify no client messages were sent since this was a log event
    wss.clients.forEach((ws) => expect(ws.send).not.toHaveBeenCalled())
  })
})

describe('parseLogMessage()', () => {
  test('parses and formats JSON array of strings', () => {
    const message = JSON.stringify(['Hello', 'world', 'test'], null, 2)
    const result = parseLogMessage(message)
    expect(result).toBe('Hello world test')
  })

  test('parses and formats JSON array with mixed types', () => {
    const message = JSON.stringify(['String', 42, true, null], null, 2)
    const result = parseLogMessage(message)
    expect(result).toBe('String 42 true null')
  })

  test('parses and formats JSON array with objects', () => {
    const object = {user: 'john', age: 30}
    const message = JSON.stringify(['Message:', object], null, 2)
    const result = parseLogMessage(message)
    expect(result).toBe(outputContent`Message: ${outputToken.json(object)}`.value)
  })

  test('returns original message when JSON parsing fails', () => {
    const invalidJson = 'This is not JSON'
    const result = parseLogMessage(invalidJson)
    expect(result).toBe('This is not JSON')
  })

  test('returns original message for JSON that is not an array', () => {
    const malformedJson = '{"invalid": json}'
    const result = parseLogMessage(malformedJson)
    expect(result).toBe('{"invalid": json}')
  })
})

describe('handleLogMessage()', () => {
  // Helper function to abstract the common expect pattern
  function expectLogMessageOutput(
    extensionName: string,
    expectedOutput: string,
    options: SetupWebSocketConnectionOptions,
  ) {
    expect(useConcurrentOutputContext).toHaveBeenCalledWith(
      {outputPrefix: extensionName, stripAnsi: false},
      expect.any(Function),
    )
    const mockCalls = (useConcurrentOutputContext as Mock).mock.calls
    if (mockCalls && mockCalls[0] && mockCalls[0][1]) {
      const contextCallback = mockCalls[0][1]
      contextCallback()
    }

    expect(options.stdout.write).toHaveBeenCalledWith(expectedOutput)
  }

  test('outputs info level log message with correct formatting', () => {
    const options = getMockSetupWebSocketConnectionOptions()
    const eventData = {
      payload: {
        level: 'info',
        message: 'Test info message',
        extensionName: 'test-extension',
      },
    }

    handleLogMessage(eventData, options)

    expectLogMessageOutput('test-extension', `INFO: Test info message`, options)
  })

  test('outputs log message with parsed JSON array', () => {
    const options = getMockSetupWebSocketConnectionOptions()
    const message = JSON.stringify(['Hello', 'world', {user: 'test'}], null, 2)
    const eventData = {
      payload: {
        level: 'info',
        message,
        extensionName: 'test-extension',
      },
    }

    handleLogMessage(eventData, options)

    expectLogMessageOutput(
      'test-extension',
      outputContent`INFO: Hello world ${outputToken.json({user: 'test'})}`.value,
      options,
    )
  })

  test('outputs error level log message with error formatting', () => {
    const options = getMockSetupWebSocketConnectionOptions()
    const eventData = {
      payload: {
        level: 'error',
        message: 'Test error message',
        extensionName: 'error-extension',
      },
    }

    handleLogMessage(eventData, options)

    expectLogMessageOutput('error-extension', `${colors.bold.redBright('ERROR')}: Test error message`, options)
  })
=======
>>>>>>> 70df6ea3
})<|MERGE_RESOLUTION|>--- conflicted
+++ resolved
@@ -183,138 +183,4 @@
     }) as unknown as RawData
     wss.clients.forEach((ws) => expect(ws.send).toHaveBeenCalledWith(outgoingMessage))
   })
-<<<<<<< HEAD
-
-  test('on an incoming dispatch with type log calls handleLogMessage and does not notify clients', () => {
-    const wss = getMockWebsocketServer()
-    const options = getMockSetupWebSocketConnectionOptions()
-    const data = JSON.stringify({
-      event: 'dispatch',
-      data: {
-        type: 'log',
-        payload: {
-          level: 'info',
-          message: 'Test log message',
-          extensionName: 'test-extension',
-        },
-      },
-    }) as unknown as RawData
-
-    getOnMessageHandler(wss, options)(data)
-
-    // Verify useConcurrentOutputContext (any therefore handleLogMessage) was called with correct parameters
-    expect(useConcurrentOutputContext).toHaveBeenCalledWith(
-      {outputPrefix: 'test-extension', stripAnsi: false},
-      expect.any(Function),
-    )
-
-    // Verify no client messages were sent since this was a log event
-    wss.clients.forEach((ws) => expect(ws.send).not.toHaveBeenCalled())
-  })
-})
-
-describe('parseLogMessage()', () => {
-  test('parses and formats JSON array of strings', () => {
-    const message = JSON.stringify(['Hello', 'world', 'test'], null, 2)
-    const result = parseLogMessage(message)
-    expect(result).toBe('Hello world test')
-  })
-
-  test('parses and formats JSON array with mixed types', () => {
-    const message = JSON.stringify(['String', 42, true, null], null, 2)
-    const result = parseLogMessage(message)
-    expect(result).toBe('String 42 true null')
-  })
-
-  test('parses and formats JSON array with objects', () => {
-    const object = {user: 'john', age: 30}
-    const message = JSON.stringify(['Message:', object], null, 2)
-    const result = parseLogMessage(message)
-    expect(result).toBe(outputContent`Message: ${outputToken.json(object)}`.value)
-  })
-
-  test('returns original message when JSON parsing fails', () => {
-    const invalidJson = 'This is not JSON'
-    const result = parseLogMessage(invalidJson)
-    expect(result).toBe('This is not JSON')
-  })
-
-  test('returns original message for JSON that is not an array', () => {
-    const malformedJson = '{"invalid": json}'
-    const result = parseLogMessage(malformedJson)
-    expect(result).toBe('{"invalid": json}')
-  })
-})
-
-describe('handleLogMessage()', () => {
-  // Helper function to abstract the common expect pattern
-  function expectLogMessageOutput(
-    extensionName: string,
-    expectedOutput: string,
-    options: SetupWebSocketConnectionOptions,
-  ) {
-    expect(useConcurrentOutputContext).toHaveBeenCalledWith(
-      {outputPrefix: extensionName, stripAnsi: false},
-      expect.any(Function),
-    )
-    const mockCalls = (useConcurrentOutputContext as Mock).mock.calls
-    if (mockCalls && mockCalls[0] && mockCalls[0][1]) {
-      const contextCallback = mockCalls[0][1]
-      contextCallback()
-    }
-
-    expect(options.stdout.write).toHaveBeenCalledWith(expectedOutput)
-  }
-
-  test('outputs info level log message with correct formatting', () => {
-    const options = getMockSetupWebSocketConnectionOptions()
-    const eventData = {
-      payload: {
-        level: 'info',
-        message: 'Test info message',
-        extensionName: 'test-extension',
-      },
-    }
-
-    handleLogMessage(eventData, options)
-
-    expectLogMessageOutput('test-extension', `INFO: Test info message`, options)
-  })
-
-  test('outputs log message with parsed JSON array', () => {
-    const options = getMockSetupWebSocketConnectionOptions()
-    const message = JSON.stringify(['Hello', 'world', {user: 'test'}], null, 2)
-    const eventData = {
-      payload: {
-        level: 'info',
-        message,
-        extensionName: 'test-extension',
-      },
-    }
-
-    handleLogMessage(eventData, options)
-
-    expectLogMessageOutput(
-      'test-extension',
-      outputContent`INFO: Hello world ${outputToken.json({user: 'test'})}`.value,
-      options,
-    )
-  })
-
-  test('outputs error level log message with error formatting', () => {
-    const options = getMockSetupWebSocketConnectionOptions()
-    const eventData = {
-      payload: {
-        level: 'error',
-        message: 'Test error message',
-        extensionName: 'error-extension',
-      },
-    }
-
-    handleLogMessage(eventData, options)
-
-    expectLogMessageOutput('error-extension', `${colors.bold.redBright('ERROR')}: Test error message`, options)
-  })
-=======
->>>>>>> 70df6ea3
 })