import {getLocalization} from './localization.js'
import {DevNewExtensionPointSchema, UIExtensionPayload} from './payload/models.js'
import {getExtensionPointTargetSurface} from './utilities.js'
import {getUIExtensionResourceURL} from '../../../utilities/extensions/configuration.js'
import {ExtensionDevOptions} from '../extension.js'
import {getUIExtensionRendererVersion} from '../../../models/app/app.js'
import {ExtensionInstance} from '../../../models/extensions/extension-instance.js'
import {fileLastUpdatedTimestamp} from '@shopify/cli-kit/node/fs'

export type GetUIExtensionPayloadOptions = ExtensionDevOptions & {
  currentDevelopmentPayload?: Partial<UIExtensionPayload['development']>
  currentLocalizationPayload?: UIExtensionPayload['localization']
}

export async function getUIExtensionPayload(
  extension: ExtensionInstance,
  options: GetUIExtensionPayloadOptions,
): Promise<UIExtensionPayload> {
  const url = `${options.url}/extensions/${extension.devUUID}`
  const {localization, status: localizationStatus} = await getLocalization(extension, options)

  const renderer = await getUIExtensionRendererVersion(extension)
  const defaultConfig = {
    assets: {
      main: {
        name: 'main',
        url: `${url}/assets/${extension.outputFileName}`,
        lastUpdated: (await fileLastUpdatedTimestamp(extension.outputPath)) ?? 0,
      },
    },
    capabilities: {
      blockProgress: extension.configuration.capabilities?.block_progress || false,
      networkAccess: extension.configuration.capabilities?.network_access || false,
      apiAccess: extension.configuration.capabilities?.api_access || false,
      collectBuyerConsent: {
        smsMarketing: extension.configuration.capabilities?.collect_buyer_consent?.sms_marketing || false,
        writePrivacyConsent:
          extension.configuration.capabilities?.collect_buyer_consent?.write_privacy_consent || false,
<<<<<<< HEAD
        privacyCookies: extension.configuration.capabilities?.collect_buyer_consent?.privacy_cookies || [],
=======
>>>>>>> 72b03dd8
      },
    },
    development: {
      ...options.currentDevelopmentPayload,
      resource: getUIExtensionResourceURL(extension.configuration.type, options),
      root: {
        url,
      },
      hidden: options.currentDevelopmentPayload?.hidden || false,
      localizationStatus,
      status: options.currentDevelopmentPayload?.status || 'success',
      ...(options.currentDevelopmentPayload || {status: 'success'}),
    },
    extensionPoints: getExtensionPoints(extension.configuration.extension_points, url),
    localization: localization ?? null,
    metafields: extension.configuration.metafields.length === 0 ? null : extension.configuration.metafields,
    type: extension.configuration.type,

    externalType: extension.externalType,
    uuid: extension.devUUID,

    surface: extension.surface,

    // eslint-disable-next-line @typescript-eslint/ban-ts-comment
    // @ts-ignore
    version: renderer?.version,
    title: extension.configuration.name,
    handle: extension.handle,
    name: extension.configuration.name,
    description: extension.configuration.description,
    apiVersion: extension.configuration.api_version,
    approvalScopes: options.grantedScopes,
    settings: extension.configuration.settings,
  }
  return defaultConfig
}

function getExtensionPoints(extensionPoints: ExtensionInstance['configuration']['extension_points'], url: string) {
  if (isNewExtensionPointsSchema(extensionPoints)) {
    return extensionPoints.map((extensionPoint) => {
      const {target, resource} = extensionPoint

      return {
        ...extensionPoint,
        surface: getExtensionPointTargetSurface(target),
        root: {
          url: `${url}/${target}`,
        },
        resource: resource || {url: ''},
      }
    })
  }

  return extensionPoints
}

export function isNewExtensionPointsSchema(extensionPoints: unknown): extensionPoints is DevNewExtensionPointSchema[] {
  return (
    Array.isArray(extensionPoints) &&
    extensionPoints.every((extensionPoint: unknown) => typeof extensionPoint === 'object')
  )
}<|MERGE_RESOLUTION|>--- conflicted
+++ resolved
@@ -36,10 +36,7 @@
         smsMarketing: extension.configuration.capabilities?.collect_buyer_consent?.sms_marketing || false,
         writePrivacyConsent:
           extension.configuration.capabilities?.collect_buyer_consent?.write_privacy_consent || false,
-<<<<<<< HEAD
         privacyCookies: extension.configuration.capabilities?.collect_buyer_consent?.privacy_cookies || [],
-=======
->>>>>>> 72b03dd8
       },
     },
     development: {
