import {getLocalization} from './localization.js'
import {DevNewExtensionPointSchema, UIExtensionPayload} from './payload/models.js'
import {getExtensionPointTargetSurface} from './utilities.js'
import {getUIExtensionResourceURL} from '../../../utilities/extensions/configuration.js'
import {ExtensionDevOptions} from '../extension.js'
import {getUIExtensionRendererVersion} from '../../../models/app/app.js'
import {ExtensionInstance} from '../../../models/extensions/extension-instance.js'
import {fileLastUpdatedTimestamp} from '@shopify/cli-kit/node/fs'

export type GetUIExtensionPayloadOptions = ExtensionDevOptions & {
  currentDevelopmentPayload?: Partial<UIExtensionPayload['development']>
  currentLocalizationPayload?: UIExtensionPayload['localization']
}

export async function getUIExtensionPayload(
  extension: ExtensionInstance,
  options: GetUIExtensionPayloadOptions,
): Promise<UIExtensionPayload> {
  const url = `${options.url}/extensions/${extension.devUUID}`
  const {localization, status: localizationStatus} = await getLocalization(extension, options)

<<<<<<< HEAD
  const renderer = await getUIExtensionRendererVersion(extension, options.appDirectory)
=======
  const renderer = await getUIExtensionRendererVersion(extension)
>>>>>>> 0bec2697
  const defaultConfig = {
    assets: {
      main: {
        name: 'main',
        url: `${url}/assets/${extension.outputFileName}`,
        lastUpdated: (await fileLastUpdatedTimestamp(extension.outputPath)) ?? 0,
      },
    },
    capabilities: {
      blockProgress: extension.configuration.capabilities?.block_progress || false,
      networkAccess: extension.configuration.capabilities?.network_access || false,
      apiAccess: extension.configuration.capabilities?.api_access || false,
    },
    development: {
      ...options.currentDevelopmentPayload,
      resource: getUIExtensionResourceURL(extension.configuration.type, options),
      root: {
        url,
      },
      hidden: options.currentDevelopmentPayload?.hidden || false,
      localizationStatus,
      status: options.currentDevelopmentPayload?.status || 'success',
      ...(options.currentDevelopmentPayload || {status: 'success'}),
    },
    extensionPoints: getExtensionPoints(extension.configuration.extension_points, url),
    localization: localization ?? null,
    categories: extension.configuration.categories ?? null,
    metafields: extension.configuration.metafields.length === 0 ? null : extension.configuration.metafields,
    type: extension.configuration.type,

    externalType: extension.externalType,
    uuid: extension.devUUID,

    surface: extension.surface,

    // eslint-disable-next-line @typescript-eslint/ban-ts-comment
    // @ts-ignore
    version: renderer?.version,
    title: extension.configuration.name,
    handle: extension.handle,
    name: extension.configuration.name,
    apiVersion: extension.configuration.api_version,
    approvalScopes: options.grantedScopes,
  }
  return defaultConfig
}

function getExtensionPoints(extensionPoints: ExtensionInstance['configuration']['extension_points'], url: string) {
  if (isNewExtensionPointsSchema(extensionPoints)) {
    return extensionPoints.map((extensionPoint) => {
      const {target, resource} = extensionPoint

      return {
        ...extensionPoint,
        surface: getExtensionPointTargetSurface(target),
        root: {
          url: `${url}/${target}`,
        },
        resource: resource || {url: ''},
      }
    })
  }

  return extensionPoints
}

export function isNewExtensionPointsSchema(extensionPoints: unknown): extensionPoints is DevNewExtensionPointSchema[] {
  return (
    Array.isArray(extensionPoints) &&
    extensionPoints.every((extensionPoint: unknown) => typeof extensionPoint === 'object')
  )
}<|MERGE_RESOLUTION|>--- conflicted
+++ resolved
@@ -19,11 +19,7 @@
   const url = `${options.url}/extensions/${extension.devUUID}`
   const {localization, status: localizationStatus} = await getLocalization(extension, options)
 
-<<<<<<< HEAD
-  const renderer = await getUIExtensionRendererVersion(extension, options.appDirectory)
-=======
   const renderer = await getUIExtensionRendererVersion(extension)
->>>>>>> 0bec2697
   const defaultConfig = {
     assets: {
       main: {
