import {
  corsMiddleware,
  getExtensionAssetMiddleware,
  getExtensionPayloadMiddleware,
  fileServerMiddleware,
  noCacheMiddleware,
  redirectToDevConsoleMiddleware,
  getExtensionPointMiddleware,
} from './middlewares.js'
import * as utilities from './utilities.js'
import {GetExtensionsMiddlewareOptions} from './models.js'
import * as templates from '../templates.js'
import * as payload from '../payload.js'
import {UIExtensionPayload} from '../payload/models.js'
import {testUIExtension} from '../../../../models/app/app.test-data.js'
<<<<<<< HEAD
import {http} from '@shopify/cli-kit'
import {describe, expect, it, vi} from 'vitest'
import {inTemporaryDirectory, mkdir, touchFile, writeFile} from '@shopify/cli-kit/node/fs'
import {joinPath} from '@shopify/cli-kit/node/path'
=======
import {path} from '@shopify/cli-kit'
import {describe, expect, it, vi} from 'vitest'
import {inTemporaryDirectory, mkdir, touchFile, writeFile} from '@shopify/cli-kit/node/fs'
import * as http from '@shopify/cli-kit/node/http'
>>>>>>> 85cfa339

function getMockRequest({context = {}, headers = {}}) {
  const request = {
    context,
    headers,
  }

  return request as unknown as http.IncomingMessage
}

function getMockResponse() {
  const setHeader = vi.fn()
  const writeHead = vi.fn()
  const end = vi.fn()
  const getHeader = vi.fn()

  const response = {
    setHeader,
    writeHead,
    end,
    event: {
      res: {
        setHeader,
        end,
        getHeader,
      },
    },
  }

  return response as unknown as http.ServerResponse
}

function getMockNext() {
  const next = vi.fn()

  return next as unknown as (err?: Error) => unknown
}

describe('corsMiddleware()', () => {
  it('sets headers to allow cross origin requests', () => {
    const response = getMockResponse()

    corsMiddleware(getMockRequest({}), response, getMockNext())

    expect(response.setHeader).toHaveBeenCalledWith('Access-Control-Allow-Origin', '*')
    expect(response.setHeader).toHaveBeenCalledWith('Access-Control-Allow-Methods', 'GET, OPTIONS')
    expect(response.setHeader).toHaveBeenCalledWith(
      'Access-Control-Allow-Headers',
      'Accept, Content-Type, Content-Length, Accept-Encoding, X-CSRF-Token, Authorization, ngrok-skip-browser-warning',
    )
  })
})

describe('noCacheMiddleware()', () => {
  it('sets headers to prevent caching', () => {
    const response = getMockResponse()

    noCacheMiddleware(getMockRequest({}), response, getMockNext())

    expect(response.setHeader).toHaveBeenCalledWith('Cache-Control', 'no-cache')
  })
})

describe('redirectToDevConsoleMiddleware()', () => {
  it('redirects to /extensions/dev-console', async () => {
    vi.spyOn(http, 'sendRedirect')

    const response = getMockResponse()

    await redirectToDevConsoleMiddleware(getMockRequest({}), response, getMockNext())

    expect(http.sendRedirect).toHaveBeenCalledWith(response.event, '/extensions/dev-console', 307)
  })
})

describe('fileServerMiddleware()', async () => {
  it.skip('returns 404 if file does not exist', async () => {
    await inTemporaryDirectory(async (tmpDir: string) => {
      vi.spyOn(utilities, 'sendError').mockImplementation(() => {})

      await mkdir(joinPath(tmpDir, 'foo'))

      const filePath = joinPath(tmpDir, 'foo', 'missing.file')
      const response = getMockResponse()

      await fileServerMiddleware(getMockRequest({}), getMockResponse(), getMockNext(), {
        filePath,
      })

      expect(utilities.sendError).toHaveBeenCalledWith(response, {
        statusCode: 404,
        statusMessage: `Not Found: ${filePath}`,
      })
    })
  })

  it('returns an index.html for folder paths', async () => {
    await inTemporaryDirectory(async (tmpDir: string) => {
      await mkdir(joinPath(tmpDir, 'foo'))
      await touchFile(joinPath(tmpDir, 'foo', 'index.html'))
      await writeFile(joinPath(tmpDir, 'foo', 'index.html'), '<html></html>')

      const response = getMockResponse()

      await fileServerMiddleware(getMockRequest({}), response, getMockNext(), {
        filePath: joinPath(tmpDir, 'foo'),
      })

      expect(response.setHeader).toHaveBeenCalledWith('Content-Type', 'text/html')
      expect(response.writeHead).toHaveBeenCalledWith(200)
      expect(response.end).toHaveBeenCalledWith('<html></html>')
    })
  })

  it.each([
    ['.ico', 'image/x-icon'],
    ['.html', 'text/html'],
    ['.js', 'text/javascript'],
    ['.json', 'application/json'],
    ['.css', 'text/css'],
    ['.png', 'image/png'],
    ['.jpg', 'image/jpeg'],
    ['.wav', 'audio/wav'],
    ['.mp3', 'audio/mpeg'],
    ['.svg', 'image/svg+xml'],
    ['.pdf', 'application/pdf'],
    ['.doc', 'application/msword'],
  ])('returns %s with ContentType: %s string', async (extension, contentType) => {
    await inTemporaryDirectory(async (tmpDir: string) => {
      const fileName = `bar.${extension}`
      const fileContent = `Content for ${fileName}`

      await mkdir(joinPath(tmpDir, 'foo'))
      await touchFile(joinPath(tmpDir, 'foo', fileName))
      await writeFile(joinPath(tmpDir, 'foo', fileName), fileContent)

      const response = getMockResponse()

      await fileServerMiddleware(getMockRequest({}), response, getMockNext(), {
        filePath: joinPath(tmpDir, 'foo', fileName),
      })

      expect(response.setHeader).toHaveBeenCalledWith('Content-Type', contentType)
      expect(response.writeHead).toHaveBeenCalledWith(200)
      expect(response.end).toHaveBeenCalledWith(fileContent)
    })
  })

  it('sets Content-Type to text/plain if it does not understand the file extension', async () => {
    await inTemporaryDirectory(async (tmpDir: string) => {
      await mkdir(joinPath(tmpDir, 'foo'))
      await touchFile(joinPath(tmpDir, 'foo', 'bar.foo'))
      await writeFile(joinPath(tmpDir, 'foo', 'bar.foo'), 'Content for bar.foo')

      const response = getMockResponse()

      await fileServerMiddleware(getMockRequest({}), response, getMockNext(), {
        filePath: joinPath(tmpDir, 'foo', 'bar.foo'),
      })

      expect(response.setHeader).toHaveBeenCalledWith('Content-Type', 'text/plain')
      expect(response.writeHead).toHaveBeenCalledWith(200)
      expect(response.end).toHaveBeenCalledWith('Content for bar.foo')
    })
  })
})

describe('getExtensionAssetMiddleware()', () => {
  it('returns a 404 if the extensionID is not found', async () => {
    await inTemporaryDirectory(async (tmpDir: string) => {
      vi.spyOn(utilities, 'sendError').mockImplementation(() => {})

      const options = {
        devOptions: {
          extensions: [
            await testUIExtension({
              devUUID: '123abc',
              outputBundlePath: joinPath(tmpDir, 'dist', 'main.js'),
            }),
          ],
        },
        payloadStore: {},
      } as unknown as GetExtensionsMiddlewareOptions

      const response = getMockResponse()

      await getExtensionAssetMiddleware(options)(
        getMockRequest({
          context: {
            params: {
              extensionId: '456dev',
              assetPath: 'main.js',
            },
          },
        }),
        response,
        getMockNext(),
      )

      expect(utilities.sendError).toHaveBeenCalledWith(response, {
        statusCode: 404,
        statusMessage: `Extension with id 456dev not found`,
      })
    })
  })

  it('returns the file for that asset path', async () => {
    await inTemporaryDirectory(async (tmpDir: string) => {
      const response = getMockResponse()
      const devUUID = '123abc'
      const fileName = 'main.js'
      const outputBundlePath = joinPath(tmpDir, devUUID, fileName)
      const options = {
        devOptions: {
          extensions: [
            {
              devUUID,
              outputBundlePath,
            },
          ],
        },
        payloadStore: {},
      } as unknown as GetExtensionsMiddlewareOptions

      await mkdir(joinPath(tmpDir, devUUID))
      await touchFile(outputBundlePath)
      await writeFile(outputBundlePath, `content from ${fileName}`)

      await getExtensionAssetMiddleware(options)(
        getMockRequest({
          context: {
            params: {
              extensionId: devUUID,
              assetPath: fileName,
            },
          },
        }),
        response,
        getMockNext(),
      )

      expect(response.setHeader('Content-Type', 'text/javascript'))
      expect(response.writeHead).toHaveBeenCalledWith(200)
      expect(response.end).toHaveBeenCalledWith(`content from ${fileName}`)
    })
  })
})

describe('getExtensionPayloadMiddleware()', () => {
  it('returns a 404 if the extension is not found', async () => {
    vi.spyOn(utilities, 'sendError').mockImplementation(() => {})

    const actualExtensionId = '123abc'
    const requestedExtensionId = '456dev'
    const options = {
      devOptions: {
        url: 'http://mock.url',
        extensions: [
          await testUIExtension({
            devUUID: actualExtensionId,
          }),
        ],
      },
      payloadStore: {},
    } as unknown as GetExtensionsMiddlewareOptions

    const response = getMockResponse()

    await getExtensionPayloadMiddleware(options)(
      getMockRequest({
        context: {
          params: {
            extensionId: requestedExtensionId,
          },
        },
      }),
      response,
      getMockNext(),
    )

    expect(utilities.sendError).toHaveBeenCalledWith(response, {
      statusCode: 404,
      statusMessage: `Extension with id ${requestedExtensionId} not found`,
    })
  })

  describe('if the accept header starts with text/html', () => {
    it('returns html if the extension surface is post_purchase', async () => {
      vi.spyOn(http, 'send')
      vi.spyOn(templates, 'getHTML').mockResolvedValue('mock html')
      vi.spyOn(utilities, 'getExtensionUrl').mockReturnValue('http://www.mock.com/extension/url')

      const extensionId = '123abc'
      const options = {
        devOptions: {
          url: 'http://mock.url',
          extensions: [
            await testUIExtension({
              configuration: {type: 'checkout_post_purchase', name: 'name', metafields: []},
              devUUID: extensionId,
            }),
          ],
        },
        payloadStore: {},
      } as unknown as GetExtensionsMiddlewareOptions

      const response = getMockResponse()

      await getExtensionPayloadMiddleware(options)(
        getMockRequest({
          headers: {
            accept: 'text/html',
          },
          context: {
            params: {
              extensionId,
            },
          },
        }),
        response,
        getMockNext(),
      )

      expect(templates.getHTML).toHaveBeenCalledWith({
        data: {
          url: 'http://www.mock.com/extension/url',
        },
        template: 'index',
        extensionSurface: 'post_purchase',
      })

      expect(http.send).toHaveBeenCalledWith(response.event, 'mock html')
    })

    it('returns the redirect URL if the extension surface is not post_purchase', async () => {
      vi.spyOn(http, 'sendRedirect')
      vi.spyOn(utilities, 'getRedirectUrl').mockReturnValue('http://www.mock.com/redirect/url')

      const extensionId = '123abc'
      const options = {
        devOptions: {
          url: 'http://mock.url',
          storeFqdn: 'mock-store.myshopify.com',
          extensions: [
            await testUIExtension({
              devUUID: extensionId,
              configuration: {
                name: 'name',
                metafields: [],
                type: 'checkout_ui_extension',
              },
            }),
          ],
        },
        payloadStore: {},
      } as unknown as GetExtensionsMiddlewareOptions

      const response = getMockResponse()

      await getExtensionPayloadMiddleware(options)(
        getMockRequest({
          headers: {
            accept: 'text/html',
          },
          context: {
            params: {
              extensionId,
            },
          },
        }),
        response,
        getMockNext(),
      )

      expect(http.sendRedirect).toHaveBeenCalledWith(response.event, 'http://www.mock.com/redirect/url', 307)
    })
  })

  describe('if the accept header is not text/html', () => {
    it('returns the app JSON', async () => {
      vi.spyOn(payload, 'getUIExtensionPayload').mockResolvedValue({
        mock: 'extension payload',
      } as unknown as UIExtensionPayload)

      const extensionId = '123abc'
      const options = {
        devOptions: {
          url: 'http://mock.url',
          storeFqdn: 'mock-store.myshopify.com',
          apiKey: 'mock-api-key',
          extensions: [
            await testUIExtension({
              devUUID: extensionId,
            }),
          ],
        },
        payloadStore: {},
      } as unknown as GetExtensionsMiddlewareOptions

      const response = getMockResponse()

      await getExtensionPayloadMiddleware(options)(
        getMockRequest({
          context: {
            params: {
              extensionId,
            },
          },
        }),
        response,
        getMockNext(),
      )

      expect(response.setHeader).toHaveBeenCalledWith('content-type', 'application/json')
      expect(response.end).toHaveBeenCalledWith(
        JSON.stringify({
          app: {
            apiKey: 'mock-api-key',
          },
          version: '3',
          root: {
            url: 'http://mock.url/extensions',
          },
          socket: {
            url: 'wss://mock.url/extensions',
          },
          devConsole: {
            url: 'http://mock.url/extensions/dev-console',
          },
          store: 'mock-store.myshopify.com',
          extension: {
            mock: 'extension payload',
          },
        }),
      )
    })
  })
})

describe('getExtensionPointMiddleware()', () => {
  it('returns a 404 if the extension is not found', async () => {
    vi.spyOn(utilities, 'sendError').mockImplementation(() => {})

    const actualExtensionId = '123abc'
    const requestedExtensionId = '456dev'
    const options = {
      devOptions: {
        url: 'http://mock.url',
        extensions: [
          await testUIExtension({
            devUUID: actualExtensionId,
          }),
        ],
      },
      payloadStore: {},
    } as unknown as GetExtensionsMiddlewareOptions

    const response = getMockResponse()

    await getExtensionPointMiddleware(options)(
      getMockRequest({
        context: {
          params: {
            extensionId: requestedExtensionId,
          },
        },
      }),
      response,
      getMockNext(),
    )

    expect(utilities.sendError).toHaveBeenCalledWith(response, {
      statusCode: 404,
      statusMessage: `Extension with id ${requestedExtensionId} not found`,
    })
  })

  it('returns a 404 if requested extension point target is not configured', async () => {
    vi.spyOn(utilities, 'sendError').mockImplementation(() => {})

    const extensionId = '123abc'
    const requestedExtensionPointTarget = 'Admin::CheckoutEditor::RenderSettings'
    const options = {
      devOptions: {
        url: 'http://mock.url',
        extensions: [
          await testUIExtension({
            devUUID: extensionId,
            configuration: {
              name: 'testName',
              type: 'ui_extension',
              metafields: [],
              extensionPoints: [
                {
                  target: 'Checkout::Dynamic::Render',
                },
              ],
            },
          }),
        ],
      },
      payloadStore: {},
    } as unknown as GetExtensionsMiddlewareOptions

    const response = getMockResponse()

    await getExtensionPointMiddleware(options)(
      getMockRequest({
        context: {
          params: {
            extensionId,
            extensionPointTarget: requestedExtensionPointTarget,
          },
        },
      }),
      response,
      getMockNext(),
    )

    expect(utilities.sendError).toHaveBeenCalledWith(response, {
      statusCode: 404,
      statusMessage: `Extension with id ${extensionId} has not configured the "${requestedExtensionPointTarget}" extension point`,
    })
  })

  it('returns a 404 if requested extension point target is invalid and no redirect url can be constructed', async () => {
    vi.spyOn(utilities, 'sendError').mockImplementation(() => {})

    const extensionId = '123abc'
    const extensionPointTarget = 'abc'
    const options = {
      devOptions: {
        url: 'http://mock.url',
        extensions: [
          await testUIExtension({
            devUUID: extensionId,
            configuration: {
              name: 'testName',
              type: 'ui_extension',
              metafields: [],
              extensionPoints: [
                {
                  target: extensionPointTarget,
                },
              ],
            },
          }),
        ],
      },
      payloadStore: {},
    } as unknown as GetExtensionsMiddlewareOptions

    const response = getMockResponse()

    await getExtensionPointMiddleware(options)(
      getMockRequest({
        context: {
          params: {
            extensionId,
            extensionPointTarget,
          },
        },
      }),
      response,
      getMockNext(),
    )

    expect(utilities.sendError).toHaveBeenCalledWith(response, {
      statusCode: 404,
      statusMessage: `Redirect url can't be constructed for extension with id ${extensionId} and extension point "${extensionPointTarget}"`,
    })
  })

  it('returns the redirect URL if the requested extension point target is configured', async () => {
    vi.spyOn(http, 'sendRedirect')
    vi.spyOn(utilities, 'getRedirectUrl').mockReturnValue('http://www.mock.com/redirect/url')

    const extensionId = '123abc'
    const extensionPointTarget = 'Checkout::Dynamic::Render'
    const options = {
      devOptions: {
        url: 'http://mock.url',
        storeFqdn: 'mock-store.myshopify.com',
        extensions: [
          await testUIExtension({
            devUUID: extensionId,
            configuration: {
              name: 'testName',
              type: 'ui_extension',
              metafields: [],
              extensionPoints: [
                {
                  target: extensionPointTarget,
                },
              ],
            },
          }),
        ],
      },
      payloadStore: {},
    } as unknown as GetExtensionsMiddlewareOptions

    const response = getMockResponse()

    await getExtensionPayloadMiddleware(options)(
      getMockRequest({
        headers: {
          accept: 'text/html',
        },
        context: {
          params: {
            extensionId,
            extensionPointTarget,
          },
        },
      }),
      response,
      getMockNext(),
    )

    expect(http.sendRedirect).toHaveBeenCalledWith(response.event, 'http://www.mock.com/redirect/url', 307)
  })
})<|MERGE_RESOLUTION|>--- conflicted
+++ resolved
@@ -13,17 +13,10 @@
 import * as payload from '../payload.js'
 import {UIExtensionPayload} from '../payload/models.js'
 import {testUIExtension} from '../../../../models/app/app.test-data.js'
-<<<<<<< HEAD
-import {http} from '@shopify/cli-kit'
-import {describe, expect, it, vi} from 'vitest'
-import {inTemporaryDirectory, mkdir, touchFile, writeFile} from '@shopify/cli-kit/node/fs'
-import {joinPath} from '@shopify/cli-kit/node/path'
-=======
-import {path} from '@shopify/cli-kit'
 import {describe, expect, it, vi} from 'vitest'
 import {inTemporaryDirectory, mkdir, touchFile, writeFile} from '@shopify/cli-kit/node/fs'
 import * as http from '@shopify/cli-kit/node/http'
->>>>>>> 85cfa339
+import {joinPath} from '@shopify/cli-kit/node/path'
 
 function getMockRequest({context = {}, headers = {}}) {
   const request = {
