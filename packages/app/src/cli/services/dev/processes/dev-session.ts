--- conflicted
+++ resolved
@@ -68,36 +68,7 @@
     return developerPlatformClient.refreshToken()
   }
 
-<<<<<<< HEAD
   const processOptions = {...options, stderr, stdout, signal, bundlePath: appWatcher.buildOutputPath}
-
-  outputWarn('-----> Using DEV SESSIONS <-----')
-  processOptions.stdout.write('Preparing dev session...')
-
-  await bundleExtensionsAndUpload(processOptions, false)
-
-  appWatcher.onEvent(async (event) => {
-    // Cancel any ongoing bundle and upload process
-    bundleControllers.forEach((controller) => controller.abort())
-    // Remove aborted controllers from array:
-    bundleControllers = bundleControllers.filter((controller) => !controller.signal.aborted)
-
-    event.extensionEvents.map((eve) => {
-      switch (eve.type) {
-        case EventType.Created:
-          processOptions.stdout.write(`✅ Extension created ->> ${eve.extension.handle}`)
-          break
-        case EventType.Deleted:
-          processOptions.stdout.write(`❌ Extension deleted ->> ${eve.extension.handle}`)
-          break
-        case EventType.Updated:
-          processOptions.stdout.write(`🔄 Extension Updated ->> ${eve.extension.handle}`)
-          break
-      }
-=======
-  const appWatcher = new AppEventWatcher(app, options.url, {stderr, stdout, signal})
-
-  const processOptions = {...options, stderr, stdout, signal, bundlePath: appWatcher.buildOutputPath, app}
 
   await printWarning('[BETA] Starting Dev Session', processOptions.stdout)
 
@@ -136,20 +107,12 @@
         }
       }, refreshToken)
     })
-    .onStart(async () => {
+    .onStart(async (app) => {
       await performActionWithRetryAfterRecovery(async () => {
-        await bundleExtensionsAndUpload(processOptions, false)
+        await bundleExtensionsAndUpload({...processOptions, app}, false)
         await printWarning('[BETA] Dev session ready, watching for changes in your app', processOptions.stdout)
       }, refreshToken)
->>>>>>> a9424e48
     })
-
-  // Start watching for changes in the app
-<<<<<<< HEAD
-  processOptions.stdout.write(`Dev session ready, watching for changes in your app`)
-=======
-  await appWatcher.start()
->>>>>>> a9424e48
 }
 
 /**
