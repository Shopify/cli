import {
  updateURLs,
  generateURL,
  getURLs,
  shouldOrPromptUpdateURLs,
  generateFrontendURL,
  generatePartnersURLs,
  PartnersURLs,
  validatePartnersURLs,
} from './urls.js'
import {testApp} from '../../models/app/app.test-data.js'
import {beforeEach, describe, expect, it, vi} from 'vitest'
import {api, environment, error, outputMocker, plugins, store, ui} from '@shopify/cli-kit'
import {Config} from '@oclif/core'
import {err, ok} from '@shopify/cli-kit/node/result'
import {AbortSilentError, BugError} from '@shopify/cli-kit/node/error'
import {getAvailableTCPPort} from '@shopify/cli-kit/node/tcp'

beforeEach(() => {
  vi.mock('@shopify/cli-kit/node/tcp')
  vi.mocked(getAvailableTCPPort).mockResolvedValue(3042)
  vi.mock('@shopify/cli-kit', async () => {
    const cliKit: any = await vi.importActual('@shopify/cli-kit')
    return {
      ...cliKit,
      session: {
        ensureAuthenticatedPartners: async () => 'token',
      },
      api: {
        partners: {
          request: vi.fn(),
        },
        graphql: cliKit.api.graphql,
      },
      plugins: {
        lookupTunnelPlugin: vi.fn(),
        runTunnelPlugin: vi.fn(),
      },
      ui: {
        prompt: vi.fn(),
      },
      store: {
        setAppInfo: vi.fn(),
      },
      environment: {
        local: {
          codespaceURL: vi.fn(),
          gitpodURL: vi.fn(),
        },
        spin: {
          isSpin: vi.fn(),
          fqdn: vi.fn(),
        },
      },
    }
  })
})

describe('generateURL', () => {
  it('returns a tunnel URL by default', async () => {
    // Given
    const config = new Config({root: ''})
    vi.mocked(plugins.runTunnelPlugin).mockResolvedValueOnce(ok('https://fake-url.ngrok.io'))

    // When
    const got = await generateURL(config, 3456)

    // Then
    expect(got).toEqual('https://fake-url.ngrok.io')
  })

  it('throws error if there are multiple urls', async () => {
    // Given
    const config = new Config({root: ''})
    vi.mocked(plugins.runTunnelPlugin).mockResolvedValueOnce(err({provider: 'ngrok', type: 'multiple-urls'}))

    // When
    const got = generateURL(config, 3456)

    // Then
    await expect(got).rejects.toThrow(BugError)
    await expect(got).rejects.toThrow(/Multiple tunnel plugins for ngrok found/)
  })

  it('throws error if there is no provider', async () => {
    // Given
    const config = new Config({root: ''})
    vi.mocked(plugins.runTunnelPlugin).mockResolvedValueOnce(err({provider: 'ngrok', type: 'no-provider'}))

    // When
    const got = generateURL(config, 3456)

    // Then
    await expect(got).rejects.toThrow(BugError)
    await expect(got).rejects.toThrow(/We couldn't find the ngrok tunnel plugin/)
  })

  it('throws error if there is an unknown error with the provider', async () => {
    // Given
    const config = new Config({root: ''})
    vi.mocked(plugins.runTunnelPlugin).mockResolvedValueOnce(
      err({provider: 'ngrok', type: 'unknown', message: 'message'}),
    )

    // When
    const got = generateURL(config, 3456)

    // Then
    await expect(got).rejects.toThrow(BugError)
    await expect(got).rejects.toThrow(/message/)
  })

  it('throws error if there are no tunnel urls', async () => {
    // Given
    const config = new Config({root: ''})
    vi.mocked(plugins.runTunnelPlugin).mockResolvedValueOnce(err({provider: 'ngrok', type: 'handled-error'}))

    // When
    const got = generateURL(config, 3456)

    // Then
    await expect(got).rejects.toThrow(AbortSilentError)
  })
})

describe('updateURLs', () => {
  it('sends a request to update the URLs', async () => {
    // Given
    vi.mocked(api.partners.request).mockResolvedValueOnce({appUpdate: {userErrors: []}})
    const urls = {
      applicationUrl: 'https://example.com',
      redirectUrlWhitelist: [
        'https://example.com/auth/callback',
        'https://example.com/auth/shopify/callback',
        'https://example.com/api/auth/callback',
      ],
    }
    const expectedVariables = {
      apiKey: 'apiKey',
      ...urls,
    }

    // When
    await updateURLs(urls, 'apiKey', 'token')

    // Then
    expect(api.partners.request).toHaveBeenCalledWith(api.graphql.UpdateURLsQuery, 'token', expectedVariables)
  })

  it('throws an error if requests has a user error', async () => {
    // Given
    vi.mocked(api.partners.request).mockResolvedValueOnce({appUpdate: {userErrors: [{message: 'Boom!'}]}})
    const urls = {
      applicationUrl: 'https://example.com',
      redirectUrlWhitelist: [],
    }

    // When
    const got = updateURLs(urls, 'apiKey', 'token')

    // Then
    await expect(got).rejects.toThrow(new error.Abort(`Boom!`))
  })
})

describe('getURLs', () => {
  it('sends a request to get the URLs', async () => {
    // Given
    vi.mocked(api.partners.request).mockResolvedValueOnce({
      app: {applicationUrl: 'https://example.com', redirectUrlWhitelist: []},
    })
    const expectedVariables = {apiKey: 'apiKey'}

    // When
    await getURLs('apiKey', 'token')

    // Then
    expect(api.partners.request).toHaveBeenCalledWith(api.graphql.GetURLsQuery, 'token', expectedVariables)
  })
})

describe('shouldOrPromptUpdateURLs', () => {
  const currentURLs = {
    applicationUrl: 'https://example.com/home',
    redirectUrlWhitelist: ['https://example.com/auth/callback'],
  }

  it('returns true if the app is new', async () => {
    // Given
    const options = {
      currentURLs,
      appDirectory: '/path',
      newApp: true,
    }

    // When
    const got = await shouldOrPromptUpdateURLs(options)

    // Then
    expect(got).toEqual(true)
  })

  it('returns true if the cached value is true (always)', async () => {
    // Given
    const options = {
      currentURLs,
      appDirectory: '/path',
      cachedUpdateURLs: true,
    }

    // When
    const got = await shouldOrPromptUpdateURLs(options)

    // Then
    expect(got).toEqual(true)
  })

  it('returns false if the cached value is false (never)', async () => {
    // Given
    const options = {
      currentURLs,
      appDirectory: '/path',
      cachedUpdateURLs: false,
    }

    // When
    const got = await shouldOrPromptUpdateURLs(options)

    // Then
    expect(got).toEqual(false)
  })

  it('returns true when the user selects always', async () => {
    // Given
    const options = {
      currentURLs,
      appDirectory: '/path',
    }
    vi.mocked(ui.prompt).mockResolvedValue({value: 'always'})

    // When
    const got = await shouldOrPromptUpdateURLs(options)

    // Then
    expect(got).toEqual(true)
  })

  it('returns true when the user selects yes', async () => {
    // Given
    const options = {
      currentURLs,
      appDirectory: '/path',
    }
    vi.mocked(ui.prompt).mockResolvedValue({value: 'yes'})

    // When
    const got = await shouldOrPromptUpdateURLs(options)

    // Then
    expect(got).toEqual(true)
  })

  it('returns false when the user selects never', async () => {
    // Given
    const options = {
      currentURLs,
      appDirectory: '/path',
    }
    vi.mocked(ui.prompt).mockResolvedValue({value: 'never'})

    // When
    const got = await shouldOrPromptUpdateURLs(options)

    // Then
    expect(got).toEqual(false)
  })

  it('returns false when the user selects no', async () => {
    // Given
    const options = {
      currentURLs,
      appDirectory: '/path',
    }
    vi.mocked(ui.prompt).mockResolvedValue({value: 'no'})

    // When
    const got = await shouldOrPromptUpdateURLs(options)

    // Then
    expect(got).toEqual(false)
  })

  it('saves the response for the next time', async () => {
    // Given
    const options = {
      currentURLs,
      appDirectory: '/path',
    }
    vi.mocked(ui.prompt).mockResolvedValue({value: 'always'})

    // When
    await shouldOrPromptUpdateURLs(options)

    // Then
    expect(store.setAppInfo).toHaveBeenNthCalledWith(1, {
      directory: '/path',
      updateURLs: true,
    })
  })

  it('shows the current URLs', async () => {
    // Given
    const options = {
      currentURLs,
      appDirectory: '/path',
    }
    const outputMock = outputMocker.mockAndCaptureOutput()
    vi.mocked(ui.prompt).mockResolvedValue({value: 'no'})

    // When
    await shouldOrPromptUpdateURLs(options)

    // Then
    expect(outputMock.output()).toMatch(/example.com\/home/)
    expect(outputMock.output()).toMatch(/example.com\/auth\/callback/)
  })
})

describe('generateFrontendURL', () => {
  beforeEach(() => {
    vi.mocked(ui.prompt).mockResolvedValue({value: 'yes'})
  })

  it('returns tunnelUrl when there is a tunnelUrl ignoring all other false values', async () => {
    // Given
    const options = {
      app: testApp({hasUIExtensions: () => false}),
      tunnel: false,
      noTunnel: false,
      tunnelUrl: 'https://my-tunnel-provider.io:4242',
      commandConfig: new Config({root: ''}),
    }

    // When
    const got = await generateFrontendURL(options)

    // Then
    expect(got).toEqual({frontendUrl: 'https://my-tunnel-provider.io', frontendPort: 4242, usingLocalhost: false})
  })

  it('returns tunnelUrl when there is a tunnelUrl ignoring all other true values', async () => {
    // Given
    const options = {
      app: testApp({hasUIExtensions: () => true}),
      tunnel: true,
      noTunnel: true,
      tunnelUrl: 'https://my-tunnel-provider.io:4242',
      commandConfig: new Config({root: ''}),
    }

    // When
    const got = await generateFrontendURL(options)

    // Then
    expect(got).toEqual({frontendUrl: 'https://my-tunnel-provider.io', frontendPort: 4242, usingLocalhost: false})
  })

  it('generates a tunnel url when tunnel is true and there is no tunnelUrl and there are no extensions', async () => {
    // Given
    vi.mocked(plugins.runTunnelPlugin).mockResolvedValueOnce(ok('https://fake-url.ngrok.io'))
    const options = {
      app: testApp({hasUIExtensions: () => false}),
      tunnel: true,
      noTunnel: false,
      commandConfig: new Config({root: ''}),
    }

    // When
    const got = await generateFrontendURL(options)

    // Then
    expect(got).toEqual({frontendUrl: 'https://fake-url.ngrok.io', frontendPort: 3042, usingLocalhost: false})
  })

  it('returns localhost if tunnel is false and there is no tunnelUrl nor extensions', async () => {
    // Given
    const options = {
      app: testApp({hasUIExtensions: () => false}),
      tunnel: false,
      noTunnel: false,
      commandConfig: new Config({root: ''}),
    }

    // When
    const got = await generateFrontendURL(options)

    // Then
    expect(got).toEqual({frontendUrl: 'http://localhost', frontendPort: 3042, usingLocalhost: true})
    expect(ui.prompt).not.toBeCalled()
  })

  it('returns localhost if noTunnel is true even if there are extensions', async () => {
    // Given
    const options = {
      app: testApp({hasUIExtensions: () => true}),
      tunnel: false,
      noTunnel: true,
      commandConfig: new Config({root: ''}),
    }

    // When
    const got = await generateFrontendURL(options)

    // Then
    expect(got).toEqual({frontendUrl: 'http://localhost', frontendPort: 3042, usingLocalhost: true})
    expect(ui.prompt).not.toBeCalled()
  })

  it('raises error if tunnelUrl does not include port', async () => {
    // Given
    const options = {
      app: testApp({hasUIExtensions: () => false}),
      tunnel: false,
      noTunnel: false,
      tunnelUrl: 'https://my-tunnel-provider.io',
      commandConfig: new Config({root: ''}),
    }

    // When
    const got = generateFrontendURL(options)

    // Then
    await expect(got).rejects.toThrow(/Invalid tunnel URL/)
  })

  it('cancels execution if you select not to continue in the plugin prompt', async () => {
    // Given
    vi.mocked(ui.prompt).mockResolvedValue({value: 'cancel'})
    const options = {
      app: testApp({hasUIExtensions: () => true}),
      tunnel: true,
      noTunnel: false,
      commandConfig: new Config({root: ''}),
    }

    // When
    const got = generateFrontendURL(options)

    // Then
    await expect(got).rejects.toThrow()
  })

  it('Reuses tunnel option if cached even if tunnel is false and there are no extensions', async () => {
    // Given
    vi.mocked(plugins.runTunnelPlugin).mockResolvedValueOnce(ok('https://fake-url.ngrok.io'))
    const options = {
      app: testApp({hasUIExtensions: () => false, directory: '/app-path'}),
      tunnel: false,
      noTunnel: false,
      cachedTunnelPlugin: 'ngrok',
      commandConfig: new Config({root: ''}),
    }

    // When
    const got = await generateFrontendURL(options)

    // Then
    expect(got).toEqual({frontendUrl: 'https://fake-url.ngrok.io', frontendPort: 3042, usingLocalhost: false})
    expect(store.setAppInfo).not.toBeCalled()
    expect(ui.prompt).not.toBeCalled()
  })

  it('Returns a gitpod url if we are in a gitpod environment', async () => {
    // Given
    vi.mocked(environment.local.gitpodURL).mockReturnValue('https://gitpod.url.fqdn.com')
    const options = {
      app: testApp({hasUIExtensions: () => false}),
      tunnel: false,
      noTunnel: false,
      commandConfig: new Config({root: ''}),
    }

    // When
    const got = await generateFrontendURL(options)

    // Then
    expect(got).toEqual({frontendUrl: 'https://4040-gitpod.url.fqdn.com', frontendPort: 4040, usingLocalhost: false})
    expect(store.setAppInfo).not.toBeCalled()
    expect(ui.prompt).not.toBeCalled()
  })

  it('Returns a codespace url if we are in a codespace environment', async () => {
    // Given
    vi.mocked(environment.local.codespaceURL).mockReturnValue('codespace.url.fqdn.com')
    const options = {
      app: testApp({hasUIExtensions: () => false}),
      tunnel: false,
      noTunnel: false,
      commandConfig: new Config({root: ''}),
    }

    // When
    const got = await generateFrontendURL(options)

    // Then
    expect(got).toEqual({
      frontendUrl: 'https://codespace.url.fqdn.com-4040.githubpreview.dev',
      frontendPort: 4040,
      usingLocalhost: false,
    })
    expect(store.setAppInfo).not.toBeCalled()
    expect(ui.prompt).not.toBeCalled()
  })

  it('Returns a spin url if we are in a spin environment', async () => {
    // Given
    vi.mocked(environment.spin.isSpin).mockReturnValue(true)
    vi.mocked(environment.spin.fqdn).mockResolvedValue('spin.domain.dev')
    const options = {
      app: testApp({hasUIExtensions: () => false}),
      tunnel: false,
      noTunnel: false,
      commandConfig: new Config({root: ''}),
    }

    // When
    const got = await generateFrontendURL(options)

    // Then
    expect(got).toEqual({
      frontendUrl: 'https://cli.spin.domain.dev',
      frontendPort: 4040,
      usingLocalhost: false,
    })
    expect(store.setAppInfo).not.toBeCalled()
    expect(ui.prompt).not.toBeCalled()
  })

  it('Returns a custom tunnel url if we are in a spin environment but a custom tunnel option is active', async () => {
    // Given
    vi.mocked(environment.spin.isSpin).mockReturnValue(true)
    const options = {
      app: testApp({hasUIExtensions: () => false}),
      tunnel: true,
      noTunnel: false,
      tunnelUrl: 'https://my-tunnel-provider.io:4242',
      commandConfig: new Config({root: ''}),
    }

    // When
    const got = await generateFrontendURL(options)

    // Then
    expect(got).toEqual({frontendUrl: 'https://my-tunnel-provider.io', frontendPort: 4242, usingLocalhost: false})
  })
})

describe('generatePartnersURLs', () => {
  it('Returns the default values without an override', () => {
    const applicationUrl = 'http://my-base-url'

    const got = generatePartnersURLs(applicationUrl)

    expect(got).toMatchObject({
      applicationUrl,
      redirectUrlWhitelist: [
        `${applicationUrl}/auth/callback`,
        `${applicationUrl}/auth/shopify/callback`,
        `${applicationUrl}/api/auth/callback`,
      ],
    })
  })

  it('Returns just the override value when set as a string', () => {
    const applicationUrl = 'http://my-base-url'
    const overridePath = '/my/custom/path'

    const got = generatePartnersURLs(applicationUrl, overridePath)

    expect(got).toMatchObject({
      applicationUrl,
      redirectUrlWhitelist: [`${applicationUrl}${overridePath}`],
    })
  })
<<<<<<< HEAD
})

describe('validatePartnersURLs', () => {
  it('does not throw any error when the URLs are valid', () => {
    // Given
    const applicationUrl = 'http://example.com'
    const redirectUrlWhitelist = ['http://example.com/callback1', 'http://example.com/callback2']
    const urls: PartnersURLs = {applicationUrl, redirectUrlWhitelist}

    // When/Then
    validatePartnersURLs(urls)
  })

  it('it raises an error when the application URL is not valid', () => {
    // Given
    const applicationUrl = 'wrong'
    const redirectUrlWhitelist = ['http://example.com/callback1', 'http://example.com/callback2']
    const urls: PartnersURLs = {applicationUrl, redirectUrlWhitelist}

    // When/Then
    expect(() => validatePartnersURLs(urls)).toThrow(/Invalid application URL/)
  })

  it('it raises an error when the redirection URLs are not valid', () => {
    // Given
    const applicationUrl = 'http://example.com'
    const redirectUrlWhitelist = ['http://example.com/callback1', 'wrong']
    const urls: PartnersURLs = {applicationUrl, redirectUrlWhitelist}

    // When/Then
    expect(() => validatePartnersURLs(urls)).toThrow(/Invalid redirection URLs/)
=======

  it('Returns just the override values when set as an array', () => {
    const applicationUrl = 'http://my-base-url'
    const overridePath = ['/my/custom/path1', '/my/custom/path2']

    const got = generatePartnersURLs(applicationUrl, overridePath)

    expect(got).toMatchObject({
      applicationUrl,
      redirectUrlWhitelist: [`${applicationUrl}${overridePath[0]}`, `${applicationUrl}${overridePath[1]}`],
    })
>>>>>>> 82a27c29
  })
})<|MERGE_RESOLUTION|>--- conflicted
+++ resolved
@@ -582,39 +582,6 @@
       redirectUrlWhitelist: [`${applicationUrl}${overridePath}`],
     })
   })
-<<<<<<< HEAD
-})
-
-describe('validatePartnersURLs', () => {
-  it('does not throw any error when the URLs are valid', () => {
-    // Given
-    const applicationUrl = 'http://example.com'
-    const redirectUrlWhitelist = ['http://example.com/callback1', 'http://example.com/callback2']
-    const urls: PartnersURLs = {applicationUrl, redirectUrlWhitelist}
-
-    // When/Then
-    validatePartnersURLs(urls)
-  })
-
-  it('it raises an error when the application URL is not valid', () => {
-    // Given
-    const applicationUrl = 'wrong'
-    const redirectUrlWhitelist = ['http://example.com/callback1', 'http://example.com/callback2']
-    const urls: PartnersURLs = {applicationUrl, redirectUrlWhitelist}
-
-    // When/Then
-    expect(() => validatePartnersURLs(urls)).toThrow(/Invalid application URL/)
-  })
-
-  it('it raises an error when the redirection URLs are not valid', () => {
-    // Given
-    const applicationUrl = 'http://example.com'
-    const redirectUrlWhitelist = ['http://example.com/callback1', 'wrong']
-    const urls: PartnersURLs = {applicationUrl, redirectUrlWhitelist}
-
-    // When/Then
-    expect(() => validatePartnersURLs(urls)).toThrow(/Invalid redirection URLs/)
-=======
 
   it('Returns just the override values when set as an array', () => {
     const applicationUrl = 'http://my-base-url'
@@ -626,6 +593,37 @@
       applicationUrl,
       redirectUrlWhitelist: [`${applicationUrl}${overridePath[0]}`, `${applicationUrl}${overridePath[1]}`],
     })
->>>>>>> 82a27c29
+  })
+})
+
+describe('validatePartnersURLs', () => {
+  it('does not throw any error when the URLs are valid', () => {
+    // Given
+    const applicationUrl = 'http://example.com'
+    const redirectUrlWhitelist = ['http://example.com/callback1', 'http://example.com/callback2']
+    const urls: PartnersURLs = {applicationUrl, redirectUrlWhitelist}
+
+    // When/Then
+    validatePartnersURLs(urls)
+  })
+
+  it('it raises an error when the application URL is not valid', () => {
+    // Given
+    const applicationUrl = 'wrong'
+    const redirectUrlWhitelist = ['http://example.com/callback1', 'http://example.com/callback2']
+    const urls: PartnersURLs = {applicationUrl, redirectUrlWhitelist}
+
+    // When/Then
+    expect(() => validatePartnersURLs(urls)).toThrow(/Invalid application URL/)
+  })
+
+  it('it raises an error when the redirection URLs are not valid', () => {
+    // Given
+    const applicationUrl = 'http://example.com'
+    const redirectUrlWhitelist = ['http://example.com/callback1', 'wrong']
+    const urls: PartnersURLs = {applicationUrl, redirectUrlWhitelist}
+
+    // When/Then
+    expect(() => validatePartnersURLs(urls)).toThrow(/Invalid redirection URLs/)
   })
 })