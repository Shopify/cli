import {PartnersURLs} from './urls.js'
import {AppInterface} from '../../models/app/app.js'
import {FunctionExtension, ThemeExtension, UIExtension} from '../../models/app/extensions.js'
import {ExtensionTypes, getExtensionOutputConfig, UIExtensionTypes} from '../../constants.js'
import {OrganizationApp} from '../../models/organization.js'
import {output, string} from '@shopify/cli-kit'

export function outputUpdateURLsResult(
  updated: boolean,
  urls: PartnersURLs,
  app: Omit<OrganizationApp, 'apiSecretKeys' | 'apiKey'> & {apiSecret?: string},
) {
  const dashboardURL = partnersURL(app.organizationId, app.id)
  if (app.newApp) {
    outputUpdatedURLFirstTime(urls.applicationUrl, dashboardURL)
  } else if (updated) {
    output.completed('URL updated')
  } else {
    output.info(
      output.content`\nTo make URL updates manually, you can add the following URLs as redirects in your ${dashboardURL}:`,
    )
    urls.redirectUrlWhitelist.forEach((url) => output.info(`  ${url}`))
  }
}

export function outputUpdatedURLFirstTime(url: string, dashboardURL: string) {
  const message =
    `\nFor your convenience, we've given your app a default URL: ${url}.\n\n` +
    `You can update your app's URL anytime in the ${dashboardURL}. ` +
    `But once your app is live, updating its URL will disrupt merchant access.`
  output.info(message)
}

export function outputAppURL(storeFqdn: string, url: string) {
  const heading = output.token.heading('Shareable app URL')
  const appURL = buildAppURL(storeFqdn, url)
<<<<<<< HEAD
  const formattedAppURL = output.token.link(appURL, appURL)
  // one note per line, start notes with \n
  const notes = ''
  output.info(output.content`\n\n${heading}\n\n  ${formattedAppURL}\n${notes}`)
=======
  output.info(output.content`\n\n${heading}\n\n  ${appURL}\n`)
>>>>>>> f7e48dd5
}

export function outputExtensionsMessages(app: AppInterface, storeFqdn: string, url: string) {
  outputUIExtensionsURLs(app.extensions.ui, storeFqdn, url)
  outputFunctionsMessage(app.extensions.function)
  outputThemeExtensionsMessage(app.extensions.theme)
}

function outputUIExtensionsURLs(extensions: UIExtension[], storeFqdn: string, url: string) {
  for (const extension of extensions) {
    const heading = output.token.heading(`${extension.configuration.name} (${getHumanKey(extension.type)})`)
    let message: string
    switch (extension.type as UIExtensionTypes) {
      case 'checkout_post_purchase': {
        message = postPurchaseMessage(url, extension).value
        break
      }
      case 'checkout_ui_extension': {
        message = checkoutUIMessage(url, extension).value
        break
      }
      case 'customer_accounts_ui_extension': {
        message = customerAccountsUIMessage(url, extension).value
        break
      }
      case 'product_subscription': {
        message = productSubscriptionMessage(url, extension).value
        break
      }
      case 'pos_ui_extension':
      case 'web_pixel_extension':
        continue
    }
    output.info(output.content`${heading}\n${message}\n`)
  }
}

function outputFunctionsMessage(extensions: FunctionExtension[]) {
  if (extensions.length === 0) return
  const names = extensions.map((ext) => ext.configuration.name)
  const heading = output.token.heading(names.join(', '))
  const message = `These extensions need to be deployed to be manually tested.
One testing option is to use a separate app dedicated to staging.`
  output.info(output.content`${heading}\n${message}\n`)
}

function outputThemeExtensionsMessage(extensions: ThemeExtension[]) {
  if (extensions.length === 0) return
  const heading = output.token.heading(`${extensions[0]!.configuration.name} (${getHumanKey(extensions[0]!.type)})`)
  const link = output.token.link(
    'dev doc instructions',
    'https://shopify.dev/apps/online-store/theme-app-extensions/getting-started#step-3-test-your-changes',
  )
  const message = output.content`Follow the ${link} by deploying your work as a draft`.value
  output.info(output.content`${heading}\n${message}\n`)
}

function buildAppURL(storeFqdn: string, publicURL: string) {
  const hostUrl = `${storeFqdn}/admin`
  const hostParam = Buffer.from(hostUrl).toString('base64').replace(/[=]/g, '')
  return `${publicURL}?shop=${storeFqdn}&host=${hostParam}`
}

function postPurchaseMessage(url: string, extension: UIExtension) {
  const publicURL = `${url}/extensions/${extension.devUUID}`
  const devDocsLink = output.token.link(
    'dev docs',
    'https://shopify.dev/apps/checkout/post-purchase/getting-started-post-purchase-extension#step-2-test-the-extension',
  )
  const chromeLink = output.token.link(
    'Shopify’s post-purchase Chrome extension',
    'https://chrome.google.com/webstore/detail/shopify-post-purchase-dev/nenmcifhoegealiiblnpihbnjenleong',
  )
  return output.content`To view this extension:
  1. Install ${chromeLink}
  2. Open the Chrome extension and paste this URL into it: ${publicURL}
  3. Run a test purchase on your store to view your extension

For more detail, see the ${devDocsLink}`
}

function checkoutUIMessage(url: string, extension: UIExtension) {
  const publicURL = `${url}/extensions/${extension.devUUID}`
  return output.content`Preview link: ${publicURL}`
}

function customerAccountsUIMessage(url: string, extension: UIExtension) {
  const publicURL = `${url}/extensions/${extension.devUUID}`
  return output.content`Preview link: ${publicURL}`
}

function productSubscriptionMessage(url: string, extension: UIExtension) {
  const publicURL = `${url}/extensions/${extension.devUUID}`
  return output.content`Preview link: ${publicURL}`
}

function getHumanKey(type: ExtensionTypes) {
  return string.capitalize(getExtensionOutputConfig(type).humanKey)
}

function partnersURL(organizationId: string, appId: string): string {
  return output.content`${output.token.link(
    `Shopify Partners dashboard`,
    `https://partners.shopify.com/${organizationId}/apps/${appId}/edit`,
  )}`.value
}<|MERGE_RESOLUTION|>--- conflicted
+++ resolved
@@ -34,14 +34,7 @@
 export function outputAppURL(storeFqdn: string, url: string) {
   const heading = output.token.heading('Shareable app URL')
   const appURL = buildAppURL(storeFqdn, url)
-<<<<<<< HEAD
-  const formattedAppURL = output.token.link(appURL, appURL)
-  // one note per line, start notes with \n
-  const notes = ''
-  output.info(output.content`\n\n${heading}\n\n  ${formattedAppURL}\n${notes}`)
-=======
   output.info(output.content`\n\n${heading}\n\n  ${appURL}\n`)
->>>>>>> f7e48dd5
 }
 
 export function outputExtensionsMessages(app: AppInterface, storeFqdn: string, url: string) {
