import {updateURLsPrompt} from '../../prompts/dev.js'
import {AppInterface} from '../../models/app/app.js'
import {UpdateURLsQuery, UpdateURLsQuerySchema, UpdateURLsQueryVariables} from '../../api/graphql/update_urls.js'
import {GetURLsQuery, GetURLsQuerySchema, GetURLsQueryVariables} from '../../api/graphql/get_urls.js'
import {setAppInfo} from '../local-storage.js'
import {AbortError, AbortSilentError, BugError} from '@shopify/cli-kit/node/error'
import {Config} from '@oclif/core'
import {getAvailableTCPPort} from '@shopify/cli-kit/node/tcp'
import {isValidURL} from '@shopify/cli-kit/common/url'
import {partnersRequest} from '@shopify/cli-kit/node/api/partners'
import {isSpin, spinFqdn} from '@shopify/cli-kit/node/context/spin'
import {codespaceURL, gitpodURL} from '@shopify/cli-kit/node/context/local'
import {runTunnelPlugin, TunnelPluginError} from '@shopify/cli-kit/node/plugins'

export interface PartnersURLs {
  applicationUrl: string
  redirectUrlWhitelist: string[]
}

export interface FrontendURLOptions {
  app: AppInterface
  tunnel: boolean
  noTunnel: boolean
  tunnelUrl?: string
  cachedTunnelPlugin?: string
  commandConfig: Config
}

export interface FrontendURLResult {
  frontendUrl: string
  frontendPort: number
  usingLocalhost: boolean
}

/**
 * The tunnel creation logic depends on 7 variables:
 * - If a Codespaces environment is deteced, then the URL is built using the codespaces hostname. No need for tunnel
 * - If a Gitpod environment is detected, then the URL is built using the gitpod hostname. No need for tunnel
 * - If a Spin environment is detected, then the URL is built using the cli + fqdn hostname as configured in nginx.
 *   No need for tunnel. In case problems with that configuration, the flags Tunnel or Custom Tunnel url could be used
 * - If a tunnelUrl is provided, that takes preference and is returned as the frontendURL
 * - If noTunnel is true, that takes second preference and localhost is used
 * - A Tunnel is created then if any of these conditions are met:
 *   - Tunnel flag is true
 *   - The app has UI extensions
 *   - In a previous run, the user selected to always use a tunnel (cachedTunnelPlugin)
 * - Otherwise, localhost is used
 *
 * If there is no cached tunnel plugin and a tunnel is necessary, we'll ask the user to confirm.
 */
export async function generateFrontendURL(options: FrontendURLOptions): Promise<FrontendURLResult> {
  let frontendPort = 4040
  let frontendUrl: string
  let usingLocalhost = false
  const hasExtensions = options.app.hasUIExtensions()

  const needsTunnel = (hasExtensions || options.tunnel || options.cachedTunnelPlugin) && !options.noTunnel

  if (codespaceURL()) {
    frontendUrl = `https://${codespaceURL()}-${frontendPort}.githubpreview.dev`
    return {frontendUrl, frontendPort, usingLocalhost}
  }

  if (gitpodURL()) {
    const defaultUrl = gitpodURL()?.replace('https://', '')
    frontendUrl = `https://${frontendPort}-${defaultUrl}`
    return {frontendUrl, frontendPort, usingLocalhost}
  }

<<<<<<< HEAD
  if (environment.spin.isSpin() && !options.tunnelUrl) {
    frontendPort = environment.spin.appPort() ?? frontendPort
    frontendUrl = environment.spin.appHost()
      ? `https://${environment.spin.appHost()}`
      : `https://cli.${await environment.spin.fqdn()}`
=======
  if (isSpin() && !options.tunnelUrl) {
    frontendUrl = `https://cli.${await spinFqdn()}`
>>>>>>> 71508c5e
    return {frontendUrl, frontendPort, usingLocalhost}
  }

  if (options.tunnelUrl) {
    const matches = options.tunnelUrl.match(/(https:\/\/[^:]+):([0-9]+)/)
    if (!matches) {
      throw new AbortError(`Invalid tunnel URL: ${options.tunnelUrl}`, 'Valid format: "https://my-tunnel-url:port"')
    }
    frontendPort = Number(matches[2])
    frontendUrl = matches[1]!
    return {frontendUrl, frontendPort, usingLocalhost}
  }

  if (needsTunnel) {
    frontendPort = await getAvailableTCPPort()
    frontendUrl = await generateURL(options.commandConfig, frontendPort)
  } else {
    frontendPort = await getAvailableTCPPort()
    frontendUrl = 'http://localhost'
    usingLocalhost = true
  }

  return {frontendUrl, frontendPort, usingLocalhost}
}

export async function generateURL(config: Config, frontendPort: number): Promise<string> {
  // For the moment we assume to always have ngrok, this will change in a future PR
  // and will need to use "getListOfTunnelPlugins" to find the available tunnel plugins
  const provider = 'ngrok'
  return (await runTunnelPlugin(config, frontendPort, provider)).mapError(mapRunTunnelPluginError).valueOrAbort()
}

export function generatePartnersURLs(baseURL: string, authCallbackPath?: string | string[]): PartnersURLs {
  let redirectUrlWhitelist: string[]
  if (authCallbackPath && authCallbackPath.length > 0) {
    const authCallbackPaths = Array.isArray(authCallbackPath) ? authCallbackPath : [authCallbackPath]
    redirectUrlWhitelist = authCallbackPaths.reduce<string[]>((acc, path) => {
      if (path && path.length > 0) {
        acc.push(`${baseURL}${path}`)
      }
      return acc
    }, [])
  } else {
    redirectUrlWhitelist = [
      `${baseURL}/auth/callback`,
      `${baseURL}/auth/shopify/callback`,
      `${baseURL}/api/auth/callback`,
    ]
  }

  return {
    applicationUrl: baseURL,
    redirectUrlWhitelist,
  }
}

export async function updateURLs(urls: PartnersURLs, apiKey: string, token: string): Promise<void> {
  const variables: UpdateURLsQueryVariables = {apiKey, ...urls}
  const query = UpdateURLsQuery
  const result: UpdateURLsQuerySchema = await partnersRequest(query, token, variables)
  if (result.appUpdate.userErrors.length > 0) {
    const errors = result.appUpdate.userErrors.map((error) => error.message).join(', ')
    throw new AbortError(errors)
  }
}

export async function getURLs(apiKey: string, token: string): Promise<PartnersURLs> {
  const variables: GetURLsQueryVariables = {apiKey}
  const query = GetURLsQuery
  const result: GetURLsQuerySchema = await partnersRequest(query, token, variables)
  return {applicationUrl: result.app.applicationUrl, redirectUrlWhitelist: result.app.redirectUrlWhitelist}
}

export interface ShouldOrPromptUpdateURLsOptions {
  currentURLs: PartnersURLs
  appDirectory: string
  cachedUpdateURLs?: boolean
  newApp?: boolean
}

export async function shouldOrPromptUpdateURLs(options: ShouldOrPromptUpdateURLsOptions): Promise<boolean> {
  if (options.newApp) return true
  let shouldUpdate: boolean = options.cachedUpdateURLs === true
  if (options.cachedUpdateURLs === undefined) {
    const response = await updateURLsPrompt(
      options.currentURLs.applicationUrl,
      options.currentURLs.redirectUrlWhitelist,
    )
    let newUpdateURLs: boolean | undefined
    /* eslint-disable no-fallthrough */
    switch (response) {
      case 'always':
        newUpdateURLs = true
      case 'yes':
        shouldUpdate = true
        break
      case 'never':
        newUpdateURLs = false
      case 'no':
        shouldUpdate = false
    }
    /* eslint-enable no-fallthrough */
    setAppInfo({directory: options.appDirectory, updateURLs: newUpdateURLs})
  }
  return shouldUpdate
}

export function validatePartnersURLs(urls: PartnersURLs): void {
  if (!isValidURL(urls.applicationUrl))
    throw new AbortError(`Invalid application URL: ${urls.applicationUrl}`, 'Valid format: "https://example.com"')

  urls.redirectUrlWhitelist.forEach((url) => {
    if (!isValidURL(url))
      throw new AbortError(
        `Invalid redirection URLs: ${urls.redirectUrlWhitelist}`,
        'Valid format: "https://example.com/callback1,https://example.com/callback2"',
      )
  })
}

function mapRunTunnelPluginError(tunnelPluginError: TunnelPluginError) {
  switch (tunnelPluginError.type) {
    case 'no-provider':
      return new BugError(`We couldn't find the ${tunnelPluginError.provider} tunnel plugin`)
    case 'multiple-urls':
      return new BugError('Multiple tunnel plugins for ngrok found')
    case 'unknown':
      return new BugError(`${tunnelPluginError.provider} failed to start the tunnel.\n${tunnelPluginError.message}`)
    default:
      return new AbortSilentError()
  }
}<|MERGE_RESOLUTION|>--- conflicted
+++ resolved
@@ -8,7 +8,7 @@
 import {getAvailableTCPPort} from '@shopify/cli-kit/node/tcp'
 import {isValidURL} from '@shopify/cli-kit/common/url'
 import {partnersRequest} from '@shopify/cli-kit/node/api/partners'
-import {isSpin, spinFqdn} from '@shopify/cli-kit/node/context/spin'
+import {appHost, appPort, isSpin, spinFqdn} from '@shopify/cli-kit/node/context/spin'
 import {codespaceURL, gitpodURL} from '@shopify/cli-kit/node/context/local'
 import {runTunnelPlugin, TunnelPluginError} from '@shopify/cli-kit/node/plugins'
 
@@ -67,16 +67,9 @@
     return {frontendUrl, frontendPort, usingLocalhost}
   }
 
-<<<<<<< HEAD
-  if (environment.spin.isSpin() && !options.tunnelUrl) {
-    frontendPort = environment.spin.appPort() ?? frontendPort
-    frontendUrl = environment.spin.appHost()
-      ? `https://${environment.spin.appHost()}`
-      : `https://cli.${await environment.spin.fqdn()}`
-=======
   if (isSpin() && !options.tunnelUrl) {
-    frontendUrl = `https://cli.${await spinFqdn()}`
->>>>>>> 71508c5e
+    frontendPort = appPort() ?? frontendPort
+    frontendUrl = appHost() ? `https://${appHost()}` : `https://cli.${await spinFqdn()}`
     return {frontendUrl, frontendPort, usingLocalhost}
   }
 
