--- conflicted
+++ resolved
@@ -1,27 +1,20 @@
-<<<<<<< HEAD
 import {tunnelConfigurationPrompt, updateURLsPrompt} from '../../prompts/dev.js'
 import {AppInterface} from '../../models/app/app.js'
-import {api, error, output, plugins, port, store} from '@shopify/cli-kit'
-import {Plugin} from '@oclif/core/lib/interfaces'
-=======
-import {updateURLsPrompt} from '../../prompts/dev.js'
-import {api, error, output, plugins, store} from '@shopify/cli-kit'
+import {api, environment, error, output, plugins, port, store} from '@shopify/cli-kit'
 import {Config} from '@oclif/core'
->>>>>>> 8b744a4e
 
 export interface PartnersURLs {
   applicationUrl: string
   redirectUrlWhitelist: string[]
 }
 
-<<<<<<< HEAD
 export interface FrontendURLOptions {
   app: AppInterface
   tunnel: boolean
   noTunnel: boolean
   tunnelUrl?: string
   cachedTunnelPlugin?: string
-  commandConfig: {plugins: Plugin[]}
+  commandConfig: Config
 }
 
 export interface FrontendURLResult {
@@ -50,6 +43,17 @@
 
   const needsTunnel = (hasExtensions || options.tunnel || options.cachedTunnelPlugin) && !options.noTunnel
 
+  if (environment.local.codespaceURL()) {
+    frontendUrl = `https://${environment.local.codespaceURL()}-${frontendPort}.githubpreview.dev`
+    return {frontendUrl, frontendPort: 4040, usingTunnel: true}
+  }
+
+  if (environment.local.gitpodURL()) {
+    const defaultUrl = environment.local.gitpodURL()?.replace('https://', '')
+    frontendUrl = `https://${frontendPort}-${defaultUrl}`
+    return {frontendUrl, frontendPort: 4040, usingTunnel: true}
+  }
+
   if (options.tunnelUrl) {
     const matches = options.tunnelUrl.match(/(https:\/\/[^:]+):([0-9]+)/)
     if (!matches) {
@@ -70,13 +74,13 @@
     const useTunnel = await tunnelConfigurationPrompt()
     if (useTunnel === 'cancel') throw new error.CancelExecution()
     if (useTunnel === 'always') {
-      store.cliKitStore().setAppInfo({directory: options.app.directory, tunnelPlugin: 'ngrok'})
+      await store.setAppInfo({directory: options.app.directory, tunnelPlugin: 'ngrok'})
     }
   }
 
   if (needsTunnel) {
     frontendPort = await port.getRandomPort()
-    frontendUrl = await generateURL(options.commandConfig.plugins, frontendPort)
+    frontendUrl = await generateURL(options.commandConfig, frontendPort)
   } else {
     frontendPort = await port.getRandomPort()
     frontendUrl = 'http://localhost'
@@ -86,11 +90,6 @@
   return {frontendUrl, frontendPort, usingTunnel}
 }
 
-export async function generateURL(pluginList: Plugin[], frontendPort: number): Promise<string> {
-  const tunnelPlugin = await plugins.lookupTunnelPlugin(pluginList)
-  if (!tunnelPlugin) throw new error.Bug('The tunnel could not be found')
-  const url = await tunnelPlugin?.start({port: frontendPort})
-=======
 export async function generateURL(config: Config, frontendPort: number): Promise<string> {
   // For the moment we assume to always have ngrok, this will change in a future PR
   // and will need to use "getListOfTunnelPlugins" to find the available tunnel plugins
@@ -98,7 +97,6 @@
 
   if (result.error === 'multiple-urls') throw new error.Bug('Multiple tunnel plugins for ngrok found')
   if (result.error === 'no-urls' || !result.url) throw new error.Bug('Ngrok failed to start the tunnel')
->>>>>>> 8b744a4e
   output.success('The tunnel is running and you can now view your app')
   return result.url
 }
