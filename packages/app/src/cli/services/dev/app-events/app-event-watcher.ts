--- conflicted
+++ resolved
@@ -107,13 +107,9 @@
 export class AppEventWatcher extends EventEmitter {
   buildOutputPath: string
   private app: AppInterface
-<<<<<<< HEAD
-  private options: OutputContextOptions
+  private readonly options: OutputContextOptions
   private appURL?: string
   private esbuildManager: ESBuildContextManager
-=======
-  private readonly options: OutputContextOptions
->>>>>>> c58021e6
 
   constructor(
     app: AppInterface,
