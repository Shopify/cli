import {AppEvent, AppEventWatcher, EventType, ExtensionEvent} from './app-event-watcher.js'
import {OutputContextOptions, WatcherEvent, FileWatcher} from './file-watcher.js'
import {ESBuildContextManager} from './app-watcher-esbuild.js'
import {
  testAppAccessConfigExtension,
  testAppConfigExtensions,
  testAppLinked,
  testFlowActionExtension,
  testSingleWebhookSubscriptionExtension,
  testUIExtension,
} from '../../../models/app/app.test-data.js'
import {ExtensionInstance} from '../../../models/extensions/extension-instance.js'
import {loadApp, reloadApp} from '../../../models/app/loader.js'
<<<<<<< HEAD
import {AppInterface} from '../../../models/app/app.js'
import {describe, expect, test, vi} from 'vitest'
import {AbortSignal} from '@shopify/cli-kit/node/abort'
=======
import {afterEach, beforeEach, describe, expect, test, vi} from 'vitest'
import {AbortSignal, AbortController} from '@shopify/cli-kit/node/abort'
>>>>>>> 66fe10cc
import {flushPromises} from '@shopify/cli-kit/node/promises'
import {inTemporaryDirectory} from '@shopify/cli-kit/node/fs'
import {joinPath} from '@shopify/cli-kit/node/path'

vi.mock('../../../models/app/loader.js')
vi.mock('./app-watcher-esbuild.js')

// Extensions 1 and 1B simulate extensions defined in the same directory (same toml)
const extension1 = await testUIExtension({type: 'ui_extension', handle: 'h1', directory: '/extensions/ui_extension_1'})
const extension1B = await testUIExtension({type: 'ui_extension', handle: 'h2', directory: '/extensions/ui_extension_1'})
const extension2 = await testUIExtension({type: 'ui_extension', directory: '/extensions/ui_extension_2'})
const flowExtension = await testFlowActionExtension('/extensions/flow_action')
const posExtension = await testAppConfigExtensions()
const appAccessExtension = await testAppAccessConfigExtension()
const webhookExtension = await testSingleWebhookSubscriptionExtension()

// Simulate updated extensions
const extension1Updated = await testUIExtension({
  type: 'ui_extension',
  name: 'updated_name1',
  handle: 'h1',
  directory: '/extensions/ui_extension_1',
})
const extension1BUpdated = await testUIExtension({
  type: 'ui_extension',
  name: 'updated_name1B',
  handle: 'h2',
  directory: '/extensions/ui_extension_1',
})
const posExtensionUpdated = await testAppConfigExtensions(true)

const outputOptions: OutputContextOptions = {stdout: process.stdout, stderr: process.stderr, signal: new AbortSignal()}

/**
 * Test case for the app-event-watcher
 * Each test case is an object containing the following elements:
 * - A name for the test case
 * - The event object triggered by the file watcher
 * - The initial extensions in the app (before handling the event)
 * - The final extensions in the app (after handling the event)
 * - The expected extension events to be received by the onChange callback
 * - A flag indicating if the event requires an app reload (defaults to false)
 */
interface TestCase {
  name: string
  fileWatchEvent: WatcherEvent
  initialExtensions: ExtensionInstance[]
  finalExtensions: ExtensionInstance[]
  extensionEvents: ExtensionEvent[]
  needsAppReload?: boolean
}

const testCases: TestCase[] = [
  {
    name: 'extension_folder_deleted affecting a single extension',
    fileWatchEvent: {
      type: 'extension_folder_deleted',
      path: '/extensions/ui_extension_1',
      extensionPath: '/extensions/ui_extension_1',
      startTime: [0, 0],
    },
    initialExtensions: [extension1, extension2, posExtension],
    finalExtensions: [extension2, posExtension],
    extensionEvents: [{type: EventType.Deleted, extension: extension1}],
  },
  {
    name: 'extension_folder_deleted affecting a multiple extensions',
    fileWatchEvent: {
      type: 'extension_folder_deleted',
      path: '/extensions/ui_extension_1',
      extensionPath: '/extensions/ui_extension_1',
      startTime: [0, 0],
    },
    initialExtensions: [extension1, extension1B, extension2, posExtension],
    finalExtensions: [extension2, posExtension],
    extensionEvents: [
      {type: EventType.Deleted, extension: extension1},
      {type: EventType.Deleted, extension: extension1B},
    ],
  },
  {
    name: 'extension_folder_created',
    fileWatchEvent: {
      type: 'extension_folder_created',
      path: '/extensions/ui_extension_2',
      extensionPath: '/extensions/ui_extension_2',
      startTime: [0, 0],
    },
    initialExtensions: [extension1, posExtension],
    finalExtensions: [extension1, extension2, posExtension],
    extensionEvents: [
      {type: EventType.Created, extension: extension2, buildResult: {status: 'ok', handle: 'test-ui-extension'}},
    ],
    needsAppReload: true,
  },
  {
    name: 'file_created affecting a single extension',
    fileWatchEvent: {
      type: 'file_created',
      path: '/extensions/ui_extension_1/src/file.js',
      extensionPath: '/extensions/ui_extension_1',
      startTime: [0, 0],
    },
    initialExtensions: [extension1, extension2, posExtension],
    finalExtensions: [extension1, extension2, posExtension],
    extensionEvents: [{type: EventType.Updated, extension: extension1, buildResult: {status: 'ok', handle: 'h1'}}],
  },
  {
    name: 'file_updated affecting a single extension',
    fileWatchEvent: {
      type: 'file_updated',
      path: '/extensions/ui_extension_1/locales/en.json',
      extensionPath: '/extensions/ui_extension_1',
      startTime: [0, 0],
    },
    initialExtensions: [extension1, extension2, posExtension],
    finalExtensions: [extension1, extension2, posExtension],
    extensionEvents: [{type: EventType.Updated, extension: extension1, buildResult: {status: 'ok', handle: 'h1'}}],
  },
  {
    name: 'file_deleted affecting a single extension',
    fileWatchEvent: {
      type: 'file_deleted',
      path: '/extensions/ui_extension_1/locales/en.json',
      extensionPath: '/extensions/ui_extension_1',
      startTime: [0, 0],
    },
    initialExtensions: [extension1, extension2, posExtension],
    finalExtensions: [extension1, extension2, posExtension],
    extensionEvents: [{type: EventType.Updated, extension: extension1, buildResult: {status: 'ok', handle: 'h1'}}],
  },
  {
    name: 'file_created affecting a multiple extensions',
    fileWatchEvent: {
      type: 'file_created',
      path: '/extensions/ui_extension_1/src/file.js',
      extensionPath: '/extensions/ui_extension_1',
      startTime: [0, 0],
    },
    initialExtensions: [extension1, extension1B, extension2, posExtension],
    finalExtensions: [extension1, extension1B, extension2, posExtension],
    extensionEvents: [
      {type: EventType.Updated, extension: extension1, buildResult: {status: 'ok', handle: 'h1'}},
      {type: EventType.Updated, extension: extension1B, buildResult: {status: 'ok', handle: 'h2'}},
    ],
  },
  {
    name: 'file_updated affecting a multiple extensions',
    fileWatchEvent: {
      type: 'file_updated',
      path: '/extensions/ui_extension_1/src/file.js',
      extensionPath: '/extensions/ui_extension_1',
      startTime: [0, 0],
    },
    initialExtensions: [extension1, extension1B, extension2, posExtension],
    finalExtensions: [extension1, extension1B, extension2, posExtension],
    extensionEvents: [
      {type: EventType.Updated, extension: extension1, buildResult: {status: 'ok', handle: 'h1'}},
      {type: EventType.Updated, extension: extension1B, buildResult: {status: 'ok', handle: 'h2'}},
    ],
  },
  {
    name: 'file_deleted affecting a multiple extensions',
    fileWatchEvent: {
      type: 'file_deleted',
      path: '/extensions/ui_extension_1/src/file.js',
      extensionPath: '/extensions/ui_extension_1',
      startTime: [0, 0],
    },
    initialExtensions: [extension1, extension1B, extension2, posExtension],
    finalExtensions: [extension1, extension1B, extension2, posExtension],
    extensionEvents: [
      {type: EventType.Updated, extension: extension1, buildResult: {status: 'ok', handle: 'h1'}},
      {type: EventType.Updated, extension: extension1B, buildResult: {status: 'ok', handle: 'h2'}},
    ],
  },
  {
    name: 'app config updated with multiple extensions affected',
    fileWatchEvent: {
      type: 'extensions_config_updated',
      path: 'shopify.app.custom.toml',
      extensionPath: '/',
      startTime: [0, 0],
    },
    initialExtensions: [extension1, extension2, posExtension, webhookExtension],
    finalExtensions: [extension1, extension2, posExtensionUpdated, appAccessExtension],
    extensionEvents: [
      {type: EventType.Updated, extension: posExtensionUpdated, buildResult: {status: 'ok', handle: 'point-of-sale'}},
      {type: EventType.Deleted, extension: webhookExtension},
      {type: EventType.Created, extension: appAccessExtension, buildResult: {status: 'ok', handle: 'app-access'}},
    ],
    needsAppReload: true,
  },
  {
    name: 'extensions_config_updated with multiple extensions affected',
    fileWatchEvent: {
      type: 'extensions_config_updated',
      path: '/extensions/ui_extension_1/shopify.ui.extension.toml',
      extensionPath: '/extensions/ui_extension_1',
      startTime: [0, 0],
    },
    initialExtensions: [extension1, extension1B, extension2],
    finalExtensions: [extension1Updated, extension1BUpdated, extension2],
    extensionEvents: [
      {type: EventType.Updated, extension: extension1Updated, buildResult: {status: 'ok', handle: 'h1'}},
      {type: EventType.Updated, extension: extension1BUpdated, buildResult: {status: 'ok', handle: 'h2'}},
    ],
    needsAppReload: true,
  },
]

<<<<<<< HEAD
describe('app-event-watcher when receiving a file event', () => {
  test.each(testCases)(
    'The event $name returns the expected AppEvent',
    async ({fileWatchEvent, initialExtensions, finalExtensions, extensionEvents, needsAppReload}) => {
      // Given
      await inTemporaryDirectory(async (tmpDir) => {
        const mockedApp = testAppLinked({allExtensions: finalExtensions})
        vi.mocked(loadApp).mockResolvedValue(mockedApp)
        vi.mocked(reloadApp).mockResolvedValue(mockedApp)

        const buildOutputPath = joinPath(tmpDir, '.shopify', 'bundle')

        // When
        const app = testAppLinked({
          allExtensions: initialExtensions,
          configuration: {scopes: '', extension_directories: [], path: 'shopify.app.custom.toml'},
        })

        const mockManager = new MockESBuildContextManager()
        const mockFileWatcher = new MockFileWatcher(app, outputOptions, [fileWatchEvent])
        const watcher = new AppEventWatcher(app, 'url', buildOutputPath, mockManager, mockFileWatcher)
        const emitSpy = vi.spyOn(watcher, 'emit')
        await watcher.start()

        await flushPromises()
=======
describe('app-event-watcher', () => {
  let abortController: AbortController
  let stdout: any
  let stderr: any

  beforeEach(() => {
    stdout = {write: vi.fn()}
    stderr = {write: vi.fn()}
    abortController = new AbortController()
  })
>>>>>>> 66fe10cc

  afterEach(() => {
    abortController.abort()
  })
  describe('when receiving a file event', () => {
    test.each(testCases)(
      'The event $name returns the expected AppEvent',
      async ({fileWatchEvent, initialExtensions, finalExtensions, extensionEvents, needsAppReload}) => {
        // Given
        await inTemporaryDirectory(async (tmpDir) => {
          const mockedApp = testAppLinked({allExtensions: finalExtensions})
          vi.mocked(loadApp).mockResolvedValue(mockedApp)
          vi.mocked(reloadApp).mockResolvedValue(mockedApp)
          vi.mocked(startFileWatcher).mockImplementation(async (app, options, onChange) => onChange([fileWatchEvent]))

          const buildOutputPath = joinPath(tmpDir, '.shopify', 'bundle')

          // When
          const app = testAppLinked({
            allExtensions: initialExtensions,
            configuration: {scopes: '', extension_directories: [], path: 'shopify.app.custom.toml'},
          })

          const watcher = new AppEventWatcher(app, 'url', buildOutputPath, new MockESBuildContextManager())
          const emitSpy = vi.spyOn(watcher, 'emit')
          await watcher.start({stdout, stderr, signal: abortController.signal})

          await flushPromises()

          // Wait until emitSpy has been called at least once
          // We need this because there are I/O operations that make the test finish before the event is emitted
          await new Promise<void>((resolve, reject) => {
            const initialTime = Date.now()
            const checkEmitSpy = () => {
              const allCalled = emitSpy.mock.calls.some((call) => call[0] === 'all')
              const readyCalled = emitSpy.mock.calls.some((call) => call[0] === 'ready')
              if (allCalled && readyCalled) {
                resolve()
              } else if (Date.now() - initialTime < 3000) {
                setTimeout(checkEmitSpy, 100)
              } else {
                reject(new Error('Timeout waiting for emitSpy to be called'))
              }
            }
            checkEmitSpy()
          })

          expect(emitSpy).toHaveBeenCalledWith('all', {
            app: expect.objectContaining({realExtensions: finalExtensions}),
            extensionEvents: expect.arrayContaining(extensionEvents),
            startTime: expect.anything(),
            path: expect.anything(),
          })

          const initialEvents = app.realExtensions.map((eve) => ({
            type: EventType.Updated,
            extension: eve,
            buildResult: {status: 'ok', handle: eve.handle},
          }))
          expect(emitSpy).toHaveBeenCalledWith('ready', {
            app,
            extensionEvents: expect.arrayContaining(initialEvents),
          })

          if (needsAppReload) {
            expect(reloadApp).toHaveBeenCalled()
          } else {
            expect(reloadApp).not.toHaveBeenCalled()
          }
        })
      },
    )
  })

  describe('app-event-watcher build extension errors', () => {
    test('esbuild errors are logged with a custom format', async () => {
      await inTemporaryDirectory(async (tmpDir) => {
        const fileWatchEvent: WatcherEvent = {
          type: 'file_updated',
          path: '/extensions/ui_extension_1/src/file.js',
          extensionPath: '/extensions/ui_extension_1',
          startTime: [0, 0],
        }
        vi.mocked(startFileWatcher).mockImplementation(async (app, options, onChange) => onChange([fileWatchEvent]))

        // Given
        const esbuildError = {
          errors: [
            {
              text: 'Syntax error',
              location: {file: 'test.js', line: 1, column: 2, lineText: 'console.log(aa);'},
            },
          ],
        }

<<<<<<< HEAD
describe('app-event-watcher build extension errors', () => {
  test('esbuild errors are logged with a custom format', async () => {
    await inTemporaryDirectory(async (tmpDir) => {
      const fileWatchEvent: WatcherEvent = {
        type: 'file_updated',
        path: '/extensions/ui_extension_1/src/file.js',
        extensionPath: '/extensions/ui_extension_1',
        startTime: [0, 0],
      }

      // Given
      const esbuildError = {
        errors: [
          {
            text: 'Syntax error',
            location: {file: 'test.js', line: 1, column: 2, lineText: 'console.log(aa);'},
          },
        ],
      }

      const mockManager = new MockESBuildContextManager()
      mockManager.rebuildContext = vi.fn().mockRejectedValueOnce(esbuildError)

      const buildOutputPath = joinPath(tmpDir, '.shopify', 'bundle')
      const app = testAppLinked({
        allExtensions: [extension1],
        configuration: {scopes: '', extension_directories: [], path: 'shopify.app.custom.toml'},
      })
      const mockFileWatcher = new MockFileWatcher(app, outputOptions, [fileWatchEvent])

      // When
      const watcher = new AppEventWatcher(app, 'url', buildOutputPath, mockManager, mockFileWatcher)
      const stderr = {write: vi.fn()} as unknown as Writable
      const stdout = {write: vi.fn()} as unknown as Writable
=======
        const mockManager = new MockESBuildContextManager()
        mockManager.rebuildContext = vi.fn().mockRejectedValueOnce(esbuildError)

        const buildOutputPath = joinPath(tmpDir, '.shopify', 'bundle')
        const app = testAppLinked({
          allExtensions: [extension1],
          configuration: {scopes: '', extension_directories: [], path: 'shopify.app.custom.toml'},
        })

        // When
        const watcher = new AppEventWatcher(app, 'url', buildOutputPath, mockManager)
>>>>>>> 66fe10cc

        await watcher.start({stdout, stderr, signal: abortController.signal})

        await flushPromises()

        // Then
        expect(stderr.write).toHaveBeenCalledWith(
          expect.stringContaining(
            `[ERROR] Syntax error

    test.js:1:2:
      1 │ console.log(aa);
        ╵   ^

`,
          ),
        )
      })
    })

<<<<<<< HEAD
  test('general build errors are logged as plain messages', async () => {
    await inTemporaryDirectory(async (tmpDir) => {
      const fileWatchEvent: WatcherEvent = {
        type: 'file_updated',
        path: '/extensions/flow_action/src/file.js',
        extensionPath: '/extensions/flow_action',
        startTime: [0, 0],
      }

      // Given
      const esbuildError = {message: 'Build failed'}
      flowExtension.buildForBundle = vi.fn().mockRejectedValueOnce(esbuildError)

      const buildOutputPath = joinPath(tmpDir, '.shopify', 'bundle')
      const app = testAppLinked({
        allExtensions: [flowExtension],
        configuration: {scopes: '', extension_directories: [], path: 'shopify.app.custom.toml'},
      })

      // When
      const mockManager = new MockESBuildContextManager()
      const mockFileWatcher = new MockFileWatcher(app, outputOptions, [fileWatchEvent])
      const watcher = new AppEventWatcher(app, 'url', buildOutputPath, mockManager, mockFileWatcher)
      const stderr = {write: vi.fn()} as unknown as Writable
      const stdout = {write: vi.fn()} as unknown as Writable
=======
    test('general build errors are logged as plain messages', async () => {
      await inTemporaryDirectory(async (tmpDir) => {
        const fileWatchEvent: WatcherEvent = {
          type: 'file_updated',
          path: '/extensions/flow_action/src/file.js',
          extensionPath: '/extensions/flow_action',
          startTime: [0, 0],
        }
        vi.mocked(startFileWatcher).mockImplementation(async (app, options, onChange) => onChange([fileWatchEvent]))

        // Given
        const esbuildError = {message: 'Build failed'}
        flowExtension.buildForBundle = vi.fn().mockRejectedValueOnce(esbuildError)

        const buildOutputPath = joinPath(tmpDir, '.shopify', 'bundle')
        const app = testAppLinked({
          allExtensions: [flowExtension],
          configuration: {scopes: '', extension_directories: [], path: 'shopify.app.custom.toml'},
        })

        // When
        const watcher = new AppEventWatcher(app, 'url', buildOutputPath, new MockESBuildContextManager())
>>>>>>> 66fe10cc

        await watcher.start({stdout, stderr, signal: abortController.signal})

        await flushPromises()

        // Then
        expect(stderr.write).toHaveBeenCalledWith(`Build failed`)
      })
    })
  })
})
// Mock class for ESBuildContextManager
// It handles the ESBuild contexts for the extensions that are being watched
class MockESBuildContextManager extends ESBuildContextManager {
  contexts = {
    // The keys are the extension handles, the values are the ESBuild contexts mocked
    h1: {rebuild: vi.fn(), watch: vi.fn(), serve: vi.fn(), cancel: vi.fn(), dispose: vi.fn()},
    h2: {rebuild: vi.fn(), watch: vi.fn(), serve: vi.fn(), cancel: vi.fn(), dispose: vi.fn()},
    'test-ui-extension': {rebuild: vi.fn(), watch: vi.fn(), serve: vi.fn(), cancel: vi.fn(), dispose: vi.fn()},
  }

  constructor() {
    super({dotEnvVariables: {}, url: 'url', outputPath: 'outputPath'})
  }

  async createContexts(extensions: ExtensionInstance[]) {}
  async updateContexts(appEvent: AppEvent) {}
  async deleteContexts(extensions: ExtensionInstance[]) {}
}

// Mock class for FileWatcher
// Used to trigger mocked file system events immediately after the watcher is started.
class MockFileWatcher extends FileWatcher {
  private readonly events: WatcherEvent[]
  private listener?: (events: WatcherEvent[]) => void

  constructor(app: AppInterface, options: OutputContextOptions, events: WatcherEvent[]) {
    super(app, options)
    this.events = events
  }

  async start(): Promise<void> {
    if (this.listener) {
      this.listener(this.events)
    }
  }

  onChange(listener: (events: WatcherEvent[]) => void) {
    this.listener = listener
  }
}<|MERGE_RESOLUTION|>--- conflicted
+++ resolved
@@ -11,17 +11,13 @@
 } from '../../../models/app/app.test-data.js'
 import {ExtensionInstance} from '../../../models/extensions/extension-instance.js'
 import {loadApp, reloadApp} from '../../../models/app/loader.js'
-<<<<<<< HEAD
 import {AppInterface} from '../../../models/app/app.js'
-import {describe, expect, test, vi} from 'vitest'
-import {AbortSignal} from '@shopify/cli-kit/node/abort'
-=======
 import {afterEach, beforeEach, describe, expect, test, vi} from 'vitest'
 import {AbortSignal, AbortController} from '@shopify/cli-kit/node/abort'
->>>>>>> 66fe10cc
 import {flushPromises} from '@shopify/cli-kit/node/promises'
 import {inTemporaryDirectory} from '@shopify/cli-kit/node/fs'
 import {joinPath} from '@shopify/cli-kit/node/path'
+import {Writable} from 'stream'
 
 vi.mock('../../../models/app/loader.js')
 vi.mock('./app-watcher-esbuild.js')
@@ -230,33 +226,6 @@
   },
 ]
 
-<<<<<<< HEAD
-describe('app-event-watcher when receiving a file event', () => {
-  test.each(testCases)(
-    'The event $name returns the expected AppEvent',
-    async ({fileWatchEvent, initialExtensions, finalExtensions, extensionEvents, needsAppReload}) => {
-      // Given
-      await inTemporaryDirectory(async (tmpDir) => {
-        const mockedApp = testAppLinked({allExtensions: finalExtensions})
-        vi.mocked(loadApp).mockResolvedValue(mockedApp)
-        vi.mocked(reloadApp).mockResolvedValue(mockedApp)
-
-        const buildOutputPath = joinPath(tmpDir, '.shopify', 'bundle')
-
-        // When
-        const app = testAppLinked({
-          allExtensions: initialExtensions,
-          configuration: {scopes: '', extension_directories: [], path: 'shopify.app.custom.toml'},
-        })
-
-        const mockManager = new MockESBuildContextManager()
-        const mockFileWatcher = new MockFileWatcher(app, outputOptions, [fileWatchEvent])
-        const watcher = new AppEventWatcher(app, 'url', buildOutputPath, mockManager, mockFileWatcher)
-        const emitSpy = vi.spyOn(watcher, 'emit')
-        await watcher.start()
-
-        await flushPromises()
-=======
 describe('app-event-watcher', () => {
   let abortController: AbortController
   let stdout: any
@@ -267,7 +236,6 @@
     stderr = {write: vi.fn()}
     abortController = new AbortController()
   })
->>>>>>> 66fe10cc
 
   afterEach(() => {
     abortController.abort()
@@ -281,7 +249,6 @@
           const mockedApp = testAppLinked({allExtensions: finalExtensions})
           vi.mocked(loadApp).mockResolvedValue(mockedApp)
           vi.mocked(reloadApp).mockResolvedValue(mockedApp)
-          vi.mocked(startFileWatcher).mockImplementation(async (app, options, onChange) => onChange([fileWatchEvent]))
 
           const buildOutputPath = joinPath(tmpDir, '.shopify', 'bundle')
 
@@ -291,7 +258,10 @@
             configuration: {scopes: '', extension_directories: [], path: 'shopify.app.custom.toml'},
           })
 
-          const watcher = new AppEventWatcher(app, 'url', buildOutputPath, new MockESBuildContextManager())
+          const mockManager = new MockESBuildContextManager()
+          const mockFileWatcher = new MockFileWatcher(app, outputOptions, [fileWatchEvent])
+
+          const watcher = new AppEventWatcher(app, 'url', buildOutputPath, mockManager, mockFileWatcher)
           const emitSpy = vi.spyOn(watcher, 'emit')
           await watcher.start({stdout, stderr, signal: abortController.signal})
 
@@ -351,7 +321,6 @@
           extensionPath: '/extensions/ui_extension_1',
           startTime: [0, 0],
         }
-        vi.mocked(startFileWatcher).mockImplementation(async (app, options, onChange) => onChange([fileWatchEvent]))
 
         // Given
         const esbuildError = {
@@ -363,42 +332,6 @@
           ],
         }
 
-<<<<<<< HEAD
-describe('app-event-watcher build extension errors', () => {
-  test('esbuild errors are logged with a custom format', async () => {
-    await inTemporaryDirectory(async (tmpDir) => {
-      const fileWatchEvent: WatcherEvent = {
-        type: 'file_updated',
-        path: '/extensions/ui_extension_1/src/file.js',
-        extensionPath: '/extensions/ui_extension_1',
-        startTime: [0, 0],
-      }
-
-      // Given
-      const esbuildError = {
-        errors: [
-          {
-            text: 'Syntax error',
-            location: {file: 'test.js', line: 1, column: 2, lineText: 'console.log(aa);'},
-          },
-        ],
-      }
-
-      const mockManager = new MockESBuildContextManager()
-      mockManager.rebuildContext = vi.fn().mockRejectedValueOnce(esbuildError)
-
-      const buildOutputPath = joinPath(tmpDir, '.shopify', 'bundle')
-      const app = testAppLinked({
-        allExtensions: [extension1],
-        configuration: {scopes: '', extension_directories: [], path: 'shopify.app.custom.toml'},
-      })
-      const mockFileWatcher = new MockFileWatcher(app, outputOptions, [fileWatchEvent])
-
-      // When
-      const watcher = new AppEventWatcher(app, 'url', buildOutputPath, mockManager, mockFileWatcher)
-      const stderr = {write: vi.fn()} as unknown as Writable
-      const stdout = {write: vi.fn()} as unknown as Writable
-=======
         const mockManager = new MockESBuildContextManager()
         mockManager.rebuildContext = vi.fn().mockRejectedValueOnce(esbuildError)
 
@@ -407,11 +340,12 @@
           allExtensions: [extension1],
           configuration: {scopes: '', extension_directories: [], path: 'shopify.app.custom.toml'},
         })
+        const mockFileWatcher = new MockFileWatcher(app, outputOptions, [fileWatchEvent])
 
         // When
-        const watcher = new AppEventWatcher(app, 'url', buildOutputPath, mockManager)
->>>>>>> 66fe10cc
-
+        const watcher = new AppEventWatcher(app, 'url', buildOutputPath, mockManager, mockFileWatcher)
+        const stderr = {write: vi.fn()} as unknown as Writable
+        const stdout = {write: vi.fn()} as unknown as Writable
         await watcher.start({stdout, stderr, signal: abortController.signal})
 
         await flushPromises()
@@ -431,33 +365,6 @@
       })
     })
 
-<<<<<<< HEAD
-  test('general build errors are logged as plain messages', async () => {
-    await inTemporaryDirectory(async (tmpDir) => {
-      const fileWatchEvent: WatcherEvent = {
-        type: 'file_updated',
-        path: '/extensions/flow_action/src/file.js',
-        extensionPath: '/extensions/flow_action',
-        startTime: [0, 0],
-      }
-
-      // Given
-      const esbuildError = {message: 'Build failed'}
-      flowExtension.buildForBundle = vi.fn().mockRejectedValueOnce(esbuildError)
-
-      const buildOutputPath = joinPath(tmpDir, '.shopify', 'bundle')
-      const app = testAppLinked({
-        allExtensions: [flowExtension],
-        configuration: {scopes: '', extension_directories: [], path: 'shopify.app.custom.toml'},
-      })
-
-      // When
-      const mockManager = new MockESBuildContextManager()
-      const mockFileWatcher = new MockFileWatcher(app, outputOptions, [fileWatchEvent])
-      const watcher = new AppEventWatcher(app, 'url', buildOutputPath, mockManager, mockFileWatcher)
-      const stderr = {write: vi.fn()} as unknown as Writable
-      const stdout = {write: vi.fn()} as unknown as Writable
-=======
     test('general build errors are logged as plain messages', async () => {
       await inTemporaryDirectory(async (tmpDir) => {
         const fileWatchEvent: WatcherEvent = {
@@ -466,7 +373,6 @@
           extensionPath: '/extensions/flow_action',
           startTime: [0, 0],
         }
-        vi.mocked(startFileWatcher).mockImplementation(async (app, options, onChange) => onChange([fileWatchEvent]))
 
         // Given
         const esbuildError = {message: 'Build failed'}
@@ -479,8 +385,11 @@
         })
 
         // When
-        const watcher = new AppEventWatcher(app, 'url', buildOutputPath, new MockESBuildContextManager())
->>>>>>> 66fe10cc
+        const mockManager = new MockESBuildContextManager()
+        const mockFileWatcher = new MockFileWatcher(app, outputOptions, [fileWatchEvent])
+        const watcher = new AppEventWatcher(app, 'url', buildOutputPath, mockManager, mockFileWatcher)
+        const stderr = {write: vi.fn()} as unknown as Writable
+        const stdout = {write: vi.fn()} as unknown as Writable
 
         await watcher.start({stdout, stderr, signal: abortController.signal})
 
