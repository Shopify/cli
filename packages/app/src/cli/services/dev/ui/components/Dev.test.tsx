--- conflicted
+++ resolved
@@ -368,7 +368,7 @@
 
   test('polls for preview mode', async () => {
     // Given
-    vi.mocked(fetchAppFromApiKey).mockResolvedValueOnce({
+    vi.mocked(fetchAppPreviewMode).mockResolvedValueOnce({
       developmentStorePreviewEnabled: false,
       // eslint-disable-next-line @typescript-eslint/no-explicit-any
     } as any)
@@ -629,20 +629,7 @@
 
   test('shows an error message if enabling preview mode by pressing d throws an exception', async () => {
     // Given
-<<<<<<< HEAD
-    vi.mocked(fetchAppPreviewMode).mockResolvedValueOnce({
-      developmentStorePreviewEnabled: false,
-      // eslint-disable-next-line @typescript-eslint/no-explicit-any
-    } as any)
-
-    let backendPromiseResolve: () => void
-
-    const backendPromise = new Promise<void>((resolve) => {
-      backendPromiseResolve = resolve
-    })
-=======
     vi.mocked(developerPreviewUpdate).mockRejectedValueOnce(new Error('something went wrong'))
->>>>>>> f33211a2
 
     const backendProcess = {
       prefix: 'backend',
