import extensionInit, {getRuntimeDependencies} from './extension.js'
import {blocks, configurationFileNames} from '../../constants.js'
import {load as loadApp} from '../../models/app/loader.js'
import {GenericSpecification} from '../../models/app/extensions.js'
import {
  loadLocalExtensionsSpecifications,
  loadLocalFunctionSpecifications,
  loadLocalUIExtensionsSpecifications,
} from '../../models/extensions/specifications.js'
import {describe, it, expect, vi, test, beforeEach} from 'vitest'
<<<<<<< HEAD
import {file, output, path} from '@shopify/cli-kit'
import {addNPMDependenciesIfNeeded, addResolutionOrOverride} from '@shopify/cli-kit/node/node-package-manager'
import * as template from '@shopify/cli-kit/node/liquid'
import * as git from '@shopify/cli-kit/node/git'
=======
import {git, output, path} from '@shopify/cli-kit'
import {addNPMDependenciesIfNeeded, addResolutionOrOverride} from '@shopify/cli-kit/node/node-package-manager'
import * as template from '@shopify/cli-kit/node/liquid'
import * as file from '@shopify/cli-kit/node/fs'
>>>>>>> f8986fb8
import type {ExtensionFlavor} from './extension.js'

beforeEach(() => {
  vi.mock('@shopify/cli-kit/node/node-package-manager')
})

describe('initialize a extension', async () => {
  const allUISpecs = await loadLocalUIExtensionsSpecifications()
  const allFunctionSpecs = await loadLocalFunctionSpecifications()
  const specifications = await loadLocalExtensionsSpecifications()

  it(
    'successfully generates the extension when no other extensions exist',
    async () => {
      await withTemporaryApp(async (tmpDir) => {
        vi.spyOn(output, 'info').mockImplementation(() => {})
        const name = 'my-ext-1'
        const specification = allUISpecs.find((spec) => spec.identifier === 'checkout_post_purchase')!
        const extensionFlavor = 'vanilla-js'
        await createFromTemplate({
          name,
          specification,
          extensionFlavor,
          appDirectory: tmpDir,
          specifications,
        })
        const generatedExtension = (await loadApp({directory: tmpDir, specifications})).extensions.ui[0]!
        expect(generatedExtension.configuration.name).toBe(name)
      })
    },
    30 * 1000,
  )

  it(
    'successfully generates the extension when another extension exists',
    async () => {
      await withTemporaryApp(async (tmpDir) => {
        const name1 = 'my-ext-1'
        const name2 = 'my-ext-2'
        const specification = allUISpecs.find((spec) => spec.identifier === 'checkout_post_purchase')!
        const extensionFlavor = 'vanilla-js'
        await createFromTemplate({
          name: name1,
          specification,
          extensionFlavor,
          appDirectory: tmpDir,
          specifications,
        })
        await createFromTemplate({
          name: name2,
          specification,
          extensionFlavor,
          appDirectory: tmpDir,
          specifications,
        })
        const addDependenciesCalls = vi.mocked(addNPMDependenciesIfNeeded).mock.calls
        expect(addDependenciesCalls.length).toEqual(2)

        const loadedApp = await loadApp({directory: tmpDir, specifications})
        const generatedExtension2 = loadedApp.extensions.ui.sort((lhs, rhs) =>
          lhs.directory < rhs.directory ? -1 : 1,
        )[1]!
        expect(generatedExtension2.configuration.name).toBe(name2)

        const firstDependenciesCallArgs = addDependenciesCalls[0]!
        expect(firstDependenciesCallArgs[0]).toEqual([
          {name: '@shopify/post-purchase-ui-extensions-react', version: '^0.13.2'},
        ])
        expect(firstDependenciesCallArgs[1].type).toEqual('prod')
        expect(firstDependenciesCallArgs[1].directory).toEqual(loadedApp.directory)

        const secondDependencyCallArgs = addDependenciesCalls[1]!
        expect(firstDependenciesCallArgs[0]).toEqual([
          {name: '@shopify/post-purchase-ui-extensions-react', version: '^0.13.2'},
        ])
        expect(secondDependencyCallArgs[1].type).toEqual('prod')
        expect(secondDependencyCallArgs[1].directory).toEqual(loadedApp.directory)
      })
    },
    30 * 1000,
  )

  it(
    'errors when trying to re-generate an existing extension',
    async () => {
      await withTemporaryApp(async (tmpDir: string) => {
        const name = 'my-ext-1'
        const specification = allUISpecs.find((spec) => spec.identifier === 'checkout_post_purchase')!
        const extensionFlavor = 'vanilla-js'
        await createFromTemplate({
          name,
          specification,
          extensionFlavor,
          appDirectory: tmpDir,
          specifications,
        })
        await expect(
          createFromTemplate({
            name,
            specification,
            extensionFlavor,
            appDirectory: tmpDir,
            specifications,
          }),
        ).rejects.toThrow(`A directory with this name (${name}) already exists.\nChoose a new name for your extension.`)
      })
    },
    30 * 1000,
  )

  type FileExtension = 'js' | 'jsx' | 'ts' | 'tsx'

  it.each(allUISpecs.map((specification) => [specification]))(
    'adds dependencies for "%s" extension when extension flavor is "typescript-react"',

    async (specification) => {
      await withTemporaryApp(async (tmpDir: string) => {
        const addResolutionOrOverrideMock = vi.mocked(addResolutionOrOverride)

        await createFromTemplate({
          specification,
          appDirectory: tmpDir,
          name: 'extension-name',
          extensionFlavor: 'typescript-react',
          specifications,
        })

        expect(addResolutionOrOverrideMock).toHaveBeenCalledOnce()
        expect(addResolutionOrOverrideMock).toHaveBeenCalledWith(expect.any(String), {
          '@types/react': expect.any(String),
        })
      })
    },
    30 * 1000,
  )

  it.each(
    allUISpecs.reduce((accumulator, specification) => {
      accumulator.push([specification, 'vanilla-js'])
      accumulator.push([specification, 'react'])
      accumulator.push([specification, 'typescript'])

      return accumulator
    }, [] as [GenericSpecification, ExtensionFlavor][]),
  )(
    'does not add dependencies for "%s" extension when extension flavor is "%s"',

    async (specification, extensionFlavor) => {
      await withTemporaryApp(async (tmpDir: string) => {
        const addResolutionOrOverrideMock = vi.mocked(addResolutionOrOverride)

        await createFromTemplate({
          specification,
          extensionFlavor,
          appDirectory: tmpDir,
          name: 'extension-name',
          specifications,
        })

        expect(addResolutionOrOverrideMock).not.toHaveBeenCalled()
      })
    },
    30 * 1000,
  )

  it.each(
    allUISpecs.reduce((accumulator, specification) => {
      accumulator.push([specification, 'vanilla-js', 'js'])
      accumulator.push([specification, 'react', 'jsx'])
      accumulator.push([specification, 'typescript', 'ts'])
      accumulator.push([specification, 'typescript-react', 'tsx'])

      return accumulator
    }, [] as [GenericSpecification, ExtensionFlavor, FileExtension][]),
  )(
    'creates "%s" for "%s" with ".%s" src files',

    async (specification, extensionFlavor, fileExtension) => {
      await withTemporaryApp(async (tmpDir: string) => {
        const name = 'extension-name'

        await createFromTemplate({
          name,
          specification,
          extensionFlavor,
          appDirectory: tmpDir,
          specifications,
        })

        const srcFiles = await path.glob(path.join(tmpDir, 'extensions', name, 'src', `*`))

        expect(srcFiles.length).toBeGreaterThan(0)

        srcFiles.forEach((filePath) => {
          expect(filePath.endsWith(`.${fileExtension}`)).toBe(true)
        })
      })
    },
    30 * 1000,
  )

  it.each(
    allUISpecs.reduce((accumulator, specification) => {
      accumulator.push([specification, 'vanilla-js', 'js'])
      accumulator.push([specification, 'react', 'jsx'])
      accumulator.push([specification, 'typescript', 'ts'])
      accumulator.push([specification, 'typescript-react', 'tsx'])

      return accumulator
    }, [] as [GenericSpecification, ExtensionFlavor, FileExtension][]),
  )(
    'calls recursiveLiquidTemplateCopy with type "%s", flavor "%s", liquidFlavor "%s" and fileExtension "%s"',

    async (specification, extensionFlavor, srcFileExtension) => {
      await withTemporaryApp(async (tmpDir: string) => {
        vi.spyOn(file, 'moveFile').mockResolvedValue()

        const recursiveDirectoryCopySpy = vi.spyOn(template, 'recursiveLiquidTemplateCopy').mockResolvedValue()
        const name = 'extension-name'

        await createFromTemplate({
          name,
          specification,
          extensionFlavor,
          appDirectory: tmpDir,
          specifications,
        })

        expect(recursiveDirectoryCopySpy).toHaveBeenCalledWith(expect.any(String), expect.any(String), {
          type: specification.identifier,
          flavor: extensionFlavor,
          srcFileExtension,
          name,
        })
      })
    },
    30 * 1000,
  )

  it(
    'uses the custom templatePath when available',
    async () => {
      await withTemporaryApp(async (tmpDir) => {
        // Given
        vi.spyOn(file, 'moveFile').mockResolvedValue()
        const name = 'my-ext-1'
        const specification = allUISpecs.find((spec) => spec.identifier === 'checkout_post_purchase')!
        specification.templatePath = 'path/to/custom/template'
        const extensionFlavor = 'vanilla-js'
        const recursiveDirectoryCopySpy = vi.spyOn(template, 'recursiveLiquidTemplateCopy').mockResolvedValue()

        // When
        await createFromTemplate({name, specification, extensionFlavor, appDirectory: tmpDir, specifications})

        // Then
        expect(recursiveDirectoryCopySpy).toHaveBeenCalledWith('path/to/custom/template', expect.any(String), {
          type: specification.identifier,
          flavor: extensionFlavor,
          srcFileExtension: 'js',
          name,
        })
      })
    },
    30 * 1000,
  )

  it(
    'uses the custom templateURL for functions',
    async () => {
      await withTemporaryApp(async (tmpDir) => {
        // Given
<<<<<<< HEAD
        vi.spyOn(file, 'move').mockResolvedValue()
        vi.spyOn(git, 'downloadGitRepository').mockResolvedValue()
=======
        vi.spyOn(file, 'moveFile').mockResolvedValue()
        vi.spyOn(git, 'downloadRepository').mockResolvedValue()
>>>>>>> f8986fb8
        const name = 'my-ext-1'
        const specification = allFunctionSpecs.find((spec) => spec.identifier === 'order_discounts')!
        specification.templateURL = 'custom/template/url'
        const extensionFlavor = 'rust'

        // When
        await createFromTemplate({name, specification, extensionFlavor, appDirectory: tmpDir, specifications})

        // Then
        expect(git.downloadGitRepository).toHaveBeenCalledWith({
          destination: expect.any(String),
          repoUrl: 'custom/template/url',
          shallow: true,
        })
      })
    },
    30 * 1000,
  )
})

describe('getRuntimeDependencies', () => {
  test('no not include React for flavored Vanilla UI extensions', async () => {
    // Given
    const allUISpecs = await loadLocalUIExtensionsSpecifications()
    const extensionFlavor: ExtensionFlavor = 'vanilla-js'

    // When/then
    allUISpecs.forEach((specification) => {
      const got = getRuntimeDependencies({specification, extensionFlavor})
      expect(got.find((dep) => dep.name === 'react' && dep.version === '^17.0.0')).toBeFalsy()
    })
  })

  test('includes React for flavored React UI extensions', async () => {
    // Given
    const allUISpecs = await loadLocalUIExtensionsSpecifications()
    const extensionFlavor: ExtensionFlavor = 'react'

    // When/then
    allUISpecs.forEach((specification) => {
      const got = getRuntimeDependencies({specification, extensionFlavor})
      expect(got.find((dep) => dep.name === 'react' && dep.version === '^17.0.0')).toBeTruthy()
    })
  })

  test('includes the renderer package for UI extensions', async () => {
    // Given
    const allUISpecs = await loadLocalUIExtensionsSpecifications()

    // When/then
    allUISpecs.forEach((specification) => {
      const reference = specification.dependency
      if (reference) {
        const got = getRuntimeDependencies({specification})
        expect(got.find((dep) => dep.name === reference.name && dep.version === reference.version)).toBeTruthy()
      }
    })
  })
})

interface CreateFromTemplateOptions {
  name: string
  specification: GenericSpecification
  appDirectory: string
  extensionFlavor: ExtensionFlavor
  specifications: GenericSpecification[]
}
async function createFromTemplate({
  name,
  specification,
  appDirectory,
  extensionFlavor,
  specifications,
}: CreateFromTemplateOptions) {
  await extensionInit({
    name,
    specification,
    app: await loadApp({directory: appDirectory, specifications}),
    extensionFlavor,
    extensionType: specification.identifier,
  })
}
async function withTemporaryApp(callback: (tmpDir: string) => Promise<void> | void) {
  await file.inTemporaryDirectory(async (tmpDir) => {
    const appConfigurationPath = path.join(tmpDir, configurationFileNames.app)
    const webConfigurationPath = path.join(tmpDir, blocks.web.directoryName, blocks.web.configurationName)

    const appConfiguration = `
      name = "my_app"
      scopes = "read_products"
      `
    const webConfiguration = `
    type = "backend"

    [commands]
    build = "./build.sh"
    dev = "./test.sh"
    `
    await file.writeFile(appConfigurationPath, appConfiguration)
    await file.mkdir(path.dirname(webConfigurationPath))
    await file.writeFile(webConfigurationPath, webConfiguration)
    await file.writeFile(path.join(tmpDir, 'package.json'), JSON.stringify({dependencies: {}, devDependencies: {}}))
    return callback(tmpDir)
  })
}<|MERGE_RESOLUTION|>--- conflicted
+++ resolved
@@ -8,17 +8,11 @@
   loadLocalUIExtensionsSpecifications,
 } from '../../models/extensions/specifications.js'
 import {describe, it, expect, vi, test, beforeEach} from 'vitest'
-<<<<<<< HEAD
-import {file, output, path} from '@shopify/cli-kit'
-import {addNPMDependenciesIfNeeded, addResolutionOrOverride} from '@shopify/cli-kit/node/node-package-manager'
-import * as template from '@shopify/cli-kit/node/liquid'
-import * as git from '@shopify/cli-kit/node/git'
-=======
-import {git, output, path} from '@shopify/cli-kit'
+import {output, path} from '@shopify/cli-kit'
 import {addNPMDependenciesIfNeeded, addResolutionOrOverride} from '@shopify/cli-kit/node/node-package-manager'
 import * as template from '@shopify/cli-kit/node/liquid'
 import * as file from '@shopify/cli-kit/node/fs'
->>>>>>> f8986fb8
+import * as git from '@shopify/cli-kit/node/git'
 import type {ExtensionFlavor} from './extension.js'
 
 beforeEach(() => {
@@ -290,13 +284,8 @@
     async () => {
       await withTemporaryApp(async (tmpDir) => {
         // Given
-<<<<<<< HEAD
-        vi.spyOn(file, 'move').mockResolvedValue()
+        vi.spyOn(file, 'moveFile').mockResolvedValue()
         vi.spyOn(git, 'downloadGitRepository').mockResolvedValue()
-=======
-        vi.spyOn(file, 'moveFile').mockResolvedValue()
-        vi.spyOn(git, 'downloadRepository').mockResolvedValue()
->>>>>>> f8986fb8
         const name = 'my-ext-1'
         const specification = allFunctionSpecs.find((spec) => spec.identifier === 'order_discounts')!
         specification.templateURL = 'custom/template/url'
