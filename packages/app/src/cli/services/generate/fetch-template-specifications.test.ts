<<<<<<< HEAD
import {fetchTemplateSpecifications} from './fetch-template-specifications.js'
import {testRemoteTemplateSpecifications} from '../../models/app/app.test-data.js'
import {TemplateSpecification} from '../../models/app/template.js'
import {BaseFunctionConfigurationSchema} from '../../models/extensions/schemas.js'
=======
import {fetchExtensionTemplates} from './fetch-template-specifications.js'
import {testRemoteExtensionTemplates} from '../../models/app/app.test-data.js'
import {ExtensionTemplate} from '../../models/app/template.js'
>>>>>>> 33e2a426
import {describe, vi, expect, test} from 'vitest'
import {partnersRequest} from '@shopify/cli-kit/node/api/partners'

vi.mock('@shopify/cli-kit/node/api/partners')

describe('fetchTemplateSpecifications', () => {
  test('returns the remote and local specs', async () => {
    // Given
    vi.mocked(partnersRequest).mockResolvedValue({templateSpecifications: testRemoteExtensionTemplates})

    // When
    const got: ExtensionTemplate[] = await fetchExtensionTemplates('token')

    // Then
<<<<<<< HEAD
    expect(got).toEqual(
      expect.arrayContaining([
        {
          identifier: 'cart_checkout_validation',
          name: 'Function - Cart and Checkout Validation',
          group: 'Discounts and checkout',
          supportLinks: ['https://shopify.dev/docs/api/functions/reference/cart-checkout-validation'],
          types: [
            {
              identifier: 'function',
              externalIdentifier: 'cart_checkout_validation',
              externalName: 'cart_checkout_validation',
              additionalIdentifiers: [],
              partnersWebIdentifier: 'function',
              surface: '',
              isPreviewable: false,
              singleEntryPath: true,
              gated: false,
              registrationLimit: 50,
              supportedFlavors: [
                {
                  name: 'Rust',
                  value: 'rust',
                  path: 'checkout/rust/cart-checkout-validation/default',
                },
              ],
              group: 'Discounts and checkout',
              category: expect.any(Function),
              schema: BaseFunctionConfigurationSchema,
              templateURL: 'https://github.com/Shopify/function-examples',
              helpURL: 'https://shopify.dev/docs/api/functions/reference/cart-checkout-validation',
              templatePath: expect.any(Function),
              features: expect.any(Function),
            },
          ],
        },
      ]),
    )

    expect(got).toEqual(
      expect.arrayContaining([
        {
          identifier: 'cart_transform',
          name: 'Function - Cart transformer',
          group: 'Discounts and checkout',
          supportLinks: [],
          types: [
            expect.objectContaining({
              identifier: 'function',
              externalIdentifier: 'cart_transform',
              externalName: 'cart_transform',
              additionalIdentifiers: [],
              partnersWebIdentifier: 'function',
              surface: '',
              isPreviewable: false,
              singleEntryPath: true,
              gated: false,
              registrationLimit: 50,
              supportedFlavors: [
                {
                  name: 'Wasm',
                  value: 'wasm',
                  path: 'checkout/wasm/cart-transform/bundles',
                },
                {
                  name: 'Rust',
                  value: 'rust',
                  path: 'checkout/rust/cart-transform/bundles',
                },
              ],
              group: 'Discounts and checkout',
              category: expect.any(Function),
              schema: BaseFunctionConfigurationSchema,
              templateURL: 'https://github.com/Shopify/function-examples',
              helpURL: undefined,
              templatePath: expect.any(Function),
              features: expect.any(Function),
            }),
          ],
        },
      ]),
    )

    expect(got).toEqual(
      expect.arrayContaining([
        {
          identifier: 'product_discounts',
          name: 'Function - Product discounts',
          group: 'Discounts and checkout',
          supportLinks: [],
          types: [
            expect.objectContaining({
              identifier: 'function',
              externalIdentifier: 'product_discounts',
              externalName: 'product_discounts',
              additionalIdentifiers: [],
              partnersWebIdentifier: 'function',
              surface: '',
              isPreviewable: false,
              singleEntryPath: true,
              gated: false,
              registrationLimit: 50,
              supportedFlavors: [
                {
                  name: 'Wasm',
                  value: 'wasm',
                  path: 'checkout/wasm/product_discounts/default',
                },
                {
                  name: 'Rust',
                  value: 'rust',
                  path: 'checkout/rust/product_discounts/default',
                },
              ],
              group: 'Discounts and checkout',
              category: expect.any(Function),
              schema: BaseFunctionConfigurationSchema,
              templateURL: 'https://github.com/Shopify/function-examples',
              helpURL: undefined,
              templatePath: expect.any(Function),
              features: expect.any(Function),
            }),
          ],
        },
      ]),
    )

    expect(got).toEqual(
      expect.arrayContaining([
        {
          identifier: 'order_discounts',
          name: 'Function - Order discounts',
          group: 'Discounts and checkout',
          supportLinks: [],
          types: [
            expect.objectContaining({
              identifier: 'function',
              externalIdentifier: 'order_discounts',
              externalName: 'order_discounts',
              additionalIdentifiers: [],
              partnersWebIdentifier: 'function',
              surface: '',
              isPreviewable: false,
              singleEntryPath: true,
              gated: false,
              registrationLimit: 50,
              supportedFlavors: [
                {
                  name: 'Wasm',
                  value: 'wasm',
                  path: 'checkout/wasm/order_discounts/default',
                },
                {
                  name: 'Rust',
                  value: 'rust',
                  path: 'checkout/rust/order_discounts/default',
                },
              ],
              group: 'Discounts and checkout',
              category: expect.any(Function),
              schema: BaseFunctionConfigurationSchema,
              templateURL: 'https://github.com/Shopify/function-examples',
              helpURL: undefined,
              templatePath: expect.any(Function),
              features: expect.any(Function),
            }),
          ],
        },
      ]),
    )
=======
    expect(got.length).toEqual(13)
    const identifiers = got.map((spec) => spec.identifier)
    expect(identifiers).toContain('cart_checkout_validation')
    expect(identifiers).toContain('cart_transform')
    expect(identifiers).toContain('product_discounts')
    expect(identifiers).toContain('order_discounts')
    expect(identifiers).toContain('theme')
    expect(identifiers).toContain('checkout_post_purchase')
    expect(identifiers).toContain('checkout_ui_extension')
    expect(identifiers).toContain('customer_accounts_ui_extension')
    expect(identifiers).toContain('pos_ui_extension')
    expect(identifiers).toContain('product_subscription')
    expect(identifiers).toContain('tax_calculation')
    expect(identifiers).toContain('ui_extension')
    expect(identifiers).toContain('web_pixel_extension')
>>>>>>> 33e2a426
  })
})<|MERGE_RESOLUTION|>--- conflicted
+++ resolved
@@ -1,13 +1,6 @@
-<<<<<<< HEAD
-import {fetchTemplateSpecifications} from './fetch-template-specifications.js'
-import {testRemoteTemplateSpecifications} from '../../models/app/app.test-data.js'
-import {TemplateSpecification} from '../../models/app/template.js'
-import {BaseFunctionConfigurationSchema} from '../../models/extensions/schemas.js'
-=======
 import {fetchExtensionTemplates} from './fetch-template-specifications.js'
 import {testRemoteExtensionTemplates} from '../../models/app/app.test-data.js'
 import {ExtensionTemplate} from '../../models/app/template.js'
->>>>>>> 33e2a426
 import {describe, vi, expect, test} from 'vitest'
 import {partnersRequest} from '@shopify/cli-kit/node/api/partners'
 
@@ -22,178 +15,6 @@
     const got: ExtensionTemplate[] = await fetchExtensionTemplates('token')
 
     // Then
-<<<<<<< HEAD
-    expect(got).toEqual(
-      expect.arrayContaining([
-        {
-          identifier: 'cart_checkout_validation',
-          name: 'Function - Cart and Checkout Validation',
-          group: 'Discounts and checkout',
-          supportLinks: ['https://shopify.dev/docs/api/functions/reference/cart-checkout-validation'],
-          types: [
-            {
-              identifier: 'function',
-              externalIdentifier: 'cart_checkout_validation',
-              externalName: 'cart_checkout_validation',
-              additionalIdentifiers: [],
-              partnersWebIdentifier: 'function',
-              surface: '',
-              isPreviewable: false,
-              singleEntryPath: true,
-              gated: false,
-              registrationLimit: 50,
-              supportedFlavors: [
-                {
-                  name: 'Rust',
-                  value: 'rust',
-                  path: 'checkout/rust/cart-checkout-validation/default',
-                },
-              ],
-              group: 'Discounts and checkout',
-              category: expect.any(Function),
-              schema: BaseFunctionConfigurationSchema,
-              templateURL: 'https://github.com/Shopify/function-examples',
-              helpURL: 'https://shopify.dev/docs/api/functions/reference/cart-checkout-validation',
-              templatePath: expect.any(Function),
-              features: expect.any(Function),
-            },
-          ],
-        },
-      ]),
-    )
-
-    expect(got).toEqual(
-      expect.arrayContaining([
-        {
-          identifier: 'cart_transform',
-          name: 'Function - Cart transformer',
-          group: 'Discounts and checkout',
-          supportLinks: [],
-          types: [
-            expect.objectContaining({
-              identifier: 'function',
-              externalIdentifier: 'cart_transform',
-              externalName: 'cart_transform',
-              additionalIdentifiers: [],
-              partnersWebIdentifier: 'function',
-              surface: '',
-              isPreviewable: false,
-              singleEntryPath: true,
-              gated: false,
-              registrationLimit: 50,
-              supportedFlavors: [
-                {
-                  name: 'Wasm',
-                  value: 'wasm',
-                  path: 'checkout/wasm/cart-transform/bundles',
-                },
-                {
-                  name: 'Rust',
-                  value: 'rust',
-                  path: 'checkout/rust/cart-transform/bundles',
-                },
-              ],
-              group: 'Discounts and checkout',
-              category: expect.any(Function),
-              schema: BaseFunctionConfigurationSchema,
-              templateURL: 'https://github.com/Shopify/function-examples',
-              helpURL: undefined,
-              templatePath: expect.any(Function),
-              features: expect.any(Function),
-            }),
-          ],
-        },
-      ]),
-    )
-
-    expect(got).toEqual(
-      expect.arrayContaining([
-        {
-          identifier: 'product_discounts',
-          name: 'Function - Product discounts',
-          group: 'Discounts and checkout',
-          supportLinks: [],
-          types: [
-            expect.objectContaining({
-              identifier: 'function',
-              externalIdentifier: 'product_discounts',
-              externalName: 'product_discounts',
-              additionalIdentifiers: [],
-              partnersWebIdentifier: 'function',
-              surface: '',
-              isPreviewable: false,
-              singleEntryPath: true,
-              gated: false,
-              registrationLimit: 50,
-              supportedFlavors: [
-                {
-                  name: 'Wasm',
-                  value: 'wasm',
-                  path: 'checkout/wasm/product_discounts/default',
-                },
-                {
-                  name: 'Rust',
-                  value: 'rust',
-                  path: 'checkout/rust/product_discounts/default',
-                },
-              ],
-              group: 'Discounts and checkout',
-              category: expect.any(Function),
-              schema: BaseFunctionConfigurationSchema,
-              templateURL: 'https://github.com/Shopify/function-examples',
-              helpURL: undefined,
-              templatePath: expect.any(Function),
-              features: expect.any(Function),
-            }),
-          ],
-        },
-      ]),
-    )
-
-    expect(got).toEqual(
-      expect.arrayContaining([
-        {
-          identifier: 'order_discounts',
-          name: 'Function - Order discounts',
-          group: 'Discounts and checkout',
-          supportLinks: [],
-          types: [
-            expect.objectContaining({
-              identifier: 'function',
-              externalIdentifier: 'order_discounts',
-              externalName: 'order_discounts',
-              additionalIdentifiers: [],
-              partnersWebIdentifier: 'function',
-              surface: '',
-              isPreviewable: false,
-              singleEntryPath: true,
-              gated: false,
-              registrationLimit: 50,
-              supportedFlavors: [
-                {
-                  name: 'Wasm',
-                  value: 'wasm',
-                  path: 'checkout/wasm/order_discounts/default',
-                },
-                {
-                  name: 'Rust',
-                  value: 'rust',
-                  path: 'checkout/rust/order_discounts/default',
-                },
-              ],
-              group: 'Discounts and checkout',
-              category: expect.any(Function),
-              schema: BaseFunctionConfigurationSchema,
-              templateURL: 'https://github.com/Shopify/function-examples',
-              helpURL: undefined,
-              templatePath: expect.any(Function),
-              features: expect.any(Function),
-            }),
-          ],
-        },
-      ]),
-    )
-=======
     expect(got.length).toEqual(13)
     const identifiers = got.map((spec) => spec.identifier)
     expect(identifiers).toContain('cart_checkout_validation')
@@ -209,6 +30,5 @@
     expect(identifiers).toContain('tax_calculation')
     expect(identifiers).toContain('ui_extension')
     expect(identifiers).toContain('web_pixel_extension')
->>>>>>> 33e2a426
   })
 })