--- conflicted
+++ resolved
@@ -120,34 +120,6 @@
   extensionFlavor,
   extensionDirectory,
 }: UIExtensionInitOptions) {
-<<<<<<< HEAD
-  const tasks = [
-    {
-      title: 'Installing dependencies',
-      task: async () => {
-        await addResolutionOrOverrideIfNeeded(app.directory, extensionFlavor)
-        const requiredDependencies = getExtensionRuntimeDependencies({specification, extensionFlavor})
-        await addNPMDependenciesIfNeeded(requiredDependencies, {
-          packageManager: app.packageManager,
-          type: 'prod',
-          directory: app.directory,
-        })
-      },
-    },
-    {
-      title: `Generating ${specification.externalName} extension`,
-      task: async () => {
-        const templateDirectory =
-          specification.templatePath?.() ??
-          (await findPathUp(`templates/ui-extensions/projects/${specification.identifier}`, {
-            type: 'directory',
-            cwd: moduleDirectory(import.meta.url),
-          }))
-
-        if (!templateDirectory) {
-          throw new BugError(`Couldn't find the template for '${specification.externalName}'`)
-        }
-=======
   const tasks: Task<unknown>[] = []
   tasks.push(
     ...[
@@ -172,7 +144,6 @@
             type: specification.identifier,
             name,
           })
->>>>>>> 29df6597
 
           if (extensionFlavor) {
             await changeIndexFileExtension(extensionDirectory, srcFileExtension)
@@ -266,7 +237,7 @@
 }
 
 async function functionExtensionInit(options: FunctionExtensionInitOptions) {
-  const url = options.cloneUrl || options.specification.templateURL || blocks.functions.defaultUrl
+  const url = options.cloneUrl || options.specification.templatePath || blocks.functions.defaultUrl
   const specification = options.specification
 
   await inTemporaryDirectory(async (tmpDir) => {
