import {
  loadThemeSpecifications,
  loadUIExtensionSpecifications,
  loadFunctionSpecifications,
} from '../../models/extensions/specifications.js'
import {UIExtensionSpec} from '../../models/extensions/ui.js'
import {ThemeExtensionSpec} from '../../models/extensions/theme.js'
import {GenericSpecification} from '../../models/app/extensions.js'
import {
  ExtensionSpecificationsQuery,
  ExtensionSpecificationsQuerySchema,
  FlattenedRemoteSpecification,
} from '../../api/graphql/extension_specifications.js'
import {getArrayRejectingUndefined} from '@shopify/cli-kit/common/array'
import {Config} from '@oclif/core'
import {partnersRequest} from '@shopify/cli-kit/node/api/partners'

type ExtensionSpec = UIExtensionSpec | ThemeExtensionSpec

export interface FetchSpecificationsOptions {
  token: string
  apiKey: string
  config: Config
  skipFetchRemote?: boolean
}
/**
 * Returns all extension/function specifications the user has access to.
 * This includes:
 * - UI extensions
 * - Theme extensions
 * - Functions
 *
 * Will return a merge of the local and remote specifications (remote values override local ones)
 * Will only return the specifications that are also defined locally
 * (Functions are not validated againts remote specifications, gated access is defined locally)
 *
 * @param token - Token to access partners API
 * @returns List of extension specifications
 */
export async function fetchSpecifications({
  token,
  apiKey,
  config,
  skipFetchRemote = false,
}: FetchSpecificationsOptions): Promise<GenericSpecification[]> {
<<<<<<< HEAD
  const ui = await loadUIExtensionSpecifications(config)
  const theme = await loadThemeSpecifications()
  const functions = await loadFunctionSpecifications(config)
  const local = [...ui, ...theme]

  const updatedSpecs = skipFetchRemote
    ? local
    : mergeLocalAndRemoteSpecs(local, await fetchRemoteExtensionSpecifications(token, apiKey))
  return [...updatedSpecs, ...functions]
}

function mergeLocalAndRemoteSpecs(
  local: ExtensionSpec[],
  remote: FlattenedRemoteSpecification[],
): GenericSpecification[] {
  const updated = local.map((spec) => {
    const remoteSpec = remote.find((remote) => remote.identifier === spec.identifier)
    if (remoteSpec) return {...spec, ...remoteSpec}
    return undefined
  })

  return getArrayRejectingUndefined<GenericSpecification>(updated)
}

async function fetchRemoteExtensionSpecifications(
  token: string,
  apiKey: string,
): Promise<FlattenedRemoteSpecification[]> {
  const query = api.graphql.ExtensionSpecificationsQuery
  const result: api.graphql.ExtensionSpecificationsQuerySchema = await api.partners.request(query, token, {
=======
  const result: ExtensionSpecificationsQuerySchema = await partnersRequest(ExtensionSpecificationsQuery, token, {
>>>>>>> 885df76d
    api_key: apiKey,
  })

  return result.extensionSpecifications
    .filter((specification) => specification.options.managementExperience === 'cli')
    .map((spec) => {
      const newSpec = spec as FlattenedRemoteSpecification
      // WORKAROUND: The identifiers in the API are different for these extensions to the ones the CLI
      // has been using so far. This is a workaround to keep the CLI working until the API is updated.
      if (spec.identifier === 'theme_app_extension') spec.identifier = 'theme'
      if (spec.identifier === 'subscription_management') spec.identifier = 'product_subscription'
      newSpec.registrationLimit = spec.options.registrationLimit
      newSpec.surface = spec.features?.argo?.surface

      // Hardcoded value for the post purchase extension because the value is wrong in the API
      if (spec.identifier === 'checkout_post_purchase') newSpec.surface = 'post_purchase'

      return newSpec
    })
}<|MERGE_RESOLUTION|>--- conflicted
+++ resolved
@@ -43,7 +43,6 @@
   config,
   skipFetchRemote = false,
 }: FetchSpecificationsOptions): Promise<GenericSpecification[]> {
-<<<<<<< HEAD
   const ui = await loadUIExtensionSpecifications(config)
   const theme = await loadThemeSpecifications()
   const functions = await loadFunctionSpecifications(config)
@@ -72,11 +71,7 @@
   token: string,
   apiKey: string,
 ): Promise<FlattenedRemoteSpecification[]> {
-  const query = api.graphql.ExtensionSpecificationsQuery
-  const result: api.graphql.ExtensionSpecificationsQuerySchema = await api.partners.request(query, token, {
-=======
   const result: ExtensionSpecificationsQuerySchema = await partnersRequest(ExtensionSpecificationsQuery, token, {
->>>>>>> 885df76d
     api_key: apiKey,
   })
 
