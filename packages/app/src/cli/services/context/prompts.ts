import {LocalSource, RemoteSource} from './identifiers.js'
import {LocalRemoteSource} from './id-matching.js'
import {IdentifiersExtensions} from '../../models/app/identifiers.js'
import {DeploymentMode} from '../deploy/mode.js'
import {fetchActiveAppVersion} from '../dev/fetch.js'
import metadata from '../../metadata.js'
import {
  InfoTableSection,
  renderAutocompletePrompt,
  renderConfirmationPrompt,
  renderInfo,
} from '@shopify/cli-kit/node/ui'

export async function matchConfirmationPrompt(
  local: LocalSource,
  remote: RemoteSource,
  type: 'extension' | 'function' = 'extension',
) {
  return renderConfirmationPrompt({
    message: `Match ${local.configuration.name} (local name) with ${remote.title} (name on Shopify Partners, ID: ${remote.id})?`,
    confirmationMessage: `Yes, match to existing ${type}`,
    cancellationMessage: `No, create as a new ${type}`,
  })
}

export async function selectRemoteSourcePrompt(
  localSource: LocalSource,
  remoteSourcesOfSameType: RemoteSource[],
  remoteIdField: 'id' | 'uuid',
): Promise<RemoteSource> {
  const remoteOptions = remoteSourcesOfSameType.map((remote) => ({
    label: `Match it to ${remote.title} (ID: ${remote.id} on Shopify Partners)`,
    value: remote[remoteIdField],
  }))
  remoteOptions.push({label: 'Create new extension', value: 'create'})
  const uuid = await renderAutocompletePrompt({
    message: `How would you like to deploy your "${localSource.configuration.name}"?`,
    choices: remoteOptions,
  })
  return remoteSourcesOfSameType.find((remote) => remote[remoteIdField] === uuid)!
}

export interface SourceSummary {
  question: string
  identifiers: IdentifiersExtensions
  toCreate: LocalSource[]
  onlyRemote: RemoteSource[]
  dashboardOnly: RemoteSource[]
}

export async function deployConfirmationPrompt(
  {question, identifiers, toCreate, onlyRemote, dashboardOnly}: SourceSummary,
  deploymentMode: DeploymentMode,
  apiKey: string,
  token: string,
): Promise<boolean> {
  let infoTable: InfoTableSection[] = await buildUnifiedDeploymentInfoPrompt(
    apiKey,
    token,
    identifiers,
    toCreate,
    dashboardOnly,
    deploymentMode,
  )
  if (infoTable.length === 0 && deploymentMode === 'legacy') {
    infoTable = buildLegacyDeploymentInfoPrompt({identifiers, toCreate, onlyRemote, dashboardOnly})
  }

<<<<<<< HEAD
  let confirmation = true
  const timeBeforeConfirmationMs = new Date().valueOf()

  if (infoTable.length > 0) {
    const confirmationMessage = (() => {
      switch (deploymentMode) {
        case 'legacy':
          return 'Yes, deploy to push changes'
        case 'unified':
          return 'Yes, release this new version'
        case 'unified-skip-release':
          return 'Yes, create this new version'
      }
    })()

    confirmation = await renderConfirmationPrompt({
      message: question,
      infoTable,
      confirmationMessage,
      cancellationMessage: 'No, cancel',
    })
=======
  if (infoTable.length === 0 && deploymentMode === 'legacy') {
    return true
>>>>>>> 25e80768
  }
  const timeToConfirmOrCancelMs = new Date().valueOf() - timeBeforeConfirmationMs

  await metadata.addPublicMetadata(() => ({
    cmd_deploy_confirm_cancelled: !confirmation,
    cmd_deploy_confirm_time_to_complete_ms: timeBeforeConfirmationMs,
  }))

  return confirmation
}

function buildLegacyDeploymentInfoPrompt({
  identifiers,
  toCreate,
  onlyRemote,
  dashboardOnly,
}: Omit<SourceSummary, 'question'>) {
  const infoTable: InfoTableSection[] = []

  const included = [
    ...toCreate.map((source) => [source.localIdentifier, {subdued: '(new)'}]),
    ...Object.keys(identifiers),
    ...dashboardOnly.map((source) => [source.title, {subdued: '(from Partner Dashboard)'}]),
  ]

  if (included.length > 0) {
    infoTable.push({header: 'Includes:', items: included, bullet: '+'})
  }

  if (onlyRemote.length > 0) {
    infoTable.push({
      header: 'Removes:',
      items: onlyRemote.map((source) => source.title),
      bullet: '-',
      helperText: 'This can permanently delete app user data.',
    })
  }

  return infoTable
}

async function getUnifiedDeploymentInfoBreakdown(
  apiKey: string,
  token: string,
  localRegistration: IdentifiersExtensions,
  toCreate: LocalSource[],
  dashboardOnly: RemoteSource[],
  deploymentMode: DeploymentMode,
): Promise<{
  toCreate: string[]
  toUpdate: string[]
  fromDashboard: string[]
  onlyRemote: string[]
} | null> {
  if (deploymentMode === 'legacy') return null

  const activeAppVersion = await fetchActiveAppVersion({token, apiKey})

<<<<<<< HEAD
  if (!activeAppVersion.app.activeAppVersion) return null
=======
  const infoTable: InfoTableSection[] = []
>>>>>>> 25e80768

  const nonDashboardRemoteRegistrations =
    activeAppVersion.app.activeAppVersion?.appModuleVersions
      .filter((module) => !module.specification || module.specification.options.managementExperience !== 'dashboard')
      .map((remoteRegistration) => remoteRegistration.registrationUuid) ?? []

  let toCreateFinal: string[] = []
  const toUpdate: string[] = []
  let dashboardOnlyFinal = dashboardOnly
  for (const [identifier, uuid] of Object.entries(localRegistration)) {
    if (nonDashboardRemoteRegistrations.includes(uuid)) {
      toUpdate.push(identifier)
    } else {
      toCreateFinal.push(identifier)
    }

    dashboardOnlyFinal = dashboardOnlyFinal.filter((dashboardOnly) => dashboardOnly.uuid !== uuid)
  }

  toCreateFinal = Array.from(new Set(toCreateFinal.concat(toCreate.map((source) => source.localIdentifier))))

  const localRegistrationAndDashboard = [
    ...Object.values(localRegistration),
    ...dashboardOnly.map((source) => source.uuid),
  ]
<<<<<<< HEAD
  const onlyRemote = activeAppVersion.app.activeAppVersion.appModuleVersions
    .filter((module) => !localRegistrationAndDashboard.includes(module.registrationUuid))
    .map((module) => module.registrationTitle)

  return {
    onlyRemote,
    toCreate: toCreateFinal.map((identifier) => identifier),
    toUpdate,
    fromDashboard: dashboardOnlyFinal.map((source) => source.title),
  }
}

async function buildUnifiedDeploymentInfoPrompt(
  apiKey: string,
  token: string,
  localRegistration: IdentifiersExtensions,
  toCreate: LocalSource[],
  dashboardOnly: RemoteSource[],
  deploymentMode: DeploymentMode,
) {
  const breakdown = await getUnifiedDeploymentInfoBreakdown(
    apiKey,
    token,
    localRegistration,
    toCreate,
    dashboardOnly,
    deploymentMode,
  )
  if (breakdown === null) return []

  const {fromDashboard, onlyRemote, toCreate: toCreateBreakdown, toUpdate} = breakdown

  await metadata.addPublicMetadata(() => ({
    cmd_deploy_confirm_new_registrations: toCreateBreakdown.length,
    cmd_deploy_confirm_updated_registrations: toUpdate.length,
    cmd_deploy_confirm_removed_registrations: onlyRemote.length,
  }))

  const infoTable: InfoTableSection[] = []

  const included = [
    ...toCreateBreakdown.map((identifier) => [identifier, {subdued: '(new)'}]),
    ...toUpdate,
    ...fromDashboard.map((sourceTitle) => [sourceTitle, {subdued: '(from Partner Dashboard)'}]),
  ]
  if (included.length > 0) {
    infoTable.push({header: 'Includes:', items: included, bullet: '+'})
  }

=======
  const onlyRemote =
    activeAppVersion.app.activeAppVersion?.appModuleVersions
      .filter((module) => !localRegistrationAndDashboard.includes(module.registrationUuid))
      .map((module) => module.registrationTitle) ?? []
>>>>>>> 25e80768
  if (onlyRemote.length > 0) {
    const missingLocallySection: InfoTableSection = {
      header: 'Removes:',
      helperText: 'This can permanently delete app user data.',
      items: onlyRemote,
      bullet: '-',
    }

    infoTable.push(missingLocallySection)
  }

  return infoTable
}

export async function extensionMigrationPrompt(
  toMigrate: LocalRemoteSource[],
  includeRemoteType = true,
): Promise<boolean> {
  const migrationNames = toMigrate.map(({local}) => `"${local.configuration.name}"`).join(', ')
  const allMigrationTypes = toMigrate.map(({remote}) => remote.type.toLocaleLowerCase())
  const uniqueMigrationTypes = allMigrationTypes
    .filter((type, i) => allMigrationTypes.indexOf(type) === i)
    .map((name) => `"${name}"`)
    .join(', ')

  renderInfo({
    headline: "Extension migrations can't be undone.",
    body: `Your ${migrationNames} configuration has been updated. Migrating gives you access to new features and won't impact the end user experience. All previous extension versions will reflect this change.`,
  })

  const confirmMessage = includeRemoteType
    ? `Yes, confirm migration from ${uniqueMigrationTypes}`
    : 'Yes, confirm migration'

  return renderConfirmationPrompt({
    message: `Migrate ${migrationNames}?`,
    confirmationMessage: confirmMessage,
    cancellationMessage: 'No, cancel',
  })
}<|MERGE_RESOLUTION|>--- conflicted
+++ resolved
@@ -66,11 +66,11 @@
     infoTable = buildLegacyDeploymentInfoPrompt({identifiers, toCreate, onlyRemote, dashboardOnly})
   }
 
-<<<<<<< HEAD
-  let confirmation = true
+  const canSkipConfirmation = infoTable.length === 0 && deploymentMode === 'legacy'
   const timeBeforeConfirmationMs = new Date().valueOf()
-
-  if (infoTable.length > 0) {
+  let confirmationResponse = true
+
+  if (!canSkipConfirmation) {
     const confirmationMessage = (() => {
       switch (deploymentMode) {
         case 'legacy':
@@ -82,25 +82,21 @@
       }
     })()
 
-    confirmation = await renderConfirmationPrompt({
+    confirmationResponse = await renderConfirmationPrompt({
       message: question,
       infoTable,
       confirmationMessage,
       cancellationMessage: 'No, cancel',
     })
-=======
-  if (infoTable.length === 0 && deploymentMode === 'legacy') {
-    return true
->>>>>>> 25e80768
   }
   const timeToConfirmOrCancelMs = new Date().valueOf() - timeBeforeConfirmationMs
 
   await metadata.addPublicMetadata(() => ({
-    cmd_deploy_confirm_cancelled: !confirmation,
+    cmd_deploy_confirm_cancelled: !confirmationResponse,
     cmd_deploy_confirm_time_to_complete_ms: timeBeforeConfirmationMs,
   }))
 
-  return confirmation
+  return confirmationResponse
 }
 
 function buildLegacyDeploymentInfoPrompt({
@@ -150,12 +146,6 @@
 
   const activeAppVersion = await fetchActiveAppVersion({token, apiKey})
 
-<<<<<<< HEAD
-  if (!activeAppVersion.app.activeAppVersion) return null
-=======
-  const infoTable: InfoTableSection[] = []
->>>>>>> 25e80768
-
   const nonDashboardRemoteRegistrations =
     activeAppVersion.app.activeAppVersion?.appModuleVersions
       .filter((module) => !module.specification || module.specification.options.managementExperience !== 'dashboard')
@@ -180,10 +170,10 @@
     ...Object.values(localRegistration),
     ...dashboardOnly.map((source) => source.uuid),
   ]
-<<<<<<< HEAD
-  const onlyRemote = activeAppVersion.app.activeAppVersion.appModuleVersions
-    .filter((module) => !localRegistrationAndDashboard.includes(module.registrationUuid))
-    .map((module) => module.registrationTitle)
+  const onlyRemote =
+    activeAppVersion.app.activeAppVersion?.appModuleVersions
+      .filter((module) => !localRegistrationAndDashboard.includes(module.registrationUuid))
+      .map((module) => module.registrationTitle) ?? []
 
   return {
     onlyRemote,
@@ -230,12 +220,6 @@
     infoTable.push({header: 'Includes:', items: included, bullet: '+'})
   }
 
-=======
-  const onlyRemote =
-    activeAppVersion.app.activeAppVersion?.appModuleVersions
-      .filter((module) => !localRegistrationAndDashboard.includes(module.registrationUuid))
-      .map((module) => module.registrationTitle) ?? []
->>>>>>> 25e80768
   if (onlyRemote.length > 0) {
     const missingLocallySection: InfoTableSection = {
       header: 'Removes:',
