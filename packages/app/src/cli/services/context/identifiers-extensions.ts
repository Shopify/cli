--- conflicted
+++ resolved
@@ -11,7 +11,7 @@
 import {
   FlowModulesMap,
   getModulesToMigrate,
-  MarketingActivityModulesMap,
+  MarketingModulesMap,
   migrateAppModules,
   PaymentModulesMap,
   UIModulesMap,
@@ -39,27 +39,10 @@
   const identifiers = options.envIdentifiers.extensions ?? {}
   const localExtensions = options.app.allExtensions.filter((ext) => ext.isUUIDStrategyExtension)
 
-<<<<<<< HEAD
   const uiExtensionsToMigrate = getModulesToMigrate(localExtensions, remoteExtensions, identifiers, UIModulesMap)
   const flowExtensionsToMigrate = getModulesToMigrate(localExtensions, remoteExtensions, identifiers, FlowModulesMap)
   const paymentsToMigrate = getModulesToMigrate(localExtensions, remoteExtensions, identifiers, PaymentModulesMap)
-  const marketingToMigrate = isShopifolk
-    ? getModulesToMigrate(localExtensions, remoteExtensions, identifiers, MarketingActivityModulesMap)
-    : []
-=======
-  const uiExtensionsToMigrate = getUIExtensionsToMigrate(localExtensions, remoteExtensions, validIdentifiers)
-  const flowExtensionsToMigrate = getFlowExtensionsToMigrate(localExtensions, dashboardOnlyExtensions, validIdentifiers)
-  const marketingActivityExtensionsToMigrate = getMarketingActivtyExtensionsToMigrate(
-    localExtensions,
-    dashboardOnlyExtensions,
-    validIdentifiers,
-  )
-  const paymentsExtensionsToMigrate = getPaymentsExtensionsToMigrate(
-    localExtensions,
-    dashboardOnlyExtensions,
-    validIdentifiers,
-  )
->>>>>>> e16ce109
+  const marketingToMigrate = getModulesToMigrate(localExtensions, remoteExtensions, identifiers, MarketingModulesMap)
 
   if (uiExtensionsToMigrate.length > 0) {
     const confirmedMigration = await extensionMigrationPrompt(uiExtensionsToMigrate)
