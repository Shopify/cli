import {automaticMatchmaking} from './id-matching.js'
import {manualMatchIds} from './id-manual-matching.js'
import {ensureFunctionsIds} from './identifiers-functions.js'
import {RemoteSource} from './identifiers.js'
import {deployConfirmationPrompt, matchConfirmationPrompt} from './prompts.js'
import {AppInterface} from '../../models/app/app.js'
import {FunctionExtension} from '../../models/app/extensions.js'
import {testApp} from '../../models/app/app.test-data.js'
import {beforeEach, describe, expect, it, vi} from 'vitest'
import {err, ok} from '@shopify/cli-kit/node/result'
<<<<<<< HEAD
import {ui} from '@shopify/cli-kit'
import {ensureAuthenticatedPartners} from '@shopify/cli-kit/node/session.js'
=======
>>>>>>> 64a14005

const REGISTRATION_A: RemoteSource = {
  uuid: 'UUID_A',
  id: 'ID_A',
  title: 'A',
  type: 'PRODUCT_DISCOUNTS',
}

const REGISTRATION_A_2 = {
  uuid: 'UUID_A_2',
  id: 'ID_A_2',
  title: 'A_2',
  type: 'PRODUCT_DISCOUNTS',
}

const REGISTRATION_B = {
  uuid: 'UUID_B',
  id: 'ID_B',
  title: 'B',
  type: 'ORDER_DISCOUNTS',
}

const FUNCTION_A: FunctionExtension = {
  idEnvironmentVariableName: 'FUNCTION_A_ID',
  localIdentifier: 'FUNCTION_A',
  configurationPath: '/function/shopify.function.extension.toml',
  directory: '/function',
  type: 'product_discounts',
  graphQLType: 'PRODUCT_DISCOUNTS',
  configuration: {
    name: 'FUNCTION A',
    type: 'product_discounts',
    description: 'Function',
    build: {
      command: 'make build',
      path: 'dist/index.wasm',
    },
    configurationUi: false,
    apiVersion: '2022-07',
  },
  buildWasmPath: () => '/function/dist/index.wasm',
  inputQueryPath: () => '/function/input.graphql',
  externalType: 'function',
  publishURL: (_) => Promise.resolve(''),
}

const FUNCTION_A_2: FunctionExtension = {
  idEnvironmentVariableName: 'FUNCTION_A_2_ID',
  localIdentifier: 'FUNCTION_A_2',
  configurationPath: '/function/shopify.function.extension.toml',
  directory: '/function',
  type: 'product_discounts',
  graphQLType: 'PRODUCT_DISCOUNTS',
  configuration: {
    name: 'FUNCTION A 2',
    type: 'product_discounts',
    description: 'Function',
    build: {
      command: 'make build',
      path: 'dist/index.wasm',
    },
    configurationUi: false,
    apiVersion: '2022-07',
  },
  buildWasmPath: () => '/function/dist/index.wasm',
  inputQueryPath: () => '/function/input.graphql',
  externalType: 'function',
  publishURL: (_) => Promise.resolve(''),
}

const FUNCTION_B: FunctionExtension = {
  idEnvironmentVariableName: 'FUNCTION_B_ID',
  localIdentifier: 'FUNCTION_B',
  configurationPath: '/function/shopify.function.extension.toml',
  directory: '/function',
  type: 'product_discounts',
  graphQLType: 'PRODUCT_DISCOUNTS',
  configuration: {
    name: 'FUNCTION B',
    type: 'product_discounts',
    description: 'Function',
    build: {
      command: 'make build',
      path: 'dist/index.wasm',
    },
    configurationUi: false,
    apiVersion: '2022-07',
  },
  buildWasmPath: () => '/function/dist/index.wasm',
  inputQueryPath: () => '/function/input.graphql',
  externalType: 'function',
  publishURL: (_) => Promise.resolve(''),
}

const LOCAL_APP = (functionExtensions: FunctionExtension[]): AppInterface => {
  return testApp({
    name: 'my-app',
    directory: '/app',
    configurationPath: '/shopify.app.toml',
    configuration: {scopes: 'read_products', extensionDirectories: ['extensions/*']},
    extensions: {ui: [], theme: [], function: functionExtensions},
  })
}

const options = (functionExtensions: FunctionExtension[], identifiers: any = {}) => {
  return {
    app: LOCAL_APP(functionExtensions),
    token: 'token',
    appId: 'appId',
    appName: 'appName',
    envIdentifiers: {extensions: identifiers},
    force: false,
  }
}

beforeEach(() => {
  vi.mock('@shopify/cli-kit/node/session')
  vi.mocked(ensureAuthenticatedPartners).mockResolvedValue('token')
  vi.mock('@shopify/cli-kit', async () => {
    const cliKit: any = await vi.importActual('@shopify/cli-kit')
    return {
      ...cliKit,
<<<<<<< HEAD
      ui: {prompt: vi.fn()},
=======
      session: {ensureAuthenticatedPartners: async () => 'token'},
    }
  })
  vi.mock('./prompts', async () => {
    const prompts: any = await vi.importActual('./prompts')
    return {
      ...prompts,
      matchConfirmationPrompt: vi.fn(),
      deployConfirmationPrompt: vi.fn(),
>>>>>>> 64a14005
    }
  })
  vi.mock('./id-matching')
  vi.mock('./id-manual-matching')
})

describe('ensureFunctionsIds: matchmaking returns ok with pending manual matches', () => {
  it('will call manualMatch and merge automatic and manual matches and create missing extensions', async () => {
    // Given
    vi.mocked(automaticMatchmaking).mockResolvedValueOnce({
      identifiers: {},
      toCreate: [],
      toConfirm: [],
      toManualMatch: {
        local: [FUNCTION_A, FUNCTION_A_2, FUNCTION_B],
        remote: [REGISTRATION_A, REGISTRATION_A_2],
      },
    })
    vi.mocked(manualMatchIds).mockResolvedValueOnce({
      identifiers: {FUNCTION_A: 'ID_A', FUNCTION_A_2: 'ID_A_2'},
      toCreate: [FUNCTION_B],
      onlyRemote: [],
    })
    vi.mocked(deployConfirmationPrompt).mockResolvedValueOnce(true)

    // When
    const got = await ensureFunctionsIds(options([FUNCTION_A, FUNCTION_A_2]), [REGISTRATION_A, REGISTRATION_A_2])

    // Then
    expect(manualMatchIds).toHaveBeenCalledWith(
      {local: [FUNCTION_A, FUNCTION_A_2, FUNCTION_B], remote: [REGISTRATION_A, REGISTRATION_A_2]},
      'id',
    )
    expect(got).toEqual(
      ok({
        FUNCTION_A: 'ID_A',
        FUNCTION_A_2: 'ID_A_2',
      }),
    )
  })
})

describe('ensureFunctionsIds: matchmaking returns ok with pending manual matches and manual match fails', () => {
  it('requires confirmation before proceeding with deploy', async () => {
    // Given
    vi.mocked(matchConfirmationPrompt).mockResolvedValueOnce(true)
    vi.mocked(automaticMatchmaking).mockResolvedValueOnce({
      identifiers: {},
      toCreate: [],
      toConfirm: [],
      toManualMatch: {
        local: [FUNCTION_A],
        remote: [REGISTRATION_A, REGISTRATION_A_2],
      },
    })
    vi.mocked(manualMatchIds).mockResolvedValueOnce({
      identifiers: {FUNCTION_A: 'ID_A'},
      toCreate: [],
      onlyRemote: [REGISTRATION_A_2],
    })
    vi.mocked(deployConfirmationPrompt).mockResolvedValueOnce(true)

    // When
    const got = await ensureFunctionsIds(options([FUNCTION_A]), [REGISTRATION_A, REGISTRATION_A_2])

    // Then
    expect(got).toEqual(
      ok({
        FUNCTION_A: 'ID_A',
      }),
    )
    expect(manualMatchIds).toBeCalledWith({local: [FUNCTION_A], remote: [REGISTRATION_A, REGISTRATION_A_2]}, 'id')
  })
})

describe('ensureFunctionsIds: matchmaking returns ok with some pending to create', () => {
  it('Returns an empty object as functions will be automatically created when deployed', async () => {
    // Given
    vi.mocked(automaticMatchmaking).mockResolvedValueOnce({
      identifiers: {},
      toConfirm: [],
      toCreate: [FUNCTION_A, FUNCTION_A_2],
      toManualMatch: {
        local: [],
        remote: [],
      },
    })
    vi.mocked(deployConfirmationPrompt).mockResolvedValueOnce(true)

    // When
    const got = await ensureFunctionsIds(options([FUNCTION_A, FUNCTION_A_2]), [REGISTRATION_A, REGISTRATION_A_2])

    // Then
    expect(got).toEqual(ok({}))
  })
})

describe('ensureFunctionsIds: matchmaking returns ok with some pending confirmation', () => {
  it('confirms the pending ones and succeeds', async () => {
    // Given
    vi.mocked(matchConfirmationPrompt).mockResolvedValueOnce(true)
    vi.mocked(automaticMatchmaking).mockResolvedValueOnce({
      identifiers: {},
      toConfirm: [{local: FUNCTION_B, remote: REGISTRATION_B}],
      toCreate: [],
      toManualMatch: {
        local: [],
        remote: [],
      },
    })
    vi.mocked(deployConfirmationPrompt).mockResolvedValueOnce(true)

    // When
    const got = await ensureFunctionsIds(options([FUNCTION_B]), [REGISTRATION_B])

    // Then
    expect(got).toEqual(
      ok({
        FUNCTION_B: 'ID_B',
      }),
    )
  })
})

describe('ensureFunctionsIds: matchmaking returns ok with some pending confirmation', () => {
  it('do not confirms the pending ones and fails', async () => {
    // Given
    vi.mocked(matchConfirmationPrompt).mockResolvedValueOnce(false)
    vi.mocked(automaticMatchmaking).mockResolvedValueOnce({
      identifiers: {},
      toConfirm: [{local: FUNCTION_B, remote: REGISTRATION_B}],
      toCreate: [],
      toManualMatch: {
        local: [],
        remote: [],
      },
    })
    vi.mocked(deployConfirmationPrompt).mockResolvedValueOnce(true)

    // When
    const got = await ensureFunctionsIds(options([FUNCTION_B]), [REGISTRATION_B])

    // Then
    expect(got).toEqual(err('user-cancelled'))
  })
})

describe('ensureFunctionsIds: matchmaking returns ok with nothing pending', () => {
  it('succeeds and returns all identifiers', async () => {
    // Given
    vi.mocked(automaticMatchmaking).mockResolvedValueOnce({
      identifiers: {FUNCTION_A: 'ID_A', FUNCTION_A_2: 'ID_A_2'},
      toCreate: [],
      toConfirm: [],
      toManualMatch: {
        local: [],
        remote: [],
      },
    })
    vi.mocked(deployConfirmationPrompt).mockResolvedValueOnce(true)

    // When
    const got = await ensureFunctionsIds(options([FUNCTION_A, FUNCTION_A_2]), [REGISTRATION_A, REGISTRATION_A_2])

    // Then
    expect(got).toEqual(
      ok({
        FUNCTION_A: 'ID_A',
        FUNCTION_A_2: 'ID_A_2',
      }),
    )
  })
})

describe('ensureFunctionsIds: asks user to confirm deploy', () => {
  it('shows confirmation prompt', async () => {
    // Given
    vi.mocked(automaticMatchmaking).mockResolvedValueOnce({
      identifiers: {FUNCTION_A: 'ID_A', FUNCTION_A_2: 'ID_A_2'},
      toCreate: [],
      toConfirm: [],
      toManualMatch: {
        local: [],
        remote: [],
      },
    })
    vi.mocked(deployConfirmationPrompt).mockResolvedValueOnce(true)

    // When
    await ensureFunctionsIds(options([FUNCTION_A, FUNCTION_A_2]), [REGISTRATION_A, REGISTRATION_A_2])

    // Then
    expect(deployConfirmationPrompt).toBeCalledWith({
      identifiers: {
        FUNCTION_A: 'ID_A',
        FUNCTION_A_2: 'ID_A_2',
      },
      onlyRemote: [],
      toCreate: [],
    })
  })

  it('skips confirmation prompt if --force is passed', async () => {
    // Given
    vi.mocked(automaticMatchmaking).mockResolvedValueOnce({
      identifiers: {FUNCTION_A: 'ID_A', FUNCTION_A_2: 'ID_A_2'},
      toCreate: [],
      toConfirm: [],
      toManualMatch: {
        local: [],
        remote: [],
      },
    })

    const opts = options([FUNCTION_A, FUNCTION_A_2])
    opts.force = true

    // When
    await ensureFunctionsIds(opts, [REGISTRATION_A, REGISTRATION_A_2])

    // Then
    expect(deployConfirmationPrompt).not.toBeCalled()
  })
})<|MERGE_RESOLUTION|>--- conflicted
+++ resolved
@@ -8,11 +8,7 @@
 import {testApp} from '../../models/app/app.test-data.js'
 import {beforeEach, describe, expect, it, vi} from 'vitest'
 import {err, ok} from '@shopify/cli-kit/node/result'
-<<<<<<< HEAD
-import {ui} from '@shopify/cli-kit'
-import {ensureAuthenticatedPartners} from '@shopify/cli-kit/node/session.js'
-=======
->>>>>>> 64a14005
+import {ensureAuthenticatedPartners} from '@shopify/cli-kit/node/session'
 
 const REGISTRATION_A: RemoteSource = {
   uuid: 'UUID_A',
@@ -131,23 +127,12 @@
 beforeEach(() => {
   vi.mock('@shopify/cli-kit/node/session')
   vi.mocked(ensureAuthenticatedPartners).mockResolvedValue('token')
-  vi.mock('@shopify/cli-kit', async () => {
-    const cliKit: any = await vi.importActual('@shopify/cli-kit')
-    return {
-      ...cliKit,
-<<<<<<< HEAD
-      ui: {prompt: vi.fn()},
-=======
-      session: {ensureAuthenticatedPartners: async () => 'token'},
-    }
-  })
   vi.mock('./prompts', async () => {
     const prompts: any = await vi.importActual('./prompts')
     return {
       ...prompts,
       matchConfirmationPrompt: vi.fn(),
       deployConfirmationPrompt: vi.fn(),
->>>>>>> 64a14005
     }
   })
   vi.mock('./id-matching')
