--- conflicted
+++ resolved
@@ -168,11 +168,7 @@
   }
 
   const previewableExtensions = localApp.allExtensions.filter((ext) => ext.isPreviewable)
-<<<<<<< HEAD
-  const nonPreviewableExtensions = localApp.allExtensions.filter((ext) => ext.isDraftable)
-=======
   const draftableExtensions = localApp.allExtensions.filter((ext) => ext.isDraftable)
->>>>>>> f368789d
 
   if (previewableExtensions.length > 0) {
     previewUrl = `${proxyUrl}/extensions/dev-console`
@@ -471,10 +467,6 @@
             const registrationId = remoteExtensions[extension.localIdentifier]
             if (!registrationId) throw new AbortError(`Extension ${extension.localIdentifier} not found on remote app.`)
 
-<<<<<<< HEAD
-            // All non-previewable extensions have config file to watch
-=======
->>>>>>> f368789d
             const actions = [
               setupConfigWatcher({extension, token, apiKey, registrationId, stdout, stderr, signal, specifications}),
             ]
@@ -482,11 +474,7 @@
             // Only extensions with esbuild feature should be whatched using esbuild
             if (extension.features.includes('esbuild')) {
               actions.push(
-<<<<<<< HEAD
-                setupNonPreviewableExtensionBundler({
-=======
                 setupDraftableExtensionBundler({
->>>>>>> f368789d
                   extension,
                   app,
                   url,
