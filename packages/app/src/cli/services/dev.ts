import {ensureDevEnvironment} from './environment.js'
import {generateFrontendURL, generatePartnersURLs, getURLs, shouldOrPromptUpdateURLs, updateURLs} from './dev/urls.js'
import {installAppDependencies} from './dependencies.js'
import {devUIExtensions} from './dev/extension.js'
import {outputAppURL, outputExtensionsMessages, outputUpdateURLsResult} from './dev/output.js'
import {themeExtensionArgs} from './dev/theme-extension-args.js'
import {
  ReverseHTTPProxyTarget,
  runConcurrentHTTPProcessesAndPathForwardTraffic,
} from '../utilities/app/http-reverse-proxy.js'
import {AppInterface, AppConfiguration, Web, WebType} from '../models/app/app.js'
import metadata from '../metadata.js'
import {GenericSpecification, UIExtension} from '../models/app/extensions.js'
import {fetchProductVariant} from '../utilities/extensions/fetch-product-variant.js'
import {load} from '../models/app/loader.js'
import {fetchExtensionSpecifications} from '../utilities/extensions/fetch-extension-specifications.js'
import {allFunctionSpecifications} from '../models/extensions/specifications.js'
import {analytics, output, system, session, abort, string, environment} from '@shopify/cli-kit'
import {Config} from '@oclif/core'
import {execCLI2} from '@shopify/cli-kit/node/ruby'
import {renderConcurrent} from '@shopify/cli-kit/node/ui'
import {getAvailableTCPPort} from '@shopify/cli-kit/node/tcp'
import {Writable} from 'node:stream'

export interface DevOptions {
<<<<<<< HEAD
  directory: string
=======
  app: AppInterface
  id?: number
>>>>>>> 495fa620
  apiKey?: string
  storeFqdn?: string
  reset: boolean
  update: boolean
  commandConfig: Config
  skipDependenciesInstallation: boolean
  subscriptionProductUrl?: string
  checkoutCartUrl?: string
  tunnelUrl?: string
  tunnel: boolean
  noTunnel: boolean
  theme?: string
  themeExtensionPort?: number
}

interface DevWebOptions {
  backendPort: number
  apiKey: string
  apiSecret?: string
  hostname?: string
  scopes?: AppConfiguration['scopes']
}

async function dev(options: DevOptions) {
  const skipDependenciesInstallation = options.skipDependenciesInstallation

  // First ensure we have a valid environment, we can't load the local app until we are logged in
  // We need to fetch the Specifications from remote
  const token = await session.ensureAuthenticatedPartners()
  const {
    identifiers,
    storeFqdn,
    remoteApp,
    updateURLs: cachedUpdateURLs,
    tunnelPlugin,
  } = await ensureDevEnvironment(options, token)

  const apiKey = identifiers.app

  const extensionsSpecs = await fetchExtensionSpecifications(token, apiKey)
  const functionSpecs = await allFunctionSpecifications()

  // This is the list of all extensions/functions the user has access to
  const allExtensionSpecs: GenericSpecification[] = [...extensionsSpecs, ...functionSpecs]

  // Only load the app if the user has access to all extensions defined in it
  let localApp = await load(options.directory, allExtensionSpecs)

  if (!skipDependenciesInstallation) {
    localApp = await installAppDependencies(localApp)
  }

  const {frontendUrl, frontendPort, usingLocalhost} = await generateFrontendURL({
    ...options,
    app: localApp,
    cachedTunnelPlugin: tunnelPlugin,
  })

  const backendPort = await getAvailableTCPPort()

  const frontendConfig = localApp.webs.find(({configuration}) => configuration.type === WebType.Frontend)
  const backendConfig = localApp.webs.find(({configuration}) => configuration.type === WebType.Backend)

  /** If the app doesn't have web/ the link message is not necessary */
  const exposedUrl = usingLocalhost ? `${frontendUrl}:${frontendPort}` : frontendUrl
  let shouldUpdateURLs = false
  if ((frontendConfig || backendConfig) && options.update) {
    const currentURLs = await getURLs(apiKey, token)
    const newURLs = generatePartnersURLs(exposedUrl, backendConfig?.configuration.authCallbackPath)
    shouldUpdateURLs = await shouldOrPromptUpdateURLs({
      currentURLs,
      appDirectory: localApp.directory,
      cachedUpdateURLs,
      newApp: remoteApp.newApp,
    })
    if (shouldUpdateURLs) await updateURLs(newURLs, apiKey, token)
    await outputUpdateURLsResult(shouldUpdateURLs, newURLs, remoteApp)
    outputAppURL(storeFqdn, exposedUrl)
  }

  // If we have a real UUID for an extension, use that instead of a random one
  localApp.extensions.ui.forEach((ext) => (ext.devUUID = identifiers.extensions[ext.localIdentifier] ?? ext.devUUID))

  const backendOptions = {
    apiKey,
    backendPort,
    scopes: localApp.configuration.scopes,
    apiSecret: (remoteApp.apiSecret as string) ?? '',
    hostname: exposedUrl,
  }

  const proxyTargets: ReverseHTTPProxyTarget[] = []
  const proxyPort = usingLocalhost ? await getAvailableTCPPort() : frontendPort
  const proxyUrl = usingLocalhost ? `${frontendUrl}:${proxyPort}` : frontendUrl

  if (localApp.extensions.ui.length > 0) {
    const devExt = await devUIExtensionsTarget({
<<<<<<< HEAD
      app: localApp,
=======
      app: options.app,
      id: app.id,
>>>>>>> 495fa620
      apiKey,
      url: proxyUrl,
      storeFqdn,
      grantedScopes: remoteApp.grantedScopes,
      subscriptionProductUrl: options.subscriptionProductUrl,
      checkoutCartUrl: options.checkoutCartUrl,
    })
    proxyTargets.push(devExt)
  }

  outputExtensionsMessages(localApp, storeFqdn, proxyUrl)

  const additionalProcesses: output.OutputProcess[] = []

  if (localApp.extensions.theme.length > 0) {
    const adminSession = await session.ensureAuthenticatedAdmin(storeFqdn)
    const storefrontToken = await session.ensureAuthenticatedStorefront()
    const extension = localApp.extensions.theme[0]!
    const args = await themeExtensionArgs(extension, apiKey, token, options)
    const devExt = await devThemeExtensionTarget(args, adminSession, storefrontToken, token)
    additionalProcesses.push(devExt)
  }

  if (backendConfig) {
    additionalProcesses.push(await devBackendTarget(backendConfig, backendOptions))
  }

  if (frontendConfig) {
    const frontendOptions: DevFrontendTargetOptions = {
      web: frontendConfig,
      apiKey,
      scopes: localApp.configuration.scopes,
      apiSecret: (remoteApp.apiSecret as string) ?? '',
      hostname: frontendUrl,
      backendPort,
    }

    if (usingLocalhost) {
      additionalProcesses.push(await devFrontendNonProxyTarget(frontendOptions, frontendPort))
    } else {
      proxyTargets.push(await devFrontendProxyTarget(frontendOptions))
    }
  }

  await logMetadataForDev({devOptions: options, tunnelUrl: frontendUrl, shouldUpdateURLs, storeFqdn})

  await analytics.reportEvent({config: options.commandConfig})

  if (proxyTargets.length === 0) {
    await renderConcurrent({processes: additionalProcesses})
  } else {
    await runConcurrentHTTPProcessesAndPathForwardTraffic(proxyPort, proxyTargets, additionalProcesses)
  }
}

interface DevFrontendTargetOptions extends DevWebOptions {
  web: Web
  backendPort: number
}

async function devFrontendNonProxyTarget(
  options: DevFrontendTargetOptions,
  port: number,
): Promise<output.OutputProcess> {
  const devFrontend = await devFrontendProxyTarget(options)
  return {
    prefix: devFrontend.logPrefix,
    action: async (stdout: Writable, stderr: Writable, signal: abort.Signal) => {
      await devFrontend.action(stdout, stderr, signal, port)
    },
  }
}

function devThemeExtensionTarget(
  args: string[],
  adminSession: session.AdminSession,
  storefrontToken: string,
  token: string,
): output.OutputProcess {
  return {
    prefix: 'extensions',
    action: async (_stdout: Writable, _stderr: Writable, _signal: abort.Signal) => {
      await execCLI2(['extension', 'serve', ...args], {adminSession, storefrontToken, token})
    },
  }
}

async function devFrontendProxyTarget(options: DevFrontendTargetOptions): Promise<ReverseHTTPProxyTarget> {
  const {commands} = options.web.configuration
  const [cmd, ...args] = commands.dev.split(' ')

  return {
    logPrefix: options.web.configuration.type,
    action: async (stdout: Writable, stderr: Writable, signal: abort.Signal, port: number) => {
      await system.exec(cmd!, args, {
        cwd: options.web.directory,
        stdout,
        stderr,
        env: {
          ...(await getDevEnvironmentVariables(options)),
          BACKEND_PORT: `${options.backendPort}`,
          PORT: `${port}`,
          FRONTEND_PORT: `${port}`,
          APP_URL: options.hostname,
          APP_ENV: 'development',
          // Note: These are Laravel varaibles for backwards compatibility with 2.0 templates.
          SERVER_PORT: `${port}`,
        },
        signal,
      })
    },
  }
}

async function getDevEnvironmentVariables(options: DevWebOptions) {
  return {
    ...process.env,
    SHOPIFY_API_KEY: options.apiKey,
    SHOPIFY_API_SECRET: options.apiSecret,
    HOST: options.hostname,
    SCOPES: options.scopes,
    NODE_ENV: `development`,
    ...(environment.service.isSpinEnvironment() && {
      SHOP_CUSTOM_DOMAIN: `shopify.${await environment.spin.fqdn()}`,
    }),
  }
}

async function devBackendTarget(web: Web, options: DevWebOptions): Promise<output.OutputProcess> {
  const {commands} = web.configuration
  const [cmd, ...args] = commands.dev.split(' ')
  const env = {
    ...(await getDevEnvironmentVariables(options)),
    // SERVER_PORT is the convention Artisan uses
    PORT: `${options.backendPort}`,
    SERVER_PORT: `${options.backendPort}`,
    BACKEND_PORT: `${options.backendPort}`,
  }

  return {
    prefix: web.configuration.type,
    action: async (stdout: Writable, stderr: Writable, signal: abort.Signal) => {
      await system.exec(cmd!, args, {
        cwd: web.directory,
        stdout,
        stderr,
        signal,
        env: {
          ...process.env,
          ...env,
        },
      })
    },
  }
}

interface DevUIExtensionsTargetOptions {
  app: AppInterface
  apiKey: string
  url: string
  storeFqdn: string
  grantedScopes: string[]
  id?: string
  subscriptionProductUrl?: string
  checkoutCartUrl?: string
}

async function devUIExtensionsTarget({
  app,
  apiKey,
  id,
  url,
  storeFqdn,
  grantedScopes,
  subscriptionProductUrl,
  checkoutCartUrl,
}: DevUIExtensionsTargetOptions): Promise<ReverseHTTPProxyTarget> {
  const cartUrl = await buildCartURLIfNeeded(app.extensions.ui, storeFqdn, checkoutCartUrl)
  return {
    logPrefix: 'extensions',
    pathPrefix: '/extensions',
    action: async (stdout: Writable, stderr: Writable, signal: abort.Signal, port: number) => {
      await devUIExtensions({
        app,
        id,
        extensions: app.extensions.ui,
        stdout,
        stderr,
        signal,
        url,
        port,
        storeFqdn,
        apiKey,
        grantedScopes,
        checkoutCartUrl: cartUrl,
        subscriptionProductUrl,
      })
    },
  }
}

/**
 * To prepare Checkout UI Extensions for dev'ing we need to retrieve a valid product variant ID
 * @param extensions - The UI Extensions to dev
 * @param store - The store FQDN
 */
async function buildCartURLIfNeeded(extensions: UIExtension[], store: string, checkoutCartUrl?: string) {
  const hasUIExtension = extensions.map((ext) => ext.type).includes('checkout_ui_extension')
  if (!hasUIExtension) return undefined
  if (checkoutCartUrl) return checkoutCartUrl
  const variantId = await fetchProductVariant(store)
  return `/cart/${variantId}:1`
}

async function logMetadataForDev(options: {
  devOptions: DevOptions
  tunnelUrl: string
  shouldUpdateURLs: boolean
  storeFqdn: string
}) {
  const tunnelType = await analytics.getAnalyticsTunnelType(options.devOptions.commandConfig, options.tunnelUrl)
  await metadata.addPublic(() => ({
    cmd_dev_tunnel_type: tunnelType,
    cmd_dev_tunnel_custom_hash: tunnelType === 'custom' ? string.hashString(options.tunnelUrl) : undefined,
    cmd_dev_urls_updated: options.shouldUpdateURLs,
    store_fqdn_hash: string.hashString(options.storeFqdn),
    cmd_app_dependency_installation_skipped: options.devOptions.skipDependenciesInstallation,
    cmd_app_reset_used: options.devOptions.reset,
  }))

  await metadata.addSensitive(() => ({
    store_fqdn: options.storeFqdn,
    cmd_dev_tunnel_custom: tunnelType === 'custom' ? options.tunnelUrl : undefined,
  }))
}

export default dev<|MERGE_RESOLUTION|>--- conflicted
+++ resolved
@@ -23,12 +23,8 @@
 import {Writable} from 'node:stream'
 
 export interface DevOptions {
-<<<<<<< HEAD
   directory: string
-=======
-  app: AppInterface
   id?: number
->>>>>>> 495fa620
   apiKey?: string
   storeFqdn?: string
   reset: boolean
@@ -126,12 +122,8 @@
 
   if (localApp.extensions.ui.length > 0) {
     const devExt = await devUIExtensionsTarget({
-<<<<<<< HEAD
       app: localApp,
-=======
-      app: options.app,
-      id: app.id,
->>>>>>> 495fa620
+      id: remoteApp.id,
       apiKey,
       url: proxyUrl,
       storeFqdn,
