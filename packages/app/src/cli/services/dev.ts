--- conflicted
+++ resolved
@@ -8,28 +8,21 @@
   appInfo: App
 }
 
-<<<<<<< HEAD
-async function dev({appInfo}: DevOptions) {
-  const {org, app, store} = await ensureDevEnvironment(appInfo)
-  output.info(`Running dev with ${app.title} on ${store.shopName}`)
-  log('Connecting to the platform...')
-  await new Promise((resolve, reject) => setInterval(resolve, 1 * 1000))
-  log(
-    `Your app is available at: https://54b7-2003-fb-ef0b-39ff-990c-d5ba-10e2-ff79.ngrok.io/auth?shop=development-lifecycle-store.myshopify.com`,
-  )
-  await new Promise((resolve, reject) => setInterval(resolve, 20 * 1000))
-}
-
-function log(message: output.Message) {
-  output.info(output.content`${output.token.green(`[shopify]: `)}${message.toString()}`)
-=======
 async function dev({app}: DevOptions) {
   await ensureDevEnvironment(app)
   const url = await createTunnel()
   if (!app.configuration.id) return
   await updateURLs(app.configuration.id, url)
   output.success(`Your app is available at: ${url}/auth?shop=development-lifecycle-store.myshopify.com`)
->>>>>>> bbd8ac83
+
+  const {org, app, store} = await ensureDevEnvironment(appInfo)
+  output.info(`Running dev with ${app.title} on ${store.shopName}`)
+//   log('Connecting to the platform...')
+  await new Promise((resolve, reject) => setInterval(resolve, 1 * 1000))
+//   log(
+//     `Your app is available at: https://54b7-2003-fb-ef0b-39ff-990c-d5ba-10e2-ff79.ngrok.io/auth?shop=development-lifecycle-store.myshopify.com`,
+//   )
+  await new Promise((resolve, reject) => setInterval(resolve, 20 * 1000))
 }
 
 export default dev