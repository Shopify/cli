--- conflicted
+++ resolved
@@ -17,12 +17,8 @@
 import {setupConfigWatcher, setupDraftableExtensionBundler, setupFunctionWatcher} from './dev/extension/bundler.js'
 import {updateExtensionDraft} from './dev/update-extension.js'
 import {setCachedAppInfo} from './local-storage.js'
-<<<<<<< HEAD
-import {renderDevPreviewWarning} from './extensions/common.js'
 import {DeploymentMode} from './deploy/mode.js'
-=======
 import {canEnablePreviewMode} from './extensions/common.js'
->>>>>>> 0bec2697
 import {
   ReverseHTTPProxyTarget,
   runConcurrentHTTPProcessesAndPathForwardTraffic,
@@ -49,10 +45,6 @@
 import {reportAnalyticsEvent} from '@shopify/cli-kit/node/analytics'
 import {execCLI2} from '@shopify/cli-kit/node/ruby'
 import {checkPortAvailability, getAvailableTCPPort} from '@shopify/cli-kit/node/tcp'
-<<<<<<< HEAD
-=======
-import {AbortController, AbortSignal} from '@shopify/cli-kit/node/abort'
->>>>>>> 0bec2697
 import {hashString} from '@shopify/cli-kit/node/crypto'
 import {exec} from '@shopify/cli-kit/node/system'
 import {isSpinEnvironment, spinFqdn} from '@shopify/cli-kit/node/context/spin'
@@ -110,20 +102,13 @@
   } = await ensureDevContext(options, token)
 
   const apiKey = remoteApp.apiKey
-<<<<<<< HEAD
-  let localApp
-  {
-    const specifications = await fetchSpecifications({token, apiKey, config: options.commandConfig})
-=======
   const developmentStorePreviewEnabled = remoteApp.developmentStorePreviewEnabled
   const specifications = await fetchSpecifications({token, apiKey, config: options.commandConfig})
->>>>>>> 0bec2697
-
-    localApp = await loadApp({directory: options.directory, specifications, configName})
-
-    if (!options.skipDependenciesInstallation && !localApp.usesWorkspaces) {
-      localApp = await installAppDependencies(localApp)
-    }
+
+  let localApp = await loadApp({directory: options.directory, specifications, configName})
+
+  if (!options.skipDependenciesInstallation && !localApp.usesWorkspaces) {
+    localApp = await installAppDependencies(localApp)
   }
 
   if (
@@ -322,29 +307,10 @@
     additionalProcesses.push(devExt)
   }
 
-<<<<<<< HEAD
-  {
-    const webhooksPath =
-      localApp.webs.map(({configuration}) => configuration.webhooks_path).find((path) => path) || '/api/webhooks'
-    const sendUninstallWebhook = Boolean(webhooksPath) && remoteAppUpdated && Boolean(frontendConfig || backendConfig)
-    if (sendUninstallWebhook) {
-      additionalProcesses.push({
-        prefix: 'webhooks',
-        action: async (stdout: Writable, stderr: Writable, signal: AbortSignal) => {
-          // If we have a backend, use that port, otherwise use the frontend port
-          const deliveryPort = backendConfig ? backendPort : frontendPort
-
-          await sendUninstallWebhookToAppServer({
-            stdout,
-            token,
-            address: `http://localhost:${deliveryPort}${webhooksPath}`,
-            sharedSecret: apiSecret,
-            storeFqdn,
-          })
-        },
-      })
-    }
-=======
+  const webhooksPath =
+    localApp.webs.map(({configuration}) => configuration.webhooks_path).find((path) => path) || '/api/webhooks'
+  const sendUninstallWebhook = Boolean(webhooksPath) && remoteAppUpdated && Boolean(frontendConfig || backendConfig)
+
   if (sendUninstallWebhook) {
     additionalProcesses.push({
       prefix: 'webhooks',
@@ -361,10 +327,7 @@
         })
       },
     })
->>>>>>> 0bec2697
-  }
-
-  await renderDevPreviewWarning(remoteApp, localApp)
+  }
 
   setPreviousAppId(options.directory, apiKey)
 
@@ -373,24 +336,14 @@
   await reportAnalyticsEvent({config: options.commandConfig})
 
   const abortController = new AbortController()
-<<<<<<< HEAD
+
   const processesIncludingAnyProxies = await runConcurrentHTTPProcessesAndPathForwardTraffic({
-    previewUrl,
     portNumber: proxyPort,
     proxyTargets,
     additionalProcesses,
     abortController,
   })
 
-  await renderDev(
-    {
-      processes: processesIncludingAnyProxies,
-      abortSignal: abortController.signal,
-    },
-    previewUrl,
-  )
-=======
-
   const app = {
     canEnablePreviewMode: canEnablePreviewMode(remoteApp, localApp),
     developmentStorePreviewEnabled,
@@ -398,26 +351,13 @@
     token,
   }
 
-  if (proxyTargets.length === 0) {
-    await renderDev({
-      processes: additionalProcesses,
-      previewUrl,
-      app,
-      abortController,
-      tunnelClient,
-    })
-  } else {
-    await runConcurrentHTTPProcessesAndPathForwardTraffic({
-      previewUrl,
-      portNumber: proxyPort,
-      proxyTargets,
-      additionalProcesses,
-      app,
-      abortController,
-      tunnelClient,
-    })
-  }
->>>>>>> 0bec2697
+  await renderDev({
+    processes: processesIncludingAnyProxies,
+    previewUrl,
+    app,
+    abortController,
+    tunnelClient,
+  })
 }
 
 export function setPreviousAppId(directory: string, apiKey: string) {
@@ -745,7 +685,7 @@
   tunnelUrl: string
   shouldUpdateURLs: boolean
   storeFqdn: string
-  deploymentMode?: DeploymentMode
+  deploymentMode: DeploymentMode | undefined
 }) {
   const tunnelType = await getAnalyticsTunnelType(options.devOptions.commandConfig, options.tunnelUrl)
   await metadata.addPublicMetadata(() => ({
