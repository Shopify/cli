--- conflicted
+++ resolved
@@ -64,13 +64,8 @@
 }
 
 async function dev(options: DevOptions) {
-<<<<<<< HEAD
   const {token, devOutput} = await resolveDevParameters(options)
   const {storeFqdn, remoteApp, updateURLs: cachedUpdateURLs, tunnelPlugin} = devOutput
-=======
-  const token = await ensureAuthenticatedPartners()
-  const {storeFqdn, remoteApp, updateURLs: cachedUpdateURLs, tunnelPlugin} = await ensureDevEnvironment(options, token)
->>>>>>> 885df76d
 
   const apiKey = remoteApp.apiKey
   const specifications = await fetchSpecifications({
@@ -151,15 +146,9 @@
 
   const additionalProcesses: OutputProcess[] = []
 
-<<<<<<< HEAD
   if (localApp.extensions.theme.length > 0 && !options.skipExtensionCategories.includes('theme')) {
-    const adminSession = await session.ensureAuthenticatedAdmin(storeFqdn)
-    const storefrontToken = await session.ensureAuthenticatedStorefront()
-=======
-  if (localApp.extensions.theme.length > 0) {
     const adminSession = await ensureAuthenticatedAdmin(storeFqdn)
     const storefrontToken = await ensureAuthenticatedStorefront()
->>>>>>> 885df76d
     const extension = localApp.extensions.theme[0]!
     const args = await themeExtensionArgs(extension, apiKey, token, options)
     const devExt = await devThemeExtensionTarget(args, adminSession, storefrontToken, token)
@@ -397,7 +386,7 @@
     }
   }
 
-  const token = await session.ensureAuthenticatedPartners()
+  const token = await ensureAuthenticatedPartners()
   return {token, devOutput: await ensureDevEnvironment(options, token)}
 }
 
