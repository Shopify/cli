--- conflicted
+++ resolved
@@ -5,32 +5,12 @@
 import {output, system} from '@shopify/cli-kit'
 
 interface DevOptions {
-<<<<<<< HEAD
   appInfo: App
   apiKey?: string
   store?: string
   reset: boolean
   noTunnel: boolean
   noUpdate: boolean
-}
-
-async function dev(input: DevOptions) {
-  const {org, app, store} = await ensureDevEnvironment(input)
-
-  const url = await createTunnel()
-  if (!input.appInfo.configuration.id) return
-  await updateURLs(input.appInfo.configuration.id, url)
-  output.success(`Your app is available at: ${url}/auth?shop=development-lifecycle-store.myshopify.com`)
-
-  output.info(`Running dev with ${app.title} on ${store.shopName}`)
-  //   log('Connecting to the platform...')
-  await new Promise((resolve, reject) => setInterval(resolve, 1 * 1000))
-  //   log(
-  //     `Your app is available at: https://54b7-2003-fb-ef0b-39ff-990c-d5ba-10e2-ff79.ngrok.io/auth?shop=development-lifecycle-store.myshopify.com`,
-  //   )
-  await new Promise((resolve, reject) => setInterval(resolve, 20 * 1000))
-=======
-  app: App
 }
 
 interface DevHomeOptions {
@@ -40,16 +20,16 @@
   hostname: string
 }
 
-async function dev({app}: DevOptions) {
+async function dev(input: DevOptions) {
   const {
     app: {apiKey, apiSecretKeys},
     store,
-  } = await ensureDevEnvironment(app)
+  } = await ensureDevEnvironment(input)
   const port = 3000
   const url = await createTunnel({port})
   await updateURLs(apiKey, url)
   output.success(`Your app is available at: ${url}/auth?shop=${store.shopDomain}`)
-  devHome(app.home, {
+  devHome(input.appInfo.home, {
     apiKey,
     apiSecret: apiSecretKeys[0].secret,
     hostname: url,
@@ -80,7 +60,6 @@
       },
     })
   })
->>>>>>> 85422018
 }
 
 export default dev