--- conflicted
+++ resolved
@@ -646,19 +646,6 @@
   )
 }
 
-<<<<<<< HEAD
-=======
-async function outputExtensionsMessage(remoteApp: Partial<OrganizationApp>, localApp: AppInterface) {
-  const unifiedDeployment = remoteApp?.betas?.unifiedAppDeployment ?? false
-  if (unifiedDeployment) {
-    await renderDevPreviewWarning(remoteApp, localApp)
-  } else {
-    // Remove this once theme app extensions and functions are displayed
-    // by the dev console
-    outputExtensionsMessages(localApp)
-  }
-}
-
 function scopesMessage(scopes: string[]) {
   return {
     list: {
@@ -667,5 +654,4 @@
   }
 }
 
->>>>>>> 24015819
 export default dev