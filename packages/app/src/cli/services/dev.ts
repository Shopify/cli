import {ensureDevEnvironment} from './environment'
import {generateURL, updateURLs} from './dev/urls'
import {installAppDependencies} from './dependencies'
import {serveExtension} from './build/extension'
import {App, AppConfiguration, Identifiers, Web, WebType} from '../models/app/app'
import {output, path, port, session, system} from '@shopify/cli-kit'
import {Plugin} from '@oclif/core/lib/interfaces'
import {Writable} from 'node:stream'

export interface DevOptions {
  app: App
  apiKey?: string
  store?: string
  reset: boolean
  tunnel: boolean
  update: boolean
  plugins: Plugin[]
  skipDependenciesInstallation: boolean
}

interface DevWebOptions {
  frontendPort: number
  backendPort: number
  apiKey: string
  apiSecret: string
  hostname: string
  scopes: AppConfiguration['scopes']
}

async function dev(options: DevOptions) {
  if (!options.skipDependenciesInstallation) {
<<<<<<< HEAD
    await installAppDependencies(options.app)
=======
    // eslint-disable-next-line no-param-reassign
    options = {
      ...options,
      app: await installAppDependencies(options.app),
    }
>>>>>>> 61b8a248
  }
  const {identifiers, store} = await ensureDevEnvironment(options)

  const frontendPort = await port.getRandomPort()
  const backendPort = await port.getRandomPort()
  const url: string = await generateURL(options, frontendPort)
  if (options.update) await updateURLs(identifiers.app.apiKey, url)

  const storeAppUrl = `${url}/api/auth?shop=${store}`

  output.info(output.content`
  Your app is up and running! ✨
  View it at: ${output.token.link(storeAppUrl, storeAppUrl)}
  `)

<<<<<<< HEAD
  const devWebs = devWeb(options.app.webs, {
=======
  devWeb(options.app.webs, {
>>>>>>> 61b8a248
    apiKey: identifiers.app.apiKey,
    frontendPort,
    backendPort,
    scopes: options.app.configuration.scopes,
    apiSecret: identifiers.app.apiSecret ?? '',
    hostname: url,
  })

  console.log('READY TO DEV')

  const devExt = await devExtensions(options.app, identifiers, url)

  await output.concurrent([...devWebs, ...devExt])
}

function devWeb(webs: Web[], options: DevWebOptions) {
  // eslint-disable-next-line @shopify/prefer-module-scope-constants
  const SHOPIFY_API_KEY = options.apiKey

  // eslint-disable-next-line @shopify/prefer-module-scope-constants
  const SHOPIFY_API_SECRET = options.apiSecret

  // eslint-disable-next-line @shopify/prefer-module-scope-constants
  const HOST = options.hostname

  // eslint-disable-next-line @shopify/prefer-module-scope-constants
  const SCOPES = options.scopes

  // eslint-disable-next-line @shopify/prefer-module-scope-constants
  const FRONTEND_PORT = `${options.frontendPort}`

  // eslint-disable-next-line @shopify/prefer-module-scope-constants
  const BACKEND_PORT = `${options.backendPort}`

  const webActions = webs.map(({configuration, directory}: Web, _index) => {
    const {commands, type} = configuration
    const [cmd, ...args] = commands.dev.split(' ')
    const env =
      type === WebType.Backend
        ? {
            SHOPIFY_API_KEY,
            SHOPIFY_API_SECRET,
            HOST,
            BACKEND_PORT,
            SCOPES,
          }
        : {
            SHOPIFY_API_KEY,
            BACKEND_PORT,
            FRONTEND_PORT,
          }

    return {
      prefix: configuration.type,
      action: async (stdout: any, stderr: any) => {
        await system.exec(cmd, args, {
          cwd: directory,
          stdout,
          stderr,
          env: {
            ...process.env,
            ...env,
            NODE_ENV: `development`,
          },
        })
      },
    }
  })
  return webActions
}

async function devExtensions(app: App, identifiers: Identifiers, url: string) {
  console.log(app)
  const token = await session.ensureAuthenticatedPartners()
  return app.extensions.ui.map((extension) => ({
    prefix: path.basename(extension.directory),
    action: async (stdout: Writable, stderr: Writable, signal: AbortSignal) => {
      if (!(extension.configuration.name in identifiers.extensions)) {
        // const ext = await createExtension(
        //   identifiers.app.apiKey,
        //   extension.configuration.type,
        //   extension.configuration.name,
        //   token,
        // )
        // console.log(ext)
        return
      }
      const uuid = identifiers.extensions[extension.configuration.name]
      console.log('SERVING: ', extension.configuration, uuid)
      await serveExtension({app, extension, stdout, stderr, signal}, uuid, url)
    },
  }))
}

export default dev<|MERGE_RESOLUTION|>--- conflicted
+++ resolved
@@ -29,15 +29,11 @@
 
 async function dev(options: DevOptions) {
   if (!options.skipDependenciesInstallation) {
-<<<<<<< HEAD
-    await installAppDependencies(options.app)
-=======
     // eslint-disable-next-line no-param-reassign
     options = {
       ...options,
       app: await installAppDependencies(options.app),
     }
->>>>>>> 61b8a248
   }
   const {identifiers, store} = await ensureDevEnvironment(options)
 
@@ -53,11 +49,7 @@
   View it at: ${output.token.link(storeAppUrl, storeAppUrl)}
   `)
 
-<<<<<<< HEAD
   const devWebs = devWeb(options.app.webs, {
-=======
-  devWeb(options.app.webs, {
->>>>>>> 61b8a248
     apiKey: identifiers.app.apiKey,
     frontendPort,
     backendPort,
