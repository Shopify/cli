--- conflicted
+++ resolved
@@ -10,7 +10,7 @@
 import {AppInterface, AppConfiguration, Web, WebType} from '../models/app/app.js'
 import {UIExtension} from '../models/app/extensions.js'
 import {fetchProductVariant} from '../utilities/extensions/fetch-product-variant.js'
-import {error, analytics, output, port, system, session, environment, abort} from '@shopify/cli-kit'
+import {analytics, output, port, system, session, abort} from '@shopify/cli-kit'
 import {Config} from '@oclif/core'
 import {OutputProcess} from '@shopify/cli-kit/src/output.js'
 import {Writable} from 'node:stream'
@@ -56,37 +56,10 @@
   } = await ensureDevEnvironment(options, token)
   const apiKey = identifiers.app
 
-<<<<<<< HEAD
   const {frontendUrl, frontendPort, usingTunnel} = await generateFrontendURL({
     ...options,
     cachedTunnelPlugin: tunnelPlugin,
   })
-=======
-  let frontendPort: number
-  let frontendUrl: string
-
-  if (environment.local.codespaceURL()) {
-    frontendPort = 4040
-    frontendUrl = `https://${environment.local.codespaceURL()}-${frontendPort}.githubpreview.dev`
-  } else if (environment.local.gitpodURL()) {
-    const defaultUrl = environment.local.gitpodURL()?.replace('https://', '')
-    frontendPort = 4040
-    frontendUrl = `https://${frontendPort}-${defaultUrl}`
-  } else if (options.noTunnel === true) {
-    frontendPort = await port.getRandomPort()
-    frontendUrl = 'http://localhost'
-  } else if (options.tunnelUrl) {
-    const matches = options.tunnelUrl.match(/(https:\/\/[^:]+):([0-9]+)/)
-    if (!matches) {
-      throw new error.Abort(`Invalid tunnel URL: ${options.tunnelUrl}`, 'Valid format: "https://my-tunnel-url:port"')
-    }
-    frontendPort = Number(matches[2])
-    frontendUrl = matches[1]!
-  } else {
-    frontendPort = await port.getRandomPort()
-    frontendUrl = await generateURL(options.commandConfig, frontendPort)
-  }
->>>>>>> 8b744a4e
 
   const backendPort = await port.getRandomPort()
 
@@ -150,22 +123,10 @@
       apiSecret: (app.apiSecret as string) ?? '',
       hostname: frontendUrl,
       backendPort,
-<<<<<<< HEAD
     }
 
     if (usingTunnel) {
       proxyTargets.push(devFrontendProxyTarget(frontendOptions))
-=======
-    })
-    if (options.noTunnel) {
-      const devFrontendProccess = {
-        prefix: devFrontend.logPrefix,
-        action: async (stdout: Writable, stderr: Writable, signal: abort.Signal) => {
-          await devFrontend.action(stdout, stderr, signal, frontendPort)
-        },
-      }
-      additionalProcesses.push(devFrontendProccess)
->>>>>>> 8b744a4e
     } else {
       additionalProcesses.push(devFrontendNonProxyTarget(frontendOptions, frontendPort))
     }
@@ -189,7 +150,7 @@
   const devFrontend = devFrontendProxyTarget(options)
   return {
     prefix: devFrontend.logPrefix,
-    action: async (stdout: Writable, stderr: Writable, signal: error.AbortSignal) => {
+    action: async (stdout: Writable, stderr: Writable, signal: abort.Signal) => {
       await devFrontend.action(stdout, stderr, signal, port)
     },
   }
