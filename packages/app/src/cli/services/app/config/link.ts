--- conflicted
+++ resolved
@@ -66,7 +66,7 @@
   // Then pull in the local app and gather options for the merge process
   const specifications = await fetchSpecifications({
     developerPlatformClient: options.developerPlatformClient!,
-    apiKey: remoteApp.apiKey,
+    app: remoteApp,
   })
   const flags = remoteApp.flags
   const localAppOptions = await loadLocalAppOptions(options, specifications, flags, remoteApp.apiKey)
@@ -127,21 +127,10 @@
     }
   }
 
-<<<<<<< HEAD
   const remoteApp = await fetchOrCreateOrganizationApp(creationOptions, appDirectory)
 
   developerPlatformClient = remoteApp.developerPlatformClient ?? developerPlatformClient
 
-=======
-async function loadLocalApp(options: LinkOptions, remoteApp: OrganizationApp, directory: string) {
-  const specifications = await fetchSpecifications({
-    developerPlatformClient: options.developerPlatformClient!,
-    app: remoteApp,
-  })
-  const localApp = await loadAppOrEmptyApp(options, specifications, remoteApp.flags, remoteApp)
-  const configFileName = await loadConfigurationFileName(remoteApp, options, localApp)
-  const configFilePath = joinPath(directory, configFileName)
->>>>>>> 87c6de2a
   return {
     remoteApp,
     appDirectory,
