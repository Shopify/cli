import {saveCurrentConfig} from './use.js'
import {
  AppConfiguration,
  AppInterface,
  EmptyApp,
  isCurrentAppSchema,
  isLegacyAppSchema,
} from '../../../models/app/app.js'
import {OrganizationApp} from '../../../models/organization.js'
import {selectConfigName} from '../../../prompts/config.js'
import {loadLocalExtensionsSpecifications} from '../../../models/extensions/load-specifications.js'
import {getAppConfigurationFileName, loadApp} from '../../../models/app/loader.js'
import {InvalidApiKeyErrorMessage, fetchOrCreateOrganizationApp} from '../../context.js'
import {fetchAppFromApiKey} from '../../dev/fetch.js'
import {configurationFileNames} from '../../../constants.js'
import {writeAppConfigurationFile} from '../write-app-configuration-file.js'
import {Config} from '@oclif/core'
import {renderSuccess} from '@shopify/cli-kit/node/ui'
import {joinPath} from '@shopify/cli-kit/node/path'
import {ensureAuthenticatedPartners} from '@shopify/cli-kit/node/session'
import {AbortError} from '@shopify/cli-kit/node/error'

export interface LinkOptions {
  commandConfig: Config
  directory: string
  apiKey?: string
  configName?: string
}

export default async function link(options: LinkOptions, shouldRenderSuccess = true): Promise<AppConfiguration> {
  const localApp = await loadAppConfigFromDefaultToml(options)
  const remoteApp = await loadRemoteApp(localApp, options.apiKey, options.directory)
  const configFileName = await loadConfigurationFileName(remoteApp, options, localApp)
  const configFilePath = joinPath(options.directory, configFileName)

  const configuration = mergeAppConfiguration(localApp, remoteApp)

<<<<<<< HEAD
  await writeFile(configFilePath, configuration)
=======
  await writeAppConfigurationFile(configFilePath, configuration)
>>>>>>> 96d5e3d2

  await saveCurrentConfig({configFileName, directory: options.directory})

  if (shouldRenderSuccess) {
    renderSuccess({
      headline: `${configFileName} is now linked to "${remoteApp.title}" on Shopify`,
      body: `Using ${configFileName} as your default config.`,
      nextSteps: [
        [`Make updates to ${configFileName} in your local project`],
        ['To upload your config, run', {command: 'shopify app config push'}],
      ],
      reference: [
        {
          link: {
            label: 'App configuration',
            url: 'https://shopify.dev/docs/apps/tools/cli/configuration',
          },
        },
      ],
    })
  }

  return configuration
}

// toml does not support comments and there aren't currently any good/maintained libs for this,
// so for now, we manually add comments
async function writeFile(configFilePath: string, configuration: AppConfiguration) {
  const initialComment = `# Learn more about configuring your app at https://shopify.dev/docs/apps/tools/cli/configuration\n`
  const scopesComment = `\n# Learn more at https://shopify.dev/docs/apps/tools/cli/configuration#access_scopes`

  const fileSplit = encodeToml(configuration).split(/(\r\n|\r|\n)/)

  fileSplit.unshift('\n')
  fileSplit.unshift(initialComment)

  fileSplit.forEach((line, index) => {
    if (line === '[access_scopes]') {
      fileSplit.splice(index + 1, 0, scopesComment)
    }
  })

  const file = fileSplit.join('')

  writeFileSync(configFilePath, file)
}

async function loadAppConfigFromDefaultToml(options: LinkOptions): Promise<AppInterface> {
  try {
    const specifications = await loadLocalExtensionsSpecifications(options.commandConfig)
    const app = await loadApp({
      specifications,
      directory: options.directory,
      mode: 'report',
      configName: configurationFileNames.app,
    })
    return app
    // eslint-disable-next-line no-catch-all/no-catch-all
  } catch (error) {
    return new EmptyApp()
  }
}

async function loadRemoteApp(
  localApp: AppInterface,
  apiKey: string | undefined,
  directory?: string,
): Promise<OrganizationApp> {
  const token = await ensureAuthenticatedPartners()
  if (!apiKey) {
    return fetchOrCreateOrganizationApp(localApp, token, directory)
  }
  const app = await fetchAppFromApiKey(apiKey, token)
  if (!app) {
    const errorMessage = InvalidApiKeyErrorMessage(apiKey)
    throw new AbortError(errorMessage.message, errorMessage.tryMessage)
  }
  return app
}

async function loadConfigurationFileName(
  remoteApp: OrganizationApp,
  options: LinkOptions,
  localApp?: AppInterface,
): Promise<string> {
  if (options.configName) {
    return getAppConfigurationFileName(options.configName)
  }

  if (!localApp?.configuration || (localApp && isLegacyAppSchema(localApp.configuration))) {
    return configurationFileNames.app
  }

  const configName = await selectConfigName(options.directory, remoteApp.title)
  return `shopify.app.${configName}.toml`
}

export function mergeAppConfiguration(localApp: AppInterface, remoteApp: OrganizationApp): AppConfiguration {
  const configuration: AppConfiguration = {
    client_id: remoteApp.apiKey,
    name: remoteApp.title,
    application_url: remoteApp.applicationUrl.replace(/\/$/, ''),
    embedded: remoteApp.embedded === undefined ? true : remoteApp.embedded,
    webhooks: {
      api_version: remoteApp.webhookApiVersion || '2023-07',
    },
    auth: {
      redirect_urls: remoteApp.redirectUrlWhitelist,
    },
    pos: {
      embedded: remoteApp.posEmbedded || false,
    },
  }

  const hasAnyPrivacyWebhook =
    remoteApp.gdprWebhooks?.customerDataRequestUrl ||
    remoteApp.gdprWebhooks?.customerDeletionUrl ||
    remoteApp.gdprWebhooks?.shopDeletionUrl

  if (hasAnyPrivacyWebhook) {
    configuration.webhooks.privacy_compliance = {
      customer_data_request_url: remoteApp.gdprWebhooks?.customerDataRequestUrl,
      customer_deletion_url: remoteApp.gdprWebhooks?.customerDeletionUrl,
      shop_deletion_url: remoteApp.gdprWebhooks?.shopDeletionUrl,
    }
  }

  if (remoteApp.appProxy?.url) {
    configuration.app_proxy = {
      url: remoteApp.appProxy.url,
      subpath: remoteApp.appProxy.subPath,
      prefix: remoteApp.appProxy.subPathPrefix,
    }
  }

  if (remoteApp.preferencesUrl) {
    configuration.app_preferences = {url: remoteApp.preferencesUrl}
  }

  configuration.access_scopes = getAccessScopes(localApp, remoteApp)

  if (localApp.configuration?.extension_directories) {
    configuration.extension_directories = localApp.configuration.extension_directories
  }

  if (localApp.configuration?.web_directories) {
    configuration.web_directories = localApp.configuration.web_directories
  }

  if (isCurrentAppSchema(localApp.configuration) && localApp.configuration?.build) {
    configuration.build = localApp.configuration.build
  }

  return configuration
}

const getAccessScopes = (localApp: AppInterface, remoteApp: OrganizationApp) => {
  // if we have upstream scopes, use them
  if (remoteApp.requestedAccessScopes) {
    return {
      scopes: remoteApp.requestedAccessScopes.join(','),
    }
    // if we have scopes locally and not upstream, preserve them but don't push them upstream (legacy is true)
  } else if (isLegacyAppSchema(localApp.configuration) && localApp.configuration.scopes) {
    return {
      scopes: localApp.configuration.scopes,
      use_legacy_install_flow: true,
    }
  } else if (isCurrentAppSchema(localApp.configuration) && localApp.configuration.access_scopes?.scopes) {
    return {
      scopes: localApp.configuration.access_scopes.scopes,
      use_legacy_install_flow: true,
    }
    // if we can't find scopes or have to fall back, omit setting a scope and set legacy to true
  } else {
    return {
      use_legacy_install_flow: true,
    }
  }
}<|MERGE_RESOLUTION|>--- conflicted
+++ resolved
@@ -35,11 +35,7 @@
 
   const configuration = mergeAppConfiguration(localApp, remoteApp)
 
-<<<<<<< HEAD
-  await writeFile(configFilePath, configuration)
-=======
   await writeAppConfigurationFile(configFilePath, configuration)
->>>>>>> 96d5e3d2
 
   await saveCurrentConfig({configFileName, directory: options.directory})
 
@@ -63,28 +59,6 @@
   }
 
   return configuration
-}
-
-// toml does not support comments and there aren't currently any good/maintained libs for this,
-// so for now, we manually add comments
-async function writeFile(configFilePath: string, configuration: AppConfiguration) {
-  const initialComment = `# Learn more about configuring your app at https://shopify.dev/docs/apps/tools/cli/configuration\n`
-  const scopesComment = `\n# Learn more at https://shopify.dev/docs/apps/tools/cli/configuration#access_scopes`
-
-  const fileSplit = encodeToml(configuration).split(/(\r\n|\r|\n)/)
-
-  fileSplit.unshift('\n')
-  fileSplit.unshift(initialComment)
-
-  fileSplit.forEach((line, index) => {
-    if (line === '[access_scopes]') {
-      fileSplit.splice(index + 1, 0, scopesComment)
-    }
-  })
-
-  const file = fileSplit.join('')
-
-  writeFileSync(configFilePath, file)
 }
 
 async function loadAppConfigFromDefaultToml(options: LinkOptions): Promise<AppInterface> {
