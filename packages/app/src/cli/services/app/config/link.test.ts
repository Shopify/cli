import link, {LinkOptions} from './link.js'
import {saveCurrentConfig} from './use.js'
import {testApp, testOrganizationApp} from '../../../models/app/app.test-data.js'
import {selectConfigName} from '../../../prompts/config.js'
import {loadApp} from '../../../models/app/loader.js'
import {fetchOrCreateOrganizationApp} from '../../context.js'
import {fetchAppFromApiKey} from '../../dev/fetch.js'
import {describe, expect, test, vi} from 'vitest'
import {Config} from '@oclif/core'
import {fileExistsSync, inTemporaryDirectory, readFile, writeFileSync} from '@shopify/cli-kit/node/fs'
import {joinPath} from '@shopify/cli-kit/node/path'
import {renderSuccess} from '@shopify/cli-kit/node/ui'
import {ensureAuthenticatedPartners} from '@shopify/cli-kit/node/session'

const LOCAL_APP = testApp()
const REMOTE_APP = testOrganizationApp()

vi.mock('./use.js')
vi.mock('../../../prompts/config.js')
vi.mock('../../../models/app/loader.js', async () => {
  const loader: any = await vi.importActual('../../../models/app/loader.js')
  return {
    ...loader,
    loadApp: vi.fn(),
  }
})
vi.mock('@shopify/cli-kit/node/ui')
vi.mock('@shopify/cli-kit/node/session')
vi.mock('../../dev/fetch.js')
vi.mock('../../context.js', async () => {
  const context: any = await vi.importActual('../../context.js')
  return {
    ...context,
    fetchOrCreateOrganizationApp: vi.fn(),
  }
})

describe('link', () => {
  test('does not ask for a name when it is provided as a flag', async () => {
    await inTemporaryDirectory(async (tmp) => {
      // Given
      const options: LinkOptions = {
        directory: tmp,
        commandConfig: {runHook: vi.fn(() => Promise.resolve({successes: []}))} as unknown as Config,
        configName: 'Default value',
      }
      vi.mocked(loadApp).mockResolvedValue(LOCAL_APP)
      vi.mocked(fetchOrCreateOrganizationApp).mockResolvedValue(REMOTE_APP)

      // When
      await link(options)

      // Then
      expect(selectConfigName).not.toHaveBeenCalled()
      expect(fileExistsSync(joinPath(tmp, 'shopify.app.default-value.toml'))).toBeTruthy()
    })
  })

  test('creates a new shopify.app.toml file when it does not exist', async () => {
    await inTemporaryDirectory(async (tmp) => {
      // Given
      const options: LinkOptions = {
        directory: tmp,
        commandConfig: {runHook: vi.fn(() => Promise.resolve({successes: []}))} as unknown as Config,
      }
      vi.mocked(loadApp).mockRejectedValue('App not found')
      vi.mocked(fetchOrCreateOrganizationApp).mockResolvedValue(REMOTE_APP)

      // When
      await link(options)

      // Then
      const content = await readFile(joinPath(tmp, 'shopify.app.toml'))
      const expectedContent = `# Learn more about configuring your app at https://shopify.dev/docs/apps/tools/cli/configuration

<<<<<<< HEAD
client_id = "api-key"
=======
>>>>>>> 96d5e3d2
name = "app1"
client_id = "api-key"
application_url = "https://example.com"
embedded = true

[access_scopes]
# Learn more at https://shopify.dev/docs/apps/tools/cli/configuration#access_scopes
use_legacy_install_flow = true

[auth]
redirect_urls = [ "https://example.com/callback1" ]

[webhooks]
api_version = "2023-07"

[pos]
embedded = false
<<<<<<< HEAD

[access_scopes]
# Learn more at https://shopify.dev/docs/apps/tools/cli/configuration#access_scopes
use_legacy_install_flow = true
=======
>>>>>>> 96d5e3d2
`
      expect(content).toEqual(expectedContent)
      expect(saveCurrentConfig).toHaveBeenCalledWith({configFileName: 'shopify.app.toml', directory: tmp})
      expect(renderSuccess).toHaveBeenCalledWith({
        headline: 'shopify.app.toml is now linked to "app1" on Shopify',
        body: 'Using shopify.app.toml as your default config.',
        nextSteps: [
          [`Make updates to shopify.app.toml in your local project`],
          ['To upload your config, run', {command: 'shopify app config push'}],
        ],
        reference: [
          {
            link: {
              label: 'App configuration',
              url: 'https://shopify.dev/docs/apps/tools/cli/configuration',
            },
          },
        ],
      })
    })
  })

  test('creates a new shopify.app.staging.toml file when shopify.app.toml already linked', async () => {
    await inTemporaryDirectory(async (tmp) => {
      // Given
      const options: LinkOptions = {
        directory: tmp,
        commandConfig: {runHook: vi.fn(() => Promise.resolve({successes: []}))} as unknown as Config,
      }
      vi.mocked(loadApp).mockResolvedValue(
        testApp({
          configurationPath: 'shopify.app.development.toml',
          configuration: {
            name: 'my app',
            client_id: '12345',
            scopes: 'write_products',
            webhooks: {api_version: '2023-04'},
            application_url: 'https://myapp.com',
            embedded: true,
          },
        }),
      )
      vi.mocked(fetchOrCreateOrganizationApp).mockResolvedValue(
        testOrganizationApp({
          apiKey: '12345',
          applicationUrl: 'https://myapp.com',
          title: 'my app',
          requestedAccessScopes: ['write_products'],
        }),
      )
      vi.mocked(selectConfigName).mockResolvedValue('staging')

      // When
      await link(options)

      // Then
      const content = await readFile(joinPath(tmp, 'shopify.app.staging.toml'))
      const expectedContent = `# Learn more about configuring your app at https://shopify.dev/docs/apps/tools/cli/configuration

<<<<<<< HEAD
client_id = "12345"
=======
>>>>>>> 96d5e3d2
name = "my app"
client_id = "12345"
application_url = "https://myapp.com"
embedded = true

[access_scopes]
# Learn more at https://shopify.dev/docs/apps/tools/cli/configuration#access_scopes
scopes = "write_products"

[auth]
redirect_urls = [ "https://example.com/callback1" ]

[webhooks]
api_version = "2023-07"

[pos]
embedded = false
<<<<<<< HEAD

[access_scopes]
# Learn more at https://shopify.dev/docs/apps/tools/cli/configuration#access_scopes
scopes = "write_products"
=======
>>>>>>> 96d5e3d2
`
      expect(content).toEqual(expectedContent)
      expect(saveCurrentConfig).toHaveBeenCalledWith({configFileName: 'shopify.app.staging.toml', directory: tmp})
      expect(renderSuccess).toHaveBeenCalledWith({
        headline: 'shopify.app.staging.toml is now linked to "my app" on Shopify',
        body: 'Using shopify.app.staging.toml as your default config.',
        nextSteps: [
          [`Make updates to shopify.app.staging.toml in your local project`],
          ['To upload your config, run', {command: 'shopify app config push'}],
        ],
        reference: [
          {
            link: {
              label: 'App configuration',
              url: 'https://shopify.dev/docs/apps/tools/cli/configuration',
            },
          },
        ],
      })
    })
  })

  test('updates the shopify.app.toml when it already exists and is unlinked', async () => {
    await inTemporaryDirectory(async (tmp) => {
      // Given
      const filePath = joinPath(tmp, 'shopify.app.toml')
      const initialContent = `scopes = ""
      `
      writeFileSync(filePath, initialContent)
      const options: LinkOptions = {
        directory: tmp,
        commandConfig: {runHook: vi.fn(() => Promise.resolve({successes: []}))} as unknown as Config,
      }
      vi.mocked(loadApp).mockResolvedValue(LOCAL_APP)
      vi.mocked(fetchOrCreateOrganizationApp).mockResolvedValue(REMOTE_APP)

      // When
      await link(options)

      // Then
      const content = await readFile(joinPath(tmp, 'shopify.app.toml'))
      const expectedContent = `# Learn more about configuring your app at https://shopify.dev/docs/apps/tools/cli/configuration

<<<<<<< HEAD
client_id = "api-key"
=======
>>>>>>> 96d5e3d2
name = "app1"
client_id = "api-key"
application_url = "https://example.com"
embedded = true

[access_scopes]
# Learn more at https://shopify.dev/docs/apps/tools/cli/configuration#access_scopes
use_legacy_install_flow = true

[auth]
redirect_urls = [ "https://example.com/callback1" ]

[webhooks]
api_version = "2023-07"

[pos]
embedded = false
`
      expect(content).toEqual(expectedContent)
      expect(renderSuccess).toHaveBeenCalledWith({
        headline: 'shopify.app.toml is now linked to "app1" on Shopify',
        body: 'Using shopify.app.toml as your default config.',
        nextSteps: [
          [`Make updates to shopify.app.toml in your local project`],
          ['To upload your config, run', {command: 'shopify app config push'}],
        ],
        reference: [
          {
            link: {
              label: 'App configuration',
              url: 'https://shopify.dev/docs/apps/tools/cli/configuration',
            },
          },
        ],
      })
    })
  })

  test('does not render success banner if shouldRenderSuccess is false', async () => {
    await inTemporaryDirectory(async (tmp) => {
      // Given
      const filePath = joinPath(tmp, 'shopify.app.toml')
      const initialContent = `scopes = ""
      `
      writeFileSync(filePath, initialContent)
      const options: LinkOptions = {
        directory: tmp,
        commandConfig: {runHook: vi.fn(() => Promise.resolve({successes: []}))} as unknown as Config,
      }
      vi.mocked(loadApp).mockResolvedValue(LOCAL_APP)
      vi.mocked(fetchOrCreateOrganizationApp).mockResolvedValue(REMOTE_APP)

      // When
      await link(options, false)

      // Then
      const content = await readFile(joinPath(tmp, 'shopify.app.toml'))
      const expectedContent = `# Learn more about configuring your app at https://shopify.dev/docs/apps/tools/cli/configuration

name = "app1"
client_id = "api-key"
application_url = "https://example.com"
embedded = true

[access_scopes]
# Learn more at https://shopify.dev/docs/apps/tools/cli/configuration#access_scopes
use_legacy_install_flow = true

[auth]
redirect_urls = [ "https://example.com/callback1" ]

[webhooks]
api_version = "2023-07"

[pos]
embedded = false
`
      expect(content).toEqual(expectedContent)
      expect(renderSuccess).not.toHaveBeenCalled()
    })
  })

  test('fetches the app directly when an api key is provided', async () => {
    await inTemporaryDirectory(async (tmp) => {
      // Given
      const options: LinkOptions = {
        directory: tmp,
        commandConfig: {runHook: vi.fn(() => Promise.resolve({successes: []}))} as unknown as Config,
        apiKey: 'api-key',
      }
      vi.mocked(loadApp).mockResolvedValue(LOCAL_APP)
      vi.mocked(ensureAuthenticatedPartners).mockResolvedValue('token')
      vi.mocked(fetchAppFromApiKey).mockResolvedValue(REMOTE_APP)
      vi.mocked(selectConfigName).mockResolvedValue('staging')

      // When
      await link(options)

      // Then
      expect(fetchAppFromApiKey).toHaveBeenCalledWith('api-key', 'token')
    })
  })

  test('throws an error when an invalid api key is is provided', async () => {
    await inTemporaryDirectory(async (tmp) => {
      // Given
      const options: LinkOptions = {
        directory: tmp,
        commandConfig: {runHook: vi.fn(() => Promise.resolve({successes: []}))} as unknown as Config,
        apiKey: '1234-5678',
      }
      vi.mocked(loadApp).mockResolvedValue(LOCAL_APP)
      vi.mocked(ensureAuthenticatedPartners).mockResolvedValue('token')
      vi.mocked(fetchAppFromApiKey).mockResolvedValue(undefined)
      vi.mocked(selectConfigName).mockResolvedValue('staging')

      // When
      const result = link(options)

      // Then
      await expect(result).rejects.toThrow(/Invalid Client ID/)
    })
  })

  test('generates the file when there is no shopify.app.toml', async () => {
    await inTemporaryDirectory(async (tmp) => {
      // Given
      const options: LinkOptions = {
        directory: tmp,
        commandConfig: {runHook: vi.fn(() => Promise.resolve({successes: []}))} as unknown as Config,
      }
      vi.mocked(loadApp).mockRejectedValue(new Error('Shopify.app.toml not found'))
      vi.mocked(fetchOrCreateOrganizationApp).mockResolvedValue(REMOTE_APP)

      // When
      await link(options)

      // Then
      const content = await readFile(joinPath(tmp, 'shopify.app.toml'))
      const expectedContent = `# Learn more about configuring your app at https://shopify.dev/docs/apps/tools/cli/configuration

<<<<<<< HEAD
client_id = "api-key"
=======
>>>>>>> 96d5e3d2
name = "app1"
client_id = "api-key"
application_url = "https://example.com"
embedded = true

[access_scopes]
# Learn more at https://shopify.dev/docs/apps/tools/cli/configuration#access_scopes
use_legacy_install_flow = true

[auth]
redirect_urls = [ "https://example.com/callback1" ]

[webhooks]
api_version = "2023-07"

[pos]
embedded = false
<<<<<<< HEAD

[access_scopes]
# Learn more at https://shopify.dev/docs/apps/tools/cli/configuration#access_scopes
use_legacy_install_flow = true
=======
>>>>>>> 96d5e3d2
`
      expect(content).toEqual(expectedContent)
    })
  })

  test('uses scopes on platform if defined', async () => {
    await inTemporaryDirectory(async (tmp) => {
      // Given
      const options: LinkOptions = {
        directory: tmp,
        commandConfig: {runHook: vi.fn(() => Promise.resolve({successes: []}))} as unknown as Config,
      }
      vi.mocked(loadApp).mockResolvedValue(LOCAL_APP)
      vi.mocked(fetchOrCreateOrganizationApp).mockResolvedValue({
        ...REMOTE_APP,
        requestedAccessScopes: ['read_products', 'write_orders'],
      })

      // When
      await link(options)

      // Then
      const content = await readFile(joinPath(tmp, 'shopify.app.toml'))
      const expectedContent = `# Learn more about configuring your app at https://shopify.dev/docs/apps/tools/cli/configuration

<<<<<<< HEAD
client_id = "api-key"
=======
>>>>>>> 96d5e3d2
name = "app1"
client_id = "api-key"
application_url = "https://example.com"
embedded = true

[access_scopes]
# Learn more at https://shopify.dev/docs/apps/tools/cli/configuration#access_scopes
scopes = "read_products,write_orders"

[auth]
redirect_urls = [ "https://example.com/callback1" ]

[webhooks]
api_version = "2023-07"

[pos]
embedded = false
`
      expect(content).toEqual(expectedContent)
    })
  })

  test('unset privacy compliance urls are undefined', async () => {
    await inTemporaryDirectory(async (tmp) => {
      // Given
      const options: LinkOptions = {
        directory: tmp,
        commandConfig: {runHook: vi.fn(() => Promise.resolve({successes: []}))} as unknown as Config,
      }
      vi.mocked(loadApp).mockRejectedValue('App not found')
      vi.mocked(fetchOrCreateOrganizationApp).mockResolvedValue({
        ...REMOTE_APP,
        gdprWebhooks: {customerDataRequestUrl: 'https://example.com/customer-data'},
      })

      // When
      await link(options)

      // Then
      const content = await readFile(joinPath(tmp, 'shopify.app.toml'))
      const expectedContent = `# Learn more about configuring your app at https://shopify.dev/docs/apps/tools/cli/configuration

name = "app1"
client_id = "api-key"
application_url = "https://example.com"
embedded = true

[access_scopes]
# Learn more at https://shopify.dev/docs/apps/tools/cli/configuration#access_scopes
<<<<<<< HEAD
scopes = "read_products,write_orders"
=======
use_legacy_install_flow = true

[auth]
redirect_urls = [ "https://example.com/callback1" ]

[webhooks]
api_version = "2023-07"

  [webhooks.privacy_compliance]
  customer_data_request_url = "https://example.com/customer-data"

[pos]
embedded = false
>>>>>>> 96d5e3d2
`
      expect(content).toEqual(expectedContent)
      expect(saveCurrentConfig).toHaveBeenCalledWith({configFileName: 'shopify.app.toml', directory: tmp})
      expect(renderSuccess).toHaveBeenCalledWith({
        headline: 'shopify.app.toml is now linked to "app1" on Shopify',
        body: 'Using shopify.app.toml as your default config.',
        nextSteps: [
          [`Make updates to shopify.app.toml in your local project`],
          ['To upload your config, run', {command: 'shopify app config push'}],
        ],
        reference: [
          {
            link: {
              label: 'App configuration',
              url: 'https://shopify.dev/docs/apps/tools/cli/configuration',
            },
          },
        ],
      })
    })
  })
})<|MERGE_RESOLUTION|>--- conflicted
+++ resolved
@@ -73,10 +73,6 @@
       const content = await readFile(joinPath(tmp, 'shopify.app.toml'))
       const expectedContent = `# Learn more about configuring your app at https://shopify.dev/docs/apps/tools/cli/configuration
 
-<<<<<<< HEAD
-client_id = "api-key"
-=======
->>>>>>> 96d5e3d2
 name = "app1"
 client_id = "api-key"
 application_url = "https://example.com"
@@ -94,13 +90,6 @@
 
 [pos]
 embedded = false
-<<<<<<< HEAD
-
-[access_scopes]
-# Learn more at https://shopify.dev/docs/apps/tools/cli/configuration#access_scopes
-use_legacy_install_flow = true
-=======
->>>>>>> 96d5e3d2
 `
       expect(content).toEqual(expectedContent)
       expect(saveCurrentConfig).toHaveBeenCalledWith({configFileName: 'shopify.app.toml', directory: tmp})
@@ -160,10 +149,6 @@
       const content = await readFile(joinPath(tmp, 'shopify.app.staging.toml'))
       const expectedContent = `# Learn more about configuring your app at https://shopify.dev/docs/apps/tools/cli/configuration
 
-<<<<<<< HEAD
-client_id = "12345"
-=======
->>>>>>> 96d5e3d2
 name = "my app"
 client_id = "12345"
 application_url = "https://myapp.com"
@@ -181,13 +166,6 @@
 
 [pos]
 embedded = false
-<<<<<<< HEAD
-
-[access_scopes]
-# Learn more at https://shopify.dev/docs/apps/tools/cli/configuration#access_scopes
-scopes = "write_products"
-=======
->>>>>>> 96d5e3d2
 `
       expect(content).toEqual(expectedContent)
       expect(saveCurrentConfig).toHaveBeenCalledWith({configFileName: 'shopify.app.staging.toml', directory: tmp})
@@ -231,10 +209,6 @@
       const content = await readFile(joinPath(tmp, 'shopify.app.toml'))
       const expectedContent = `# Learn more about configuring your app at https://shopify.dev/docs/apps/tools/cli/configuration
 
-<<<<<<< HEAD
-client_id = "api-key"
-=======
->>>>>>> 96d5e3d2
 name = "app1"
 client_id = "api-key"
 application_url = "https://example.com"
@@ -376,10 +350,6 @@
       const content = await readFile(joinPath(tmp, 'shopify.app.toml'))
       const expectedContent = `# Learn more about configuring your app at https://shopify.dev/docs/apps/tools/cli/configuration
 
-<<<<<<< HEAD
-client_id = "api-key"
-=======
->>>>>>> 96d5e3d2
 name = "app1"
 client_id = "api-key"
 application_url = "https://example.com"
@@ -397,13 +367,6 @@
 
 [pos]
 embedded = false
-<<<<<<< HEAD
-
-[access_scopes]
-# Learn more at https://shopify.dev/docs/apps/tools/cli/configuration#access_scopes
-use_legacy_install_flow = true
-=======
->>>>>>> 96d5e3d2
 `
       expect(content).toEqual(expectedContent)
     })
@@ -429,10 +392,6 @@
       const content = await readFile(joinPath(tmp, 'shopify.app.toml'))
       const expectedContent = `# Learn more about configuring your app at https://shopify.dev/docs/apps/tools/cli/configuration
 
-<<<<<<< HEAD
-client_id = "api-key"
-=======
->>>>>>> 96d5e3d2
 name = "app1"
 client_id = "api-key"
 application_url = "https://example.com"
@@ -482,9 +441,6 @@
 
 [access_scopes]
 # Learn more at https://shopify.dev/docs/apps/tools/cli/configuration#access_scopes
-<<<<<<< HEAD
-scopes = "read_products,write_orders"
-=======
 use_legacy_install_flow = true
 
 [auth]
@@ -498,7 +454,6 @@
 
 [pos]
 embedded = false
->>>>>>> 96d5e3d2
 `
       expect(content).toEqual(expectedContent)
       expect(saveCurrentConfig).toHaveBeenCalledWith({configFileName: 'shopify.app.toml', directory: tmp})
