--- conflicted
+++ resolved
@@ -438,8 +438,6 @@
 client_id = "api-key"
 application_url = "https://example.com"
 embedded = true
-<<<<<<< HEAD
-=======
 
 [access_scopes]
 # Learn more at https://shopify.dev/docs/apps/tools/cli/configuration#access_scopes
@@ -447,7 +445,6 @@
 
 [auth]
 redirect_urls = [ "https://example.com/callback1" ]
->>>>>>> 96d5e3d2
 
 [webhooks]
 api_version = "2023-07"
