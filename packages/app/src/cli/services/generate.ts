import {fetchExtensionTemplates} from './generate/fetch-template-specifications.js'
import {ensureGenerateContext} from './context.js'
import {fetchSpecifications} from './generate/fetch-extension-specifications.js'
import {AppInterface} from '../models/app/app.js'
import {load as loadApp} from '../models/app/loader.js'
<<<<<<< HEAD
import generateExtensionPrompt, {
  GenerateExtensionPromptOutput,
=======
import generateExtensionPrompts, {
>>>>>>> 33e2a426
  GenerateExtensionPromptOptions,
  GenerateExtensionPromptOutput,
} from '../prompts/generate/extension.js'
import metadata from '../metadata.js'
import {
  GenerateExtensionTemplateOptions,
  GeneratedExtension,
  generateExtensionTemplate,
  ExtensionFlavorValue,
} from '../services/generate/extension.js'
<<<<<<< HEAD
import {
  convertSpecificationsToTemplate,
  getTypesExternalIdentitifier,
  getTypesExternalName,
  TemplateSpecification,
} from '../models/app/template.js'
import {ExtensionSpecification} from '../models/extensions/specification.js'
=======
import {ExtensionTemplate, TemplateType, getTypesExternalName} from '../models/app/template.js'
import {blocks} from '../constants.js'
import {GenericSpecification} from '../models/app/extensions.js'
>>>>>>> 33e2a426
import {PackageManager} from '@shopify/cli-kit/node/node-package-manager'
import {Config} from '@oclif/core'
import {ensureAuthenticatedPartners} from '@shopify/cli-kit/node/session'
import {isShopify} from '@shopify/cli-kit/node/context/local'
import {joinPath} from '@shopify/cli-kit/node/path'
import {RenderAlertOptions, renderSuccess} from '@shopify/cli-kit/node/ui'
import {AbortError} from '@shopify/cli-kit/node/error'
import {formatPackageManagerCommand} from '@shopify/cli-kit/node/output'
import {groupBy} from '@shopify/cli-kit/common/collection'

export interface GenerateOptions {
  directory: string
  reset: boolean
  config: Config
  apiKey?: string
  type?: string
  template?: string
  name?: string
  cloneUrl?: string
}

async function generate(options: GenerateOptions) {
  const token = await ensureAuthenticatedPartners()
  const apiKey = await ensureGenerateContext({...options, token})
  const specifications = await fetchSpecifications({token, apiKey, config: options.config})
  const app: AppInterface = await loadApp({directory: options.directory, specifications})
  const extensionTemplates = await fetchExtensionTemplates(token)

  const promptOptions = await buildPromptOptions(extensionTemplates, specifications, app, options)
  const promptAnswers = await generateExtensionPrompts(promptOptions)

  await saveAnalyticsMetadata(promptAnswers, options.type)

  const generateExtensionOptions = buildGenerateOptions(promptAnswers, app, options)
  const generatedExtensions = await generateExtensionTemplate(generateExtensionOptions)

  renderSuccessMessages(generatedExtensions, app.packageManager)
}

async function buildPromptOptions(
  extensionTemplates: ExtensionTemplate[],
  specifications: GenericSpecification[],
  app: AppInterface,
  options: GenerateOptions,
): Promise<GenerateExtensionPromptOptions> {
  const extensionTemplate = await handleTypeParameter(options.type, app, extensionTemplates, specifications)
  validateExtensionFlavor(extensionTemplate, options.template)

  const {validTemplates, templatesOverlimit} = checkLimits(extensionTemplates, specifications, app)

  return {
    templateType: extensionTemplate?.identifier,
    name: options.name,
    extensionFlavor: options.template as ExtensionFlavorValue,
    directory: joinPath(options.directory, 'extensions'),
    app,
    extensionTemplates: validTemplates ?? [],
    unavailableExtensions: getTypesExternalName(templatesOverlimit ?? []),
    reset: options.reset,
  }
}

function checkLimits(
  extensionTemplates: ExtensionTemplate[],
  specifications: GenericSpecification[],
  app: AppInterface,
) {
  const iterateeFunction = (template: ExtensionTemplate) => {
    const allValid = template.types.every((type) => !limitReached(app, specifications, type))
    return allValid ? 'validTemplates' : 'templatesOverlimit'
  }
  return groupBy(extensionTemplates, iterateeFunction)
}

<<<<<<< HEAD
function limitReached(app: AppInterface, type: ExtensionSpecification) {
  return app.extensionsForType(type).length >= type.registrationLimit
=======
function limitReached(app: AppInterface, specifications: GenericSpecification[], templateType: TemplateType) {
  const type = templateType.type
  if (type === 'function') {
    return app.extensions.function.length >= blocks.functions.defaultRegistrationLimit
  } else {
    const specification = specifications.find((spec) => spec.identifier === type || spec.externalIdentifier === type)
    const existingExtensions = app.extensionsForType({identifier: type, externalIdentifier: type})
    return existingExtensions.length >= (specification?.registrationLimit || 1)
  }
>>>>>>> 33e2a426
}

async function saveAnalyticsMetadata(promptAnswers: GenerateExtensionPromptOutput, typeFlag: string | undefined) {
  await Promise.all(
    promptAnswers.extensionContent.map((extensionContent) => {
      return metadata.addPublicMetadata(() => ({
        cmd_scaffold_template_flavor: extensionContent.flavor,
        cmd_scaffold_type: promptAnswers.extensionTemplate.identifier,
        cmd_scaffold_used_prompts_for_type: !typeFlag,
      }))
    }),
  )
}

function buildGenerateOptions(
  promptAnswers: GenerateExtensionPromptOutput,
  app: AppInterface,
  options: GenerateOptions,
): GenerateExtensionTemplateOptions {
  return {
    app,
    cloneUrl: options.cloneUrl,
    extensionChoices: promptAnswers.extensionContent,
    extensionTemplate: promptAnswers.extensionTemplate,
  }
}

function renderSuccessMessages(
  generatedExtensions: GeneratedExtension[],
  packageManager: AppInterface['packageManager'],
) {
  generatedExtensions.forEach((extension) => {
    const formattedSuccessfulMessage = formatSuccessfulRunMessage(
      extension.extensionTemplate,
      extension.directory,
      packageManager,
    )
    renderSuccess(formattedSuccessfulMessage)
  })
}

function validateExtensionFlavor(extensionTemplate?: ExtensionTemplate, flavor?: string) {
  if (!flavor || !extensionTemplate) return

  const possibleFlavors: string[] = extensionTemplate.types[0]!.supportedFlavors.map((flavor) => flavor.value as string)

  if (!possibleFlavors.includes(flavor)) {
    throw new AbortError(
      'Invalid template for extension type',
      `Expected template to be one of the following: ${possibleFlavors.join(', ')}.`,
    )
  }
}

function formatSuccessfulRunMessage(
<<<<<<< HEAD
  specification: ExtensionSpecification,
=======
  extensionTemplate: ExtensionTemplate,
>>>>>>> 33e2a426
  extensionDirectory: string,
  depndencyManager: PackageManager,
): RenderAlertOptions {
  const options: RenderAlertOptions = {
    headline: ['Your extension was created in', {filePath: extensionDirectory}, {char: '.'}],
    nextSteps: [],
    reference: [],
  }

  if (extensionTemplate.types.some((type) => type.type !== 'function')) {
    options.nextSteps!.push([
      'To preview this extension along with the rest of the project, run',
      {command: `${formatPackageManagerCommand(depndencyManager, 'dev')}`},
    ])
  }

  if (extensionTemplate.supportLinks[0]) {
    options.reference!.push([
      'For more details, see the',
      {link: {label: 'docs', url: extensionTemplate.supportLinks[0]}},
    ])
  }

  return options
}

async function handleTypeParameter(
  typeFlag: string | undefined,
  app: AppInterface,
  extensionTemplates: ExtensionTemplate[],
  specifications: GenericSpecification[],
): Promise<ExtensionTemplate | undefined> {
  if (!typeFlag) return

  const extensionTemplate = extensionTemplates.find((spec) => spec.identifier === typeFlag)

  if (!extensionTemplate) {
    const isShopifolk = await isShopify()
    const allExternalTypes = extensionTemplates.map((spec) => spec.identifier)
    const tryMsg = isShopifolk ? 'You might need to enable some beta flags on your Organization or App' : undefined
    throw new AbortError(
      `Unknown extension type: ${typeFlag}.\nThe following extension types are supported: ${allExternalTypes.join(
        ', ',
      )}`,
      tryMsg,
    )
  }

  // Validate limits for selected type.
  // If no type is selected, filter out any types that have reached their limit
  extensionTemplate.types.forEach((type) => {
    if (limitReached(app, specifications, type)) {
      throw new AbortError(
        `Invalid extension type: ${typeFlag}`,
        `You have reached the limit of extension(s) of type ${type.type} per app`,
      )
    }
  })

  return extensionTemplate
}

export default generate<|MERGE_RESOLUTION|>--- conflicted
+++ resolved
@@ -3,12 +3,7 @@
 import {fetchSpecifications} from './generate/fetch-extension-specifications.js'
 import {AppInterface} from '../models/app/app.js'
 import {load as loadApp} from '../models/app/loader.js'
-<<<<<<< HEAD
-import generateExtensionPrompt, {
-  GenerateExtensionPromptOutput,
-=======
 import generateExtensionPrompts, {
->>>>>>> 33e2a426
   GenerateExtensionPromptOptions,
   GenerateExtensionPromptOutput,
 } from '../prompts/generate/extension.js'
@@ -19,19 +14,8 @@
   generateExtensionTemplate,
   ExtensionFlavorValue,
 } from '../services/generate/extension.js'
-<<<<<<< HEAD
-import {
-  convertSpecificationsToTemplate,
-  getTypesExternalIdentitifier,
-  getTypesExternalName,
-  TemplateSpecification,
-} from '../models/app/template.js'
-import {ExtensionSpecification} from '../models/extensions/specification.js'
-=======
 import {ExtensionTemplate, TemplateType, getTypesExternalName} from '../models/app/template.js'
 import {blocks} from '../constants.js'
-import {GenericSpecification} from '../models/app/extensions.js'
->>>>>>> 33e2a426
 import {PackageManager} from '@shopify/cli-kit/node/node-package-manager'
 import {Config} from '@oclif/core'
 import {ensureAuthenticatedPartners} from '@shopify/cli-kit/node/session'
@@ -41,6 +25,7 @@
 import {AbortError} from '@shopify/cli-kit/node/error'
 import {formatPackageManagerCommand} from '@shopify/cli-kit/node/output'
 import {groupBy} from '@shopify/cli-kit/common/collection'
+import {ExtensionSpecification} from '../models/extensions/specification.js'
 
 export interface GenerateOptions {
   directory: string
@@ -73,7 +58,7 @@
 
 async function buildPromptOptions(
   extensionTemplates: ExtensionTemplate[],
-  specifications: GenericSpecification[],
+  specifications: ExtensionSpecification[],
   app: AppInterface,
   options: GenerateOptions,
 ): Promise<GenerateExtensionPromptOptions> {
@@ -96,7 +81,7 @@
 
 function checkLimits(
   extensionTemplates: ExtensionTemplate[],
-  specifications: GenericSpecification[],
+  specifications: ExtensionSpecification[],
   app: AppInterface,
 ) {
   const iterateeFunction = (template: ExtensionTemplate) => {
@@ -106,20 +91,15 @@
   return groupBy(extensionTemplates, iterateeFunction)
 }
 
-<<<<<<< HEAD
-function limitReached(app: AppInterface, type: ExtensionSpecification) {
-  return app.extensionsForType(type).length >= type.registrationLimit
-=======
-function limitReached(app: AppInterface, specifications: GenericSpecification[], templateType: TemplateType) {
+function limitReached(app: AppInterface, specifications: ExtensionSpecification[], templateType: TemplateType) {
   const type = templateType.type
   if (type === 'function') {
-    return app.extensions.function.length >= blocks.functions.defaultRegistrationLimit
+    return app.legacyExtensions.function.length >= blocks.functions.defaultRegistrationLimit
   } else {
     const specification = specifications.find((spec) => spec.identifier === type || spec.externalIdentifier === type)
     const existingExtensions = app.extensionsForType({identifier: type, externalIdentifier: type})
     return existingExtensions.length >= (specification?.registrationLimit || 1)
   }
->>>>>>> 33e2a426
 }
 
 async function saveAnalyticsMetadata(promptAnswers: GenerateExtensionPromptOutput, typeFlag: string | undefined) {
@@ -175,11 +155,7 @@
 }
 
 function formatSuccessfulRunMessage(
-<<<<<<< HEAD
-  specification: ExtensionSpecification,
-=======
   extensionTemplate: ExtensionTemplate,
->>>>>>> 33e2a426
   extensionDirectory: string,
   depndencyManager: PackageManager,
 ): RenderAlertOptions {
@@ -210,7 +186,7 @@
   typeFlag: string | undefined,
   app: AppInterface,
   extensionTemplates: ExtensionTemplate[],
-  specifications: GenericSpecification[],
+  specifications: ExtensionSpecification[],
 ): Promise<ExtensionTemplate | undefined> {
   if (!typeFlag) return
 
