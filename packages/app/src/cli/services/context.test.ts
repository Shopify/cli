--- conflicted
+++ resolved
@@ -929,7 +929,7 @@
       vi.mocked(loadApp).mockResolvedValue(app)
 
       // When
-      const got = await ensureDevContext({...INPUT}, buildDeveloperPlatformClient())
+      const got = await ensureDevContext({...INPUT}, )
 
       // Then
       expect(link).toBeCalled()
@@ -954,7 +954,7 @@
     vi.mocked(loadApp).mockResolvedValue(app)
 
     // When
-    const got = await ensureDeployContext(options(app), buildDeveloperPlatformClient())
+    const got = await ensureDeployContext(options(app))
 
     // Then
     expect(selectOrCreateApp).not.toHaveBeenCalled()
@@ -983,7 +983,7 @@
     vi.mocked(loadApp).mockResolvedValue(app)
 
     // When
-    const got = await ensureDeployContext(options(app), buildDeveloperPlatformClient())
+    const got = await ensureDeployContext(options(app))
 
     // Then
     expect(selectOrCreateApp).not.toHaveBeenCalled()
@@ -1016,11 +1016,7 @@
     const appFromIdSpy = vi.spyOn(developerPlatformClient, 'appFromId').mockImplementation(appFromId)
 
     // When
-<<<<<<< HEAD
-    const got = await ensureDeployContext(options(app), buildDeveloperPlatformClient())
-=======
     const got = await ensureDeployContext(opts)
->>>>>>> deed6506
 
     // Then
     expect(selectOrCreateApp).not.toHaveBeenCalled()
@@ -1067,11 +1063,7 @@
     }
 
     // When
-<<<<<<< HEAD
-    const got = await ensureDeployContext(options(app), buildDeveloperPlatformClient())
-=======
     const got = await ensureDeployContext(opts)
->>>>>>> deed6506
 
     // Then
     expect(organizationsSpy).toHaveBeenCalledOnce()
@@ -1108,13 +1100,7 @@
     }
 
     // When
-<<<<<<< HEAD
-    await expect(ensureDeployContext(options(app), buildDeveloperPlatformClient())).rejects.toThrow(
-      /Couldn't find the app with Client ID key1/,
-    )
-=======
     await expect(ensureDeployContext(opts)).rejects.toThrow(/Couldn't find the app with Client ID key1/)
->>>>>>> deed6506
   })
 
   test('prompts the user to create or select an app if reset is true', async () => {
@@ -1150,7 +1136,7 @@
     }
 
     // When
-    const got = await ensureDeployContext(opts, buildDeveloperPlatformClient())
+    const got = await ensureDeployContext(opts)
 
     // Then
     expect(organizationsSpy).toHaveBeenCalledWith()
@@ -1194,7 +1180,7 @@
     vi.mocked(updateAppIdentifiers).mockResolvedValue(appWithExtensions)
 
     // When
-    const got = await ensureDeployContext(options(app), buildDeveloperPlatformClient())
+    const got = await ensureDeployContext(options(app))
 
     // Then
     expect(selectOrCreateApp).not.toHaveBeenCalled()
@@ -1228,7 +1214,7 @@
     const metadataSpyOn = vi.spyOn(metadata, 'addPublicMetadata').mockImplementation(async () => {})
 
     // When
-    await ensureDeployContext(options(app), buildDeveloperPlatformClient())
+    await ensureDeployContext(options(app))
 
     // Then
     expect(metadataSpyOn).toHaveBeenNthCalledWith(2, expect.any(Function))
@@ -1277,7 +1263,7 @@
       .mockResolvedValue()
 
     // When
-    await ensureDeployContext(options(app), buildDeveloperPlatformClient())
+    await ensureDeployContext(options(app))
 
     // Then
     expect(renderConfirmationPrompt).toHaveBeenCalled()
@@ -1323,7 +1309,7 @@
     const metadataSpyOn = vi.spyOn(metadata, 'addPublicMetadata').mockImplementation(async () => {})
 
     // When
-    await ensureDeployContext(options(app), buildDeveloperPlatformClient())
+    await ensureDeployContext(options(app))
 
     // Then
     expect(metadataSpyOn).toHaveBeenNthCalledWith(2, expect.any(Function))
@@ -1373,7 +1359,7 @@
     const metadataSpyOn = vi.spyOn(metadata, 'addPublicMetadata').mockImplementation(async () => {})
 
     // When
-    await ensureDeployContext(options(app, true), buildDeveloperPlatformClient())
+    await ensureDeployContext(options(app, true))
 
     // Then
     expect(metadataSpyOn).toHaveBeenNthCalledWith(2, expect.any(Function))
@@ -1422,7 +1408,7 @@
       .mockResolvedValue()
 
     // When
-    await ensureDeployContext(options(app, false, true), buildDeveloperPlatformClient())
+    await ensureDeployContext(options(app, false, true))
 
     // Then
     expect(renderConfirmationPrompt).not.toHaveBeenCalled()
@@ -1465,7 +1451,7 @@
       .mockResolvedValue()
 
     // When
-    await ensureDeployContext(options(app, false, true), buildDeveloperPlatformClient())
+    await ensureDeployContext(options(app, false, true))
 
     // Then
     expect(renderConfirmationPrompt).not.toHaveBeenCalled()
