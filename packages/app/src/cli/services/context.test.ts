--- conflicted
+++ resolved
@@ -2,17 +2,7 @@
 import {selectOrCreateApp} from './dev/select-app.js'
 import {selectStore, convertToTransferDisabledStoreIfNeeded} from './dev/select-store.js'
 import {ensureDeploymentIdsPresence} from './context/identifiers.js'
-import {
-  DevContextOptions,
-  ensureDevContext,
-  ensureDeployContext,
-  ensureThemeExtensionDevContext,
-<<<<<<< HEAD
-  ensureVersionsListContext,
-=======
-  DeployContextOptions,
->>>>>>> 2dd32be2
-} from './context.js'
+import {DevContextOptions, ensureDevContext, ensureDeployContext, ensureThemeExtensionDevContext} from './context.js'
 import {createExtension} from './dev/create-extension.js'
 import {CachedAppInfo, clearCachedAppInfo, getCachedAppInfo, setCachedAppInfo} from './local-storage.js'
 import link from './app/config/link.js'
@@ -145,6 +135,7 @@
   return {
     app,
     remoteApp: APP2,
+    organization: ORG1,
     reset,
     force,
     noRelease: false,
