--- conflicted
+++ resolved
@@ -694,63 +694,6 @@
     // Then
     expect(link).toBeCalled()
   })
-<<<<<<< HEAD
-=======
-
-  test('dev enables automatically the development store preview if the unified deployments beta is enabled', async () => {
-    // Given
-    vi.mocked(getCachedAppInfo).mockReturnValueOnce(undefined)
-    vi.mocked(fetchOrgFromId).mockResolvedValueOnce(ORG2)
-    vi.mocked(selectOrCreateApp).mockResolvedValue(APP_WITH_UNIFIED_APP_DEPLOYMENTS_BETA)
-    vi.mocked(partnersRequest).mockResolvedValueOnce({
-      developmentStorePreviewUpdate: {app: {developmentStorePreviewEnabled: true}},
-    })
-    const mockOutput = mockAndCaptureOutput()
-
-    // When
-    const got = await ensureDevContext(INPUT, 'token')
-
-    // Then
-    expect(got).toEqual({
-      remoteApp: {...APP_WITH_UNIFIED_APP_DEPLOYMENTS_BETA, apiSecret: 'secret2'},
-      storeFqdn: STORE1.shopDomain,
-      remoteAppUpdated: true,
-      updateURLs: undefined,
-      deploymentMode: 'unified',
-    })
-    expect(partnersRequest).toHaveBeenCalledWith(DevelopmentStorePreviewUpdateQuery, 'token', {
-      input: {apiKey: 'key2', enabled: true},
-    })
-    expect(mockOutput.completed()).toMatchInlineSnapshot('"Development store preview enabled"')
-  })
-
-  test('display an error to enable dev preview if the beta is enabled in partners but an error is returned', async () => {
-    // Given
-    vi.mocked(getCachedAppInfo).mockReturnValue(undefined)
-    vi.mocked(fetchOrgFromId).mockResolvedValueOnce(ORG2)
-    vi.mocked(selectOrCreateApp).mockResolvedValue(APP_WITH_UNIFIED_APP_DEPLOYMENTS_BETA)
-    vi.mocked(partnersRequest).mockRejectedValue(new AbortError('error enabling'))
-    const mockOutput = mockAndCaptureOutput()
-
-    // When
-    const got = await ensureDevContext(INPUT, 'token')
-
-    // Then
-    expect(got).toEqual({
-      remoteApp: {...APP_WITH_UNIFIED_APP_DEPLOYMENTS_BETA, apiSecret: 'secret2'},
-      storeFqdn: STORE1.shopDomain,
-      remoteAppUpdated: true,
-      updateURLs: undefined,
-      deploymentMode: 'unified',
-    })
-    expect(partnersRequest).toHaveBeenCalledWith(DevelopmentStorePreviewUpdateQuery, 'token', {
-      input: {apiKey: 'key2', enabled: true},
-    })
-    expect(mockOutput.warn()).toMatchInlineSnapshot(
-      '"Unable to enable development store preview for this app. You can change this setting in the Partner Dashboard ( https://partners.shopify.com/1/apps/2/extensions ).\'}"',
-    )
-  })
->>>>>>> 031d0099
 })
 
 describe('ensureDeployContext', () => {
