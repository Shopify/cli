import {
  fetchAppExtensionRegistrations,
  fetchAppDetailsFromApiKey,
  fetchOrgAndApps,
  fetchOrganizations,
  fetchOrgFromId,
  fetchStoreByDomain,
} from './dev/fetch.js'
import {selectOrCreateApp} from './dev/select-app.js'
import {selectStore, convertToTestStoreIfNeeded} from './dev/select-store.js'
import {ensureDeploymentIdsPresence} from './context/identifiers.js'
import {
  DevContextOptions,
  ensureDevContext,
  ensureDeployContext,
  ensureThemeExtensionDevContext,
  ensureGenerateContext,
  DeployContextOptions,
  ensureReleaseContext,
  ensureVersionsListContext,
  ensureDraftExtensionsPushContext,
  DraftExtensionsPushOptions,
} from './context.js'
import {createExtension} from './dev/create-extension.js'
import {CachedAppInfo, clearCachedAppInfo, getCachedAppInfo, setCachedAppInfo} from './local-storage.js'
import link from './app/config/link.js'
import {fetchPartnersSession} from './context/partner-account-info.js'
import {fetchSpecifications} from './generate/fetch-extension-specifications.js'
import * as writeAppConfigurationFile from './app/write-app-configuration-file.js'
import {Organization, OrganizationApp, OrganizationStore} from '../models/organization.js'
import {updateAppIdentifiers, getAppIdentifiers} from '../models/app/identifiers.js'
import {reuseDevConfigPrompt, selectOrganizationPrompt} from '../prompts/dev.js'
import {
  DEFAULT_CONFIG,
  testPartnersUserSession,
  testDeveloperPlatformClient,
  testApp,
  testAppWithConfig,
  testOrganizationApp,
  testThemeExtensions,
  testAppConfigExtensions,
  buildVersionedAppSchema,
} from '../models/app/app.test-data.js'
import metadata from '../metadata.js'
import {
  getAppConfigurationFileName,
  isWebType,
  loadApp,
  loadAppConfiguration,
  loadAppName,
} from '../models/app/loader.js'
import {AppInterface, CurrentAppConfiguration} from '../models/app/app.js'
import * as loadSpecifications from '../models/extensions/load-specifications.js'
import {DeveloperPlatformClient} from '../utilities/developer-platform-client.js'
import {afterEach, beforeAll, beforeEach, describe, expect, test, vi} from 'vitest'
import {mockAndCaptureOutput} from '@shopify/cli-kit/node/testing/output'
import {getPackageManager} from '@shopify/cli-kit/node/node-package-manager'
import {AbortError} from '@shopify/cli-kit/node/error'
import {inTemporaryDirectory, readFile, writeFileSync} from '@shopify/cli-kit/node/fs'
import {joinPath} from '@shopify/cli-kit/node/path'
import {renderConfirmationPrompt, renderInfo, renderTasks, Task} from '@shopify/cli-kit/node/ui'
import {Config} from '@oclif/core'

const COMMAND_CONFIG = {runHook: vi.fn(() => Promise.resolve({successes: []}))} as unknown as Config

const APP1: OrganizationApp = testOrganizationApp({
  id: '1',
  title: 'app1',
  apiKey: 'key1',
  apiSecretKeys: [{secret: 'secret1'}],
})
const APP2 = testOrganizationApp({
  id: '2',
  title: 'app2',
  apiKey: 'key2',
  apiSecretKeys: [{secret: 'secret2'}],
})

const ORG1: Organization = {
  id: '1',
  businessName: 'org1',
  website: '',
}
const ORG2: Organization = {
  id: '2',
  businessName: 'org2',
  website: '',
}

const CACHED1: CachedAppInfo = {appId: 'key1', orgId: '1', storeFqdn: 'domain1', directory: '/cached'}
const CACHED1_WITH_CONFIG: CachedAppInfo = {...CACHED1, configFile: 'shopify.app.toml'}
const STORE1: OrganizationStore = {
  shopId: '1',
  link: 'link1',
  shopDomain: 'domain1',
  shopName: 'store1',
  transferDisabled: true,
  convertableToPartnerTest: true,
}
const STORE2: OrganizationStore = {
  shopId: '2',
  link: 'link2',
  shopDomain: 'domain2',
  shopName: 'store2',
  transferDisabled: false,
  convertableToPartnerTest: false,
}

const INPUT: DevContextOptions = {
  directory: 'app_directory',
  reset: false,
}

const INPUT_WITH_DATA: DevContextOptions = {
  directory: 'app_directory',
  reset: false,
  apiKey: 'key1',
  storeFqdn: 'domain1',
}

const BAD_INPUT_WITH_DATA: DevContextOptions = {
  directory: 'app_directory',
  reset: false,
  apiKey: 'key1',
  storeFqdn: 'invalid_store_domain',
}

const FETCH_RESPONSE = {
  organization: ORG1,
  apps: {nodes: [APP1, APP2], pageInfo: {hasNextPage: false}},
  stores: [STORE1, STORE2],
}

const DEFAULT_SELECT_APP_OPTIONS = {
  directory: undefined,
  isLaunchable: true,
  scopesArray: [],
}

const options = (app: AppInterface, reset = false, force = false): DeployContextOptions => {
  return {
    app,
    reset,
    force,
    noRelease: false,
    developerPlatformClient: buildDeveloperPlatformClient(),
  }
}

const draftExtensionsPushOptions = (
  app: AppInterface,
  extras?: Partial<DeveloperPlatformClient>,
): DraftExtensionsPushOptions => {
  return {
    directory: app.directory,
    reset: false,
    enableDeveloperPreview: false,
    developerPlatformClient: buildDeveloperPlatformClient(extras),
  }
}

function buildDeveloperPlatformClient(extras?: Partial<DeveloperPlatformClient>): DeveloperPlatformClient {
  return testDeveloperPlatformClient({
    ...extras,
    async appFromId(clientId: string) {
      for (const app of [APP1, APP2]) {
        if (clientId === app.apiKey) return app
      }
      throw new Error(`Unexpected client id: ${clientId}`)
    },
    async appsForOrg(orgId: string) {
      if (orgId !== ORG1.id) {
        throw new Error(`Unexpected org id: ${orgId}`)
      }
      return {
        apps: [APP1, APP2],
        hasMorePages: false,
      }
    },
  })
}

vi.mock('./local-storage.js')
vi.mock('./dev/fetch')
vi.mock('./dev/create-extension')
vi.mock('./dev/select-app')
vi.mock('./dev/select-store')
vi.mock('../prompts/dev')
vi.mock('../models/app/identifiers')
vi.mock('./context/identifiers')
vi.mock('../models/app/loader.js')
vi.mock('@shopify/cli-kit/node/node-package-manager.js')
vi.mock('@shopify/cli-kit/node/ui')
vi.mock('./deploy/mode.js')
vi.mock('./app/config/link.js')
vi.mock('./context/partner-account-info.js')
vi.mock('./generate/fetch-extension-specifications.js')
vi.mock('./app/select-app.js')

beforeAll(async () => {
  vi.mocked(fetchSpecifications).mockResolvedValue(await loadSpecifications.loadLocalExtensionsSpecifications())
})

beforeEach(async () => {
  vi.mocked(getAppIdentifiers).mockReturnValue({app: undefined})
  vi.mocked(selectOrganizationPrompt).mockResolvedValue(ORG1)
  vi.mocked(selectOrCreateApp).mockResolvedValue(APP1)
  vi.mocked(selectStore).mockResolvedValue(STORE1)
  vi.mocked(fetchOrganizations).mockResolvedValue([ORG1, ORG2])
  vi.mocked(fetchOrgFromId).mockResolvedValue(ORG1)
  vi.mocked(fetchOrgAndApps).mockResolvedValue(FETCH_RESPONSE)
  vi.mocked(getPackageManager).mockResolvedValue('npm')
  vi.mocked(fetchPartnersSession).mockResolvedValue(testPartnersUserSession)
  vi.mocked(isWebType).mockReturnValue(true)

  // this is needed because using importActual to mock the ui module
  // creates a circular dependency between ui and context/local
  // so we need to mock the whole module and just replace the functions we use
  vi.mocked(renderTasks).mockImplementation(async (tasks: Task[]) => {
    for (const task of tasks) {
      // eslint-disable-next-line no-await-in-loop
      await task.task({}, task)
    }
  })
})

afterEach(() => {
  mockAndCaptureOutput().clear()
})

describe('ensureGenerateContext', () => {
  beforeEach(async () => {
    const {schema: configSchema} = await buildVersionedAppSchema()
    vi.mocked(loadAppConfiguration).mockResolvedValue({
      directory: '/app',
      configuration: {
        path: '/app/shopify.app.toml',
        scopes: 'read_products',
      },
      configSchema,
    })
  })

  test('returns the provided app apiKey if valid, without cached state', async () => {
    // Given
    const input = {
      apiKey: 'key2',
      directory: '/app',
      reset: false,
      partnersSession: testPartnersUserSession,
      developerPlatformClient: buildDeveloperPlatformClient(),
      commandConfig: COMMAND_CONFIG,
    }
    vi.mocked(fetchAppDetailsFromApiKey).mockResolvedValueOnce(APP2)

    // When
    const got = await ensureGenerateContext(input)

    // Then
    expect(got).toEqual(APP2.apiKey)
  })

  test('returns the cached api key', async () => {
    // Given
    const input = {
      directory: '/app',
      reset: false,
      partnersSession: testPartnersUserSession,
      developerPlatformClient: buildDeveloperPlatformClient(),
      commandConfig: COMMAND_CONFIG,
    }
    vi.mocked(getCachedAppInfo).mockReturnValue({...CACHED1, appId: APP2.apiKey})

    // When
    const got = await ensureGenerateContext(input)

    // Then
    expect(got).toEqual(APP2.apiKey)
  })

  test('returns the api key from the current config', async () => {
    // Given
    const input = {
      directory: '/app',
      reset: false,
      partnersSession: testPartnersUserSession,
      developerPlatformClient: buildDeveloperPlatformClient(),
      commandConfig: COMMAND_CONFIG,
    }
    vi.mocked(getCachedAppInfo).mockReturnValue(CACHED1_WITH_CONFIG)
    vi.mocked(loadAppConfiguration).mockReset()
    const {schema: configSchema} = await buildVersionedAppSchema()
    vi.mocked(loadAppConfiguration).mockResolvedValueOnce({
      directory: '/app',
      configuration: testAppWithConfig({config: {path: CACHED1_WITH_CONFIG.configFile, client_id: APP2.apiKey}})
        .configuration,
      configSchema,
    })

    // When
    const got = await ensureGenerateContext(input)

    // Then
    expect(got).toEqual(APP2.apiKey)
  })

  test('links an app on first command run', async () => {
    // Given
    const input = {
      directory: '/app',
      reset: false,
      partnersSession: testPartnersUserSession,
      developerPlatformClient: buildDeveloperPlatformClient(),
      commandConfig: COMMAND_CONFIG,
    }
    vi.mocked(getCachedAppInfo).mockReturnValueOnce(undefined).mockReturnValue(CACHED1_WITH_CONFIG)
    vi.mocked(loadAppConfiguration).mockReset()
    const {schema: configSchema} = await buildVersionedAppSchema()
    vi.mocked(loadAppConfiguration).mockResolvedValueOnce({
      directory: '/app',
      configuration: testAppWithConfig({config: {path: CACHED1_WITH_CONFIG.configFile, client_id: APP2.apiKey}})
        .configuration,
      configSchema,
    })
    vi.mocked(fetchAppDetailsFromApiKey).mockResolvedValue(APP2)

    // When
    const got = await ensureGenerateContext(input)

    // Then
    expect(link).toBeCalled()
    expect(got).toEqual(APP2.apiKey)
  })

  test('links an app on reset if already opted into config in code', async () => {
    // Given
    const input = {
      directory: '/app',
      reset: true,
      partnersSession: testPartnersUserSession,
      developerPlatformClient: buildDeveloperPlatformClient(),
      commandConfig: COMMAND_CONFIG,
    }
    vi.mocked(getCachedAppInfo).mockReturnValue(CACHED1_WITH_CONFIG)
    vi.mocked(loadAppConfiguration).mockReset()
    const {schema: configSchema} = await buildVersionedAppSchema()
    vi.mocked(loadAppConfiguration).mockResolvedValueOnce({
      directory: '/app',
      configuration: testAppWithConfig({config: {path: CACHED1_WITH_CONFIG.configFile, client_id: APP2.apiKey}})
        .configuration,
      configSchema,
    })
    vi.mocked(fetchAppDetailsFromApiKey).mockResolvedValue(APP2)

    // When
    const got = await ensureGenerateContext(input)

    // Then
    expect(link).toBeCalled()
    expect(got).toEqual(APP2.apiKey)
  })

  test('selects a new app and returns the api key', async () => {
    // Given
    const input = {
      directory: '/app',
      reset: true,
      partnersSession: testPartnersUserSession,
      developerPlatformClient: buildDeveloperPlatformClient({
        async orgAndApps(_orgId: string) {
          return {
            organization: ORG1,
            apps: [APP1, APP2],
            hasMorePages: false,
          }
        },
      }),
      commandConfig: COMMAND_CONFIG,
    }
    vi.mocked(loadAppName).mockResolvedValueOnce('my-app')
    vi.mocked(getCachedAppInfo).mockReturnValue(undefined)

    // When
    const got = await ensureGenerateContext(input)

    // Then
    expect(got).toEqual(APP1.apiKey)
    expect(selectOrCreateApp).toHaveBeenCalledWith('my-app', [APP1, APP2], false, ORG1, input.developerPlatformClient)
    expect(setCachedAppInfo).toHaveBeenCalledWith({
      appId: APP1.apiKey,
      title: APP1.title,
      directory: '/app',
      orgId: ORG1.id,
    })
  })
})

describe('ensureDevContext', async () => {
  beforeEach(async () => {
    const {schema: configSchema} = await buildVersionedAppSchema()
    vi.mocked(loadAppConfiguration).mockResolvedValue({
      directory: '/app',
      configuration: {
        path: '/app/shopify.app.toml',
        scopes: 'read_products',
      },
      configSchema,
    })
  })

  test('returns selected data using config file set in cache', async () => {
    await inTemporaryDirectory(async (tmp) => {
      // Given
      vi.mocked(getCachedAppInfo).mockReturnValue(CACHED1_WITH_CONFIG)
      vi.mocked(loadAppConfiguration).mockReset()
      const {schema: configSchema} = await buildVersionedAppSchema()
      const localApp = {
        configuration: {
          ...DEFAULT_CONFIG,
          path: joinPath(tmp, CACHED1_WITH_CONFIG.configFile!),
          name: APP2.apiKey,
          client_id: APP2.apiKey,
          build: {
            automatically_update_urls_on_dev: true,
            dev_store_url: STORE1.shopDomain,
          },
        } as CurrentAppConfiguration,
      }
      vi.mocked(loadAppConfiguration).mockResolvedValue({
        directory: tmp,
        configuration: localApp.configuration,
        configSchema,
      })
      vi.mocked(fetchAppDetailsFromApiKey).mockResolvedValueOnce(APP2)
      vi.mocked(fetchStoreByDomain).mockResolvedValue({organization: ORG1, store: STORE1})
      const app = await mockApp(tmp, localApp)
      vi.mocked(loadApp).mockResolvedValue(app)

      // When
      const got = await ensureDevContext(
        {
          directory: 'app_directory',
          reset: false,
        },
        buildDeveloperPlatformClient(),
      )

      // Then
      expect(got).toEqual({
        remoteApp: {...APP2, apiSecret: 'secret2'},
        storeFqdn: STORE1.shopDomain,
        storeId: STORE1.shopId,
        remoteAppUpdated: true,
        updateURLs: true,
        localApp: app,
      })
      expect(setCachedAppInfo).not.toHaveBeenCalled()

      expect(metadata.getAllPublicMetadata()).toMatchObject({
        api_key: APP2.apiKey,
        partner_id: 1,
      })
    })
  })

  test('returns context from client-id flag rather than config in cache', async () => {
    await inTemporaryDirectory(async (tmp) => {
      // Given
      const expectedContent = `# Learn more about configuring your app at https://shopify.dev/docs/apps/tools/cli/configuration
name = "my app"
client_id = "12345"
application_url = "https://myapp.com"
embedded = true

[access_scopes]
# Learn more at https://shopify.dev/docs/apps/tools/cli/configuration#access_scopes
scopes = "read_products"

[webhooks]
api_version = "2023-04"

[build]
dev_store_url = "domain1"
`
      const filePath = joinPath(tmp, 'shopify.app.toml')
      writeFileSync(filePath, expectedContent)
      vi.mocked(getCachedAppInfo).mockReturnValue(CACHED1_WITH_CONFIG)
      vi.mocked(loadAppConfiguration).mockReset()
      const {schema: configSchema} = await buildVersionedAppSchema()
      vi.mocked(loadAppConfiguration).mockResolvedValue({
        directory: tmp,
        configuration: testAppWithConfig({
          config: {
            path: joinPath(tmp, CACHED1_WITH_CONFIG.configFile!),
            name: APP1.apiKey,
            client_id: APP1.apiKey,
            build: {
              automatically_update_urls_on_dev: true,
              dev_store_url: STORE1.shopDomain,
            },
          },
        }).configuration,
        configSchema,
      })
      vi.mocked(fetchStoreByDomain).mockResolvedValue({organization: ORG1, store: STORE1})

      // When
      const got = await ensureDevContext(
        {
          directory: 'app_directory',
          reset: false,
          apiKey: APP2.apiKey,
        },
        buildDeveloperPlatformClient(),
      )

      // Then
      expect(got).toEqual({
        remoteApp: {...APP2, apiSecret: 'secret2'},
        storeFqdn: STORE1.shopDomain,
        storeId: STORE1.shopId,
        remoteAppUpdated: true,
        updateURLs: true,
      })
      expect(setCachedAppInfo).not.toHaveBeenCalled()

      expect(metadata.getAllPublicMetadata()).toMatchObject({
        api_key: APP2.apiKey,
        partner_id: 1,
      })

      const content = await readFile(joinPath(tmp, 'shopify.app.toml'))
      expect(content).toEqual(expectedContent)
    })
  })

  test('loads the correct file when config flag is passed in', async () => {
    await inTemporaryDirectory(async (tmp) => {
      // Given
      vi.mocked(getCachedAppInfo).mockReturnValue(undefined)
      vi.mocked(loadAppConfiguration).mockReset()
      const localApp = {
        configuration: {
          path: joinPath(tmp, 'shopify.app.dev.toml'),
          name: 'my app',
          client_id: APP2.apiKey,
          scopes: 'write_products',
          webhooks: {api_version: '2023-04'},
          application_url: 'https://myapp.com',
          embedded: true,
        } as CurrentAppConfiguration,
      }
      const {schema: configSchema} = await buildVersionedAppSchema()
      vi.mocked(loadAppConfiguration).mockResolvedValue({
        directory: tmp,
        configuration: localApp.configuration,
        configSchema,
      })
      vi.mocked(fetchStoreByDomain).mockResolvedValue({organization: ORG1, store: STORE1})
      const app = await mockApp(tmp, localApp)
      vi.mocked(loadApp).mockResolvedValue(app)

      // When
      await ensureDevContext(
        {
          directory: 'app_directory',
          reset: false,
        },
        buildDeveloperPlatformClient(),
      )

      // Then
      expect(loadAppConfiguration).toHaveBeenCalledWith({
        directory: 'app_directory',
      })
    })
  })

  test('prompts to select store when not set in config file', async () => {
    await inTemporaryDirectory(async (tmp) => {
      // Given
      const filePath = joinPath(tmp, 'shopify.app.dev.toml')
      writeFileSync(filePath, '')
      vi.mocked(loadAppConfiguration).mockReset()
      const {schema: configSchema} = await buildVersionedAppSchema()
      const localApp = {
        configuration: {
          ...DEFAULT_CONFIG,
          client_id: APP2.apiKey,
          path: joinPath(tmp, 'shopify.app.dev.toml'),
        } as CurrentAppConfiguration,
      }

      vi.mocked(loadAppConfiguration).mockResolvedValue({
        directory: tmp,
        configuration: localApp.configuration,
        configSchema,
      })
      const app = await mockApp(tmp, localApp)
      vi.mocked(loadApp).mockResolvedValue(app)

      // When
      await ensureDevContext(
        {
          directory: 'app_directory',
          reset: false,
        },
        buildDeveloperPlatformClient(),
      )

      // Then
      expect(selectStore).toHaveBeenCalled()
      const content = await readFile(joinPath(tmp, 'shopify.app.dev.toml'))
      const expectedContent = `# Learn more about configuring your app at https://shopify.dev/docs/apps/tools/cli/configuration

client_id = "key2"
name = "my app"
application_url = "https://myapp.com"
embedded = true

[build]
dev_store_url = "domain1"

[access_scopes]
# Learn more at https://shopify.dev/docs/apps/tools/cli/configuration#access_scopes
scopes = "read_products"

[webhooks]
api_version = "2023-04"
`
      expect(content).toEqual(expectedContent)
    })
  })

  test('shows the correct banner content when running for the first time with linked config file', async () => {
    await inTemporaryDirectory(async (tmp) => {
      // Given
      vi.mocked(getCachedAppInfo).mockReturnValue(undefined)
      vi.mocked(loadAppConfiguration).mockReset()
      const {schema: configSchema} = await buildVersionedAppSchema()
      const localApp = {
        configuration: {
          ...DEFAULT_CONFIG,
          client_id: APP2.apiKey,
          path: joinPath(tmp, 'shopify.app.toml'),
        } as CurrentAppConfiguration,
      }
      vi.mocked(loadAppConfiguration).mockResolvedValue({
        directory: tmp,
        configuration: localApp.configuration,
        configSchema,
      })

      vi.mocked(getAppConfigurationFileName).mockReturnValue('shopify.app.toml')
      vi.mocked(fetchStoreByDomain).mockResolvedValue({organization: ORG1, store: STORE1})
      const app = await mockApp(tmp, localApp)
      vi.mocked(loadApp).mockResolvedValue(app)

      // When
      const val = await ensureDevContext(
        {
          directory: 'app_directory',
          reset: false,
        },
        buildDeveloperPlatformClient(),
      )

      // Then
      expect(renderInfo).toHaveBeenCalledWith({
        body: [
          {
            list: {
              items: [
                `Org:             ${ORG1.businessName}`,
                `App:             ${APP2.title}`,
                `Dev store:       ${STORE1.shopDomain}`,
                'Update URLs:     Not yet configured',
              ],
            },
          },
          '\n',
          'You can pass',
          {
            command: '--reset',
          },
          'to your command to reset your app configuration.',
        ],
        headline: 'Using shopify.app.toml:',
      })
    })
  })

  test('returns selected data and updates internal state, without cached state', async () => {
    // Given
    vi.mocked(getCachedAppInfo).mockReturnValue(undefined)

    // When
    const got = await ensureDevContext(INPUT, buildDeveloperPlatformClient())

    // Then
    expect(got).toEqual({
      remoteApp: {...APP1, apiSecret: 'secret1'},
      storeFqdn: STORE1.shopDomain,
      storeId: STORE1.shopId,
      remoteAppUpdated: true,
      updateURLs: undefined,
    })
    expect(setCachedAppInfo).toHaveBeenNthCalledWith(1, {
      appId: APP1.apiKey,
      title: APP1.title,
      storeFqdn: STORE1.shopDomain,
      directory: INPUT.directory,
      orgId: ORG1.id,
    })

    expect(metadata.getAllPublicMetadata()).toMatchObject({
      api_key: APP1.apiKey,
      partner_id: 1,
    })
  })

  test('returns remoteAppUpdated true when previous app id is different', async () => {
    // Given
    vi.mocked(getCachedAppInfo).mockReturnValue({...CACHED1_WITH_CONFIG, previousAppId: APP2.apiKey})
    // vi.mocked(fetchOrgFromId).mockResolvedValueOnce(ORG2)
    vi.mocked(fetchAppDetailsFromApiKey).mockResolvedValueOnce(APP1)
    vi.mocked(fetchStoreByDomain).mockResolvedValue({organization: ORG1, store: STORE1})

    // When
    const got = await ensureDevContext(INPUT, buildDeveloperPlatformClient())

    // Then
    expect(got).toEqual({
      remoteApp: {...APP1, apiSecret: 'secret1'},
      storeFqdn: STORE1.shopDomain,
      storeId: STORE1.shopId,
      remoteAppUpdated: true,
      updateURLs: undefined,
    })
  })

  test('returns selected data and updates internal state, with cached state', async () => {
    // Given
    vi.mocked(getCachedAppInfo).mockReturnValue({...CACHED1, previousAppId: APP1.apiKey})
    vi.mocked(fetchAppDetailsFromApiKey).mockResolvedValueOnce(APP1)
    vi.mocked(fetchStoreByDomain).mockResolvedValue({organization: ORG1, store: STORE1})

    // When
    const developerPlatformClient = buildDeveloperPlatformClient()
    const got = await ensureDevContext(INPUT, developerPlatformClient)

    // Then
    expect(got).toEqual({
      remoteApp: {...APP1, apiSecret: 'secret1'},
      storeFqdn: STORE1.shopDomain,
      storeId: STORE1.shopId,
      remoteAppUpdated: false,
      updateURLs: undefined,
    })
<<<<<<< HEAD
    expect(developerPlatformClient.organizations).not.toBeCalled()
=======
    expect(fetchOrganizations).not.toHaveBeenCalled()
>>>>>>> bd59eb3a
    expect(setCachedAppInfo).toHaveBeenNthCalledWith(1, {
      appId: APP1.apiKey,
      title: APP1.title,
      storeFqdn: STORE1.shopDomain,
      directory: INPUT.directory,
      orgId: ORG1.id,
    })
    expect(renderInfo).toHaveBeenCalledWith({
      body: [
        {
          list: {
            items: [
              'Org:             org1',
              'App:             app1',
              'Dev store:       domain1',
              'Update URLs:     Not yet configured',
            ],
          },
        },
        '\n',
        'You can pass',
        {
          command: '--reset',
        },
        'to your command to reset your app configuration.',
      ],
      headline: 'Using these settings:',
    })
    expect(fetchOrgAndApps).not.toBeCalled()
  })

  test('returns selected data and updates internal state, with inputs from flags', async () => {
    // Given
    vi.mocked(getCachedAppInfo).mockReturnValue(undefined)
    vi.mocked(convertToTestStoreIfNeeded).mockResolvedValueOnce()
    vi.mocked(fetchAppDetailsFromApiKey).mockResolvedValueOnce(APP2)
    vi.mocked(fetchStoreByDomain).mockResolvedValue({organization: ORG1, store: STORE1})
    const developerPlatformClient = buildDeveloperPlatformClient()

    // When
<<<<<<< HEAD
=======
    const developerPlatformClient = buildDeveloperPlatformClient()
>>>>>>> bd59eb3a
    const got = await ensureDevContext(
      {
        ...INPUT_WITH_DATA,
        apiKey: 'key2',
      },
      developerPlatformClient,
    )

    // Then
    expect(got).toEqual({
      remoteApp: {...APP2, apiSecret: 'secret2'},
      storeFqdn: STORE1.shopDomain,
      storeId: STORE1.shopId,
      remoteAppUpdated: true,
      updateURLs: undefined,
    })
    expect(setCachedAppInfo).toHaveBeenNthCalledWith(1, {
      appId: APP2.apiKey,
      directory: INPUT_WITH_DATA.directory,
      storeFqdn: STORE1.shopDomain,
      orgId: ORG1.id,
      title: APP2.title,
    })
    expect(fetchOrganizations).toBeCalled()
    expect(selectOrCreateApp).not.toBeCalled()
    expect(selectStore).not.toBeCalled()
    expect(fetchOrgAndApps).not.toBeCalled()
  })

  test('throws if the store input is not valid', async () => {
    // Given
    vi.mocked(getCachedAppInfo).mockReturnValue(undefined)
    vi.mocked(fetchAppDetailsFromApiKey).mockResolvedValueOnce(APP2)
    vi.mocked(fetchStoreByDomain).mockResolvedValue({organization: ORG1, store: undefined})

    // When
    const got = ensureDevContext(BAD_INPUT_WITH_DATA, buildDeveloperPlatformClient())

    await expect(got).rejects.toThrow(/Could not find invalid_store_domain/)
  })

  test('resets cached state if reset is true', async () => {
    // When
    vi.mocked(getCachedAppInfo).mockReturnValueOnce(CACHED1)
    vi.mocked(fetchAppDetailsFromApiKey).mockResolvedValueOnce(APP2)
    const developerPlatformClient = buildDeveloperPlatformClient()

    await ensureDevContext({...INPUT, reset: true}, developerPlatformClient)

    // Then
    expect(clearCachedAppInfo).toHaveBeenCalledWith(BAD_INPUT_WITH_DATA.directory)
    expect(developerPlatformClient.orgAndApps).toBeCalled()
    expect(link).not.toBeCalled()
  })

  test('reset triggers link if opted into config in code', async () => {
    await inTemporaryDirectory(async (tmp) => {
      // Given
      vi.mocked(getCachedAppInfo).mockReturnValueOnce(CACHED1_WITH_CONFIG)
      const filePath = joinPath(tmp, 'shopify.app.dev.toml')
      const localApp = {
        configuration: {
          ...DEFAULT_CONFIG,
          path: filePath,
          client_id: APP2.apiKey,
          name: APP2.apiKey,
          application_url: 'https://example.com',
          webhooks: {api_version: '2023-04'},
          embedded: true,
        } as CurrentAppConfiguration,
      }
      const {schema: configSchema} = await buildVersionedAppSchema()
      vi.mocked(loadAppConfiguration).mockResolvedValue({
        directory: tmp,
        configuration: localApp.configuration,
        configSchema,
      })
      vi.mocked(fetchAppDetailsFromApiKey).mockResolvedValue(APP2)
      const app = await mockApp(tmp, localApp)
      vi.mocked(loadApp).mockResolvedValue(app)

      // When
      const got = await ensureDevContext({...INPUT, reset: true}, buildDeveloperPlatformClient())

      // Then
      expect(link).toBeCalled()
      expect(got.remoteApp).toEqual({...APP2, apiSecret: 'secret2'})
    })
  })

  test('links an app when running dev for the first time', async () => {
    // Given
    const mockOutput = mockAndCaptureOutput()

    // When
    await ensureDevContext(INPUT, buildDeveloperPlatformClient())

    // Then
    expect(link).toBeCalled()
  })

  test('links app if no app configs exist & cache has a current config file defined', async () => {
    await inTemporaryDirectory(async (tmp) => {
      // Given
      vi.mocked(getCachedAppInfo).mockReturnValueOnce(CACHED1_WITH_CONFIG)
      const filePath = joinPath(tmp, 'shopify.app.toml')
      const {schema: configSchema} = await buildVersionedAppSchema()
      const localApp = {
        configuration: {
          ...DEFAULT_CONFIG,
          path: filePath,
          client_id: APP2.apiKey,
          name: APP2.apiKey,
          application_url: 'https://example.com',
          webhooks: {api_version: '2023-04'},
          embedded: true,
        } as CurrentAppConfiguration,
      }
      vi.mocked(loadAppConfiguration).mockResolvedValue({
        directory: tmp,
        configuration: localApp.configuration,
        configSchema,
      })
      vi.mocked(fetchAppDetailsFromApiKey).mockResolvedValue(APP2)
      const app = await mockApp(tmp, localApp)
      vi.mocked(loadApp).mockResolvedValue(app)

      // When
      const got = await ensureDevContext({...INPUT}, buildDeveloperPlatformClient())

      // Then
      expect(link).toBeCalled()
      expect(got.remoteApp).toEqual({...APP2, apiSecret: 'secret2'})
    })
  })
})

describe('ensureDeployContext', () => {
  test("fetches the app from the partners' API and returns it alongside the id when identifiers are available locally and the app has no extensions", async () => {
    // Given
    const app = testApp()
    const identifiers = {
      app: APP2.apiKey,
      extensions: {},
      extensionIds: {},
      extensionsNonUuidManaged: {},
    }
    vi.mocked(getAppIdentifiers).mockReturnValue({app: APP2.apiKey})
    vi.mocked(fetchAppDetailsFromApiKey).mockResolvedValueOnce(APP2)
    vi.mocked(ensureDeploymentIdsPresence).mockResolvedValue(identifiers)
    vi.mocked(loadApp).mockResolvedValue(app)

    // When
    const got = await ensureDeployContext(options(app))

    // Then
    expect(selectOrCreateApp).not.toHaveBeenCalled()
    expect(got.remoteApp.id).toEqual(APP2.id)
    expect(got.remoteApp.title).toEqual(APP2.title)
    expect(got.remoteApp.appType).toEqual(APP2.appType)
    expect(got.identifiers).toEqual(identifiers)
    expect(got.release).toEqual(true)

    expect(metadata.getAllPublicMetadata()).toMatchObject({api_key: APP2.apiKey, partner_id: 1})
  })

  test("fetches the app from the partners' API and returns it alongside the id when there are no identifiers but user chooses to reuse dev store.cliKitStore()", async () => {
    // Given
    const app = testApp()
    const identifiers = {
      app: APP2.apiKey,
      extensions: {},
      extensionIds: {},
      extensionsNonUuidManaged: {},
    }
    vi.mocked(getAppIdentifiers).mockReturnValue({app: undefined})
    vi.mocked(getCachedAppInfo).mockReturnValue({...CACHED1, appId: 'key2'})
    vi.mocked(ensureDeploymentIdsPresence).mockResolvedValue(identifiers)
    vi.mocked(reuseDevConfigPrompt).mockResolvedValueOnce(true)
    vi.mocked(loadApp).mockResolvedValue(app)

    // When
    const got = await ensureDeployContext(options(app))

    // Then
    expect(selectOrCreateApp).not.toHaveBeenCalled()
    expect(reuseDevConfigPrompt).toHaveBeenCalled()
    expect(got.remoteApp.id).toEqual(APP2.id)
    expect(got.remoteApp.title).toEqual(APP2.title)
    expect(got.remoteApp.appType).toEqual(APP2.appType)
    expect(got.identifiers).toEqual(identifiers)
    expect(got.release).toEqual(true)
  })

  test("fetches the app from the partners' API and returns it alongside the id when config as code is enabled", async () => {
    // Given
    const app = testAppWithConfig({config: {client_id: APP2.apiKey}})
    const identifiers = {
      app: APP2.apiKey,
      extensions: {},
      extensionIds: {},
      extensionsNonUuidManaged: {},
    }
    vi.mocked(getAppIdentifiers).mockReturnValue({app: undefined})
    vi.mocked(ensureDeploymentIdsPresence).mockResolvedValue(identifiers)
    vi.mocked(loadApp).mockResolvedValue(app)
    const writeAppConfigurationFileSpy = vi
      .spyOn(writeAppConfigurationFile, 'writeAppConfigurationFile')
      .mockResolvedValue()
    const opts = options(app)

    // When
    const got = await ensureDeployContext(opts)

    // Then
    expect(selectOrCreateApp).not.toHaveBeenCalled()
    expect(reuseDevConfigPrompt).not.toHaveBeenCalled()
    expect(opts.developerPlatformClient.appFromId).toHaveBeenCalledWith(APP2.apiKey)
    expect(got.remoteApp.id).toEqual(APP2.id)
    expect(got.remoteApp.title).toEqual(APP2.title)
    expect(got.remoteApp.appType).toEqual(APP2.appType)
    expect(got.identifiers).toEqual(identifiers)
    expect(got.release).toEqual(true)
    writeAppConfigurationFileSpy.mockRestore()
  })

  test('prompts the user to create or select an app and returns it with its id when the app has no extensions', async () => {
    // Given
    const app = testApp()
    const identifiers = {
      app: APP1.apiKey,
      extensions: {},
      extensionIds: {},
      extensionsNonUuidManaged: {},
    }
    vi.mocked(getAppIdentifiers).mockReturnValue({app: undefined})
    vi.mocked(fetchAppDetailsFromApiKey).mockResolvedValueOnce(APP2)
    vi.mocked(ensureDeploymentIdsPresence).mockResolvedValue(identifiers)
    vi.mocked(loadApp).mockResolvedValue(app)
    const developerPlatformClient = buildDeveloperPlatformClient({
      async orgAndApps(_orgId: string) {
        return {
          organization: ORG1,
          apps: [APP1, APP2],
          hasMorePages: false,
        }
      },
      async orgAndApps(_orgId: string) {
        return {
          organization: ORG1,
          apps: [APP1, APP2],
          hasMorePages: false,
        }
      },
    })
    const opts = {...options(app), developerPlatformClient}

    // When
    const got = await ensureDeployContext(opts)

    // Then
    expect(fetchOrganizations).toHaveBeenCalledOnce()
    expect(selectOrCreateApp).toHaveBeenCalledWith(
      app.name,
      [APP1, APP2],
      false,
      ORG1,
      opts.developerPlatformClient,
      DEFAULT_SELECT_APP_OPTIONS,
    )
    expect(updateAppIdentifiers).toBeCalledWith({
      app,
      identifiers,
      command: 'deploy',
    })
    expect(got.remoteApp.id).toEqual(APP1.id)
    expect(got.remoteApp.title).toEqual(APP1.title)
    expect(got.remoteApp.appType).toEqual(APP1.appType)
    expect(got.identifiers).toEqual({app: APP1.apiKey, extensions: {}, extensionIds: {}, extensionsNonUuidManaged: {}})
    expect(got.release).toEqual(true)
  })

  test("throws an app not found error if the app with the Client ID doesn't exist", async () => {
    // Given
    const app = testApp()
    vi.mocked(getAppIdentifiers).mockReturnValue({app: APP1.apiKey})
    vi.mocked(loadApp).mockResolvedValue(app)
    const opts = {
      ...options(app),
      developerPlatformClient: testDeveloperPlatformClient({
        appFromId: vi.fn().mockRejectedValue(new AbortError("Couldn't find the app with Client ID key1")),
      }),
    }

    // When
    await expect(ensureDeployContext(opts)).rejects.toThrow(/Couldn't find the app with Client ID key1/)
  })

  test('prompts the user to create or select an app if reset is true', async () => {
    // Given
    const app = testApp()
    const identifiers = {
      app: APP1.apiKey,
      extensions: {},
      extensionIds: {},
      extensionsNonUuidManaged: {},
    }

    // There is a cached app but it will be ignored
    vi.mocked(getAppIdentifiers).mockReturnValue({app: APP2.apiKey})
    vi.mocked(link).mockResolvedValue(app.configuration)
    vi.mocked(ensureDeploymentIdsPresence).mockResolvedValue(identifiers)
    vi.mocked(loadApp).mockResolvedValue(app)
    const writeAppConfigurationFileSpy = vi
      .spyOn(writeAppConfigurationFile, 'writeAppConfigurationFile')
      .mockResolvedValue()

<<<<<<< HEAD
    const opts = options(app)
    opts.reset = true
    opts.developerPlatformClient.orgAndApps = async (_orgId: string) => {
      return {
        organization: ORG1,
        apps: [APP1, APP2],
        hasMorePages: false,
      }
    }
=======
    const developerPlatformClient = buildDeveloperPlatformClient({
      async orgAndApps(_orgId: string) {
        return {
          organization: ORG1,
          apps: [APP1, APP2],
          hasMorePages: false,
        }
      },
    })
    const opts = {...options(app, true), developerPlatformClient}
>>>>>>> bd59eb3a

    // When
    const got = await ensureDeployContext(opts)

    // Then
<<<<<<< HEAD
    expect(fetchOrganizations).toHaveBeenCalled()
=======
    expect(fetchOrganizations).toHaveBeenCalledWith(opts.developerPlatformClient)
>>>>>>> bd59eb3a
    expect(selectOrCreateApp).toHaveBeenCalledWith(
      app.name,
      [APP1, APP2],
      false,
      ORG1,
      opts.developerPlatformClient,
      DEFAULT_SELECT_APP_OPTIONS,
    )
    expect(updateAppIdentifiers).toBeCalledWith({
      app,
      identifiers,
      command: 'deploy',
    })
    expect(got.remoteApp.id).toEqual(APP1.id)
    expect(got.remoteApp.title).toEqual(APP1.title)
    expect(got.remoteApp.appType).toEqual(APP1.appType)
    expect(got.identifiers).toEqual({app: APP1.apiKey, extensions: {}, extensionIds: {}, extensionsNonUuidManaged: {}})
    expect(got.release).toEqual(true)
    writeAppConfigurationFileSpy.mockRestore()
  })
  test('load the app extension using the remote extensions specifications', async () => {
    // Given
    const app = testApp()
    const identifiers = {
      app: APP2.apiKey,
      extensions: {},
      extensionIds: {},
      extensionsNonUuidManaged: {},
    }

    const appWithExtensions = testApp({
      allExtensions: [await testAppConfigExtensions()],
    })
    vi.mocked(getAppIdentifiers).mockReturnValue({app: APP2.apiKey})
    vi.mocked(fetchAppDetailsFromApiKey).mockResolvedValueOnce(APP2)
    vi.mocked(ensureDeploymentIdsPresence).mockResolvedValue(identifiers)
    vi.mocked(loadApp).mockResolvedValue(appWithExtensions)
    vi.mocked(updateAppIdentifiers).mockResolvedValue(appWithExtensions)

    // When
    const got = await ensureDeployContext(options(app))

    // Then
    expect(selectOrCreateApp).not.toHaveBeenCalled()
    expect(got.remoteApp.id).toEqual(APP2.id)
    expect(got.remoteApp.title).toEqual(APP2.title)
    expect(got.remoteApp.appType).toEqual(APP2.appType)
    expect(got.identifiers).toEqual(identifiers)
    expect(got.release).toEqual(true)
    expect(got.app.allExtensions).toEqual(appWithExtensions.allExtensions)

    expect(metadata.getAllPublicMetadata()).toMatchObject({api_key: APP2.apiKey, partner_id: 1})
  })
  test('prompts the user to include the configuration and persist the flag if the flag is not present', async () => {
    // Given
    const app = testAppWithConfig({config: {client_id: APP2.apiKey}})
    const identifiers = {
      app: APP2.apiKey,
      extensions: {},
      extensionIds: {},
      extensionsNonUuidManaged: {},
    }
    vi.mocked(getAppIdentifiers).mockReturnValue({app: undefined})
    vi.mocked(fetchAppDetailsFromApiKey).mockResolvedValueOnce(APP2)
    vi.mocked(ensureDeploymentIdsPresence).mockResolvedValue(identifiers)
    vi.mocked(loadApp).mockResolvedValue(app)
    vi.mocked(renderConfirmationPrompt).mockResolvedValue(true)
    vi.mocked(getAppConfigurationFileName).mockReturnValue('shopify.app.toml')
    const writeAppConfigurationFileSpy = vi
      .spyOn(writeAppConfigurationFile, 'writeAppConfigurationFile')
      .mockResolvedValue()
    const metadataSpyOn = vi.spyOn(metadata, 'addPublicMetadata').mockImplementation(async () => {})

    // When
    await ensureDeployContext(options(app))

    // Then
    expect(metadataSpyOn).toHaveBeenNthCalledWith(2, expect.any(Function))
    expect(metadataSpyOn.mock.calls[1]![0]()).toEqual({cmd_deploy_confirm_include_config_used: true})

    expect(renderConfirmationPrompt).toHaveBeenCalled()
    expect(writeAppConfigurationFileSpy).toHaveBeenCalledWith(
      {...app.configuration, build: {include_config_on_deploy: true}},
      app.configSchema,
    )
    expect(renderInfo).toHaveBeenCalledWith({
      body: [
        {
          list: {
            items: ['Org:             org1', 'App:             app2'],
          },
        },
        '\n',
        'You can pass',
        {
          command: '--reset',
        },
        'to your command to reset your app configuration.',
      ],
      headline: 'Using shopify.app.toml:',
    })
    writeAppConfigurationFileSpy.mockRestore()
  })
  test('prompts the user to include the configuration and set it to false when not confirmed if the flag is not present', async () => {
    // Given
    const app = testAppWithConfig({config: {client_id: APP2.apiKey}})
    const identifiers = {
      app: APP2.apiKey,
      extensions: {},
      extensionIds: {},
      extensionsNonUuidManaged: {},
    }
    vi.mocked(getAppIdentifiers).mockReturnValue({app: undefined})
    vi.mocked(fetchAppDetailsFromApiKey).mockResolvedValueOnce(APP2)
    vi.mocked(ensureDeploymentIdsPresence).mockResolvedValue(identifiers)
    vi.mocked(loadApp).mockResolvedValue(app)
    vi.mocked(renderConfirmationPrompt).mockResolvedValue(false)
    vi.mocked(getAppConfigurationFileName).mockReturnValue('shopify.app.toml')
    const writeAppConfigurationFileSpy = vi
      .spyOn(writeAppConfigurationFile, 'writeAppConfigurationFile')
      .mockResolvedValue()

    // When
    await ensureDeployContext(options(app))

    // Then
    expect(renderConfirmationPrompt).toHaveBeenCalled()
    expect(writeAppConfigurationFileSpy).toHaveBeenCalledWith(
      {...app.configuration, build: {include_config_on_deploy: false}},
      app.configSchema,
    )
    expect(renderInfo).toHaveBeenCalledWith({
      body: [
        {
          list: {
            items: ['Org:             org1', 'App:             app2'],
          },
        },
        '\n',
        'You can pass',
        {
          command: '--reset',
        },
        'to your command to reset your app configuration.',
      ],
      headline: 'Using shopify.app.toml:',
    })
    writeAppConfigurationFileSpy.mockRestore()
  })
  test('doesnt prompt the user to include the configuration and display the current value if the flag', async () => {
    // Given
    const app = testAppWithConfig({config: {client_id: APP2.apiKey, build: {include_config_on_deploy: true}}})
    const identifiers = {
      app: APP2.apiKey,
      extensions: {},
      extensionIds: {},
      extensionsNonUuidManaged: {},
    }
    vi.mocked(getAppIdentifiers).mockReturnValue({app: undefined})
    vi.mocked(fetchAppDetailsFromApiKey).mockResolvedValueOnce(APP2)
    vi.mocked(ensureDeploymentIdsPresence).mockResolvedValue(identifiers)
    vi.mocked(loadApp).mockResolvedValue(app)
    vi.mocked(getAppConfigurationFileName).mockReturnValue('shopify.app.toml')
    const writeAppConfigurationFileSpy = vi
      .spyOn(writeAppConfigurationFile, 'writeAppConfigurationFile')
      .mockResolvedValue()
    const metadataSpyOn = vi.spyOn(metadata, 'addPublicMetadata').mockImplementation(async () => {})

    // When
    await ensureDeployContext(options(app))

    // Then
    expect(metadataSpyOn).toHaveBeenNthCalledWith(2, expect.any(Function))
    expect(metadataSpyOn.mock.calls[1]![0]()).toEqual(
      expect.not.objectContaining({cmd_deploy_confirm_include_config_used: expect.anything()}),
    )

    expect(renderConfirmationPrompt).not.toHaveBeenCalled()
    expect(writeAppConfigurationFileSpy).not.toHaveBeenCalled()
    expect(renderInfo).toHaveBeenCalledWith({
      body: [
        {
          list: {
            items: ['Org:             org1', 'App:             app2', 'Include config:  Yes'],
          },
        },
        '\n',
        'You can pass',
        {
          command: '--reset',
        },
        'to your command to reset your app configuration.',
      ],
      headline: 'Using shopify.app.toml:',
    })
    writeAppConfigurationFileSpy.mockRestore()
  })
  test('prompts the user to include the configuration when reset is used if the flag', async () => {
    // Given
    const app = testAppWithConfig({config: {client_id: APP2.apiKey, build: {include_config_on_deploy: true}}})
    const identifiers = {
      app: APP2.apiKey,
      extensions: {},
      extensionIds: {},
      extensionsNonUuidManaged: {},
    }
    vi.mocked(getAppIdentifiers).mockReturnValue({app: undefined})
    vi.mocked(fetchAppDetailsFromApiKey).mockResolvedValueOnce(APP2)
    vi.mocked(ensureDeploymentIdsPresence).mockResolvedValue(identifiers)
    vi.mocked(loadApp).mockResolvedValue(app)
    vi.mocked(renderConfirmationPrompt).mockResolvedValue(false)
    vi.mocked(getAppConfigurationFileName).mockReturnValue('shopify.app.toml')
    vi.mocked(link).mockResolvedValue(app.configuration)
    const writeAppConfigurationFileSpy = vi
      .spyOn(writeAppConfigurationFile, 'writeAppConfigurationFile')
      .mockResolvedValue()
    const metadataSpyOn = vi.spyOn(metadata, 'addPublicMetadata').mockImplementation(async () => {})

    // When
    await ensureDeployContext(options(app, true))

    // Then
    expect(metadataSpyOn).toHaveBeenNthCalledWith(2, expect.any(Function))
    expect(metadataSpyOn.mock.calls[1]![0]()).toEqual({cmd_deploy_confirm_include_config_used: false})

    expect(renderConfirmationPrompt).toHaveBeenCalled()
    expect(writeAppConfigurationFileSpy).toHaveBeenCalledWith(
      {...app.configuration, build: {include_config_on_deploy: false}},
      app.configSchema,
    )
    expect(renderInfo).toHaveBeenCalledWith({
      body: [
        {
          list: {
            items: ['Org:             org1', 'App:             app2'],
          },
        },
        '\n',
        'You can pass',
        {
          command: '--reset',
        },
        'to your command to reset your app configuration.',
      ],
      headline: 'Using shopify.app.toml:',
    })
    writeAppConfigurationFileSpy.mockRestore()
  })
  test('doesnt prompt the user to include the configuration when force is used if the flag is not present', async () => {
    // Given
    const app = testAppWithConfig({config: {client_id: APP2.apiKey}})
    const identifiers = {
      app: APP2.apiKey,
      extensions: {},
      extensionIds: {},
      extensionsNonUuidManaged: {},
    }
    vi.mocked(getAppIdentifiers).mockReturnValue({app: undefined})
    vi.mocked(fetchAppDetailsFromApiKey).mockResolvedValueOnce(APP2)
    vi.mocked(ensureDeploymentIdsPresence).mockResolvedValue(identifiers)
    vi.mocked(loadApp).mockResolvedValue(app)
    vi.mocked(renderConfirmationPrompt).mockResolvedValue(false)
    vi.mocked(getAppConfigurationFileName).mockReturnValue('shopify.app.toml')
    const writeAppConfigurationFileSpy = vi
      .spyOn(writeAppConfigurationFile, 'writeAppConfigurationFile')
      .mockResolvedValue()

    // When
    await ensureDeployContext(options(app, false, true))

    // Then
    expect(renderConfirmationPrompt).not.toHaveBeenCalled()
    expect(writeAppConfigurationFileSpy).not.toHaveBeenCalled()
    expect(renderInfo).toHaveBeenCalledWith({
      body: [
        {
          list: {
            items: ['Org:             org1', 'App:             app2', 'Include config:  No'],
          },
        },
        '\n',
        'You can pass',
        {
          command: '--reset',
        },
        'to your command to reset your app configuration.',
      ],
      headline: 'Using shopify.app.toml:',
    })
    writeAppConfigurationFileSpy.mockRestore()
  })
  test('prompt the user to include the configuration when force is used  if the flag', async () => {
    // Given
    const app = testAppWithConfig({config: {client_id: APP2.apiKey, build: {include_config_on_deploy: true}}})
    const identifiers = {
      app: APP2.apiKey,
      extensions: {},
      extensionIds: {},
      extensionsNonUuidManaged: {},
    }
    vi.mocked(getAppIdentifiers).mockReturnValue({app: undefined})
    vi.mocked(fetchAppDetailsFromApiKey).mockResolvedValueOnce(APP2)
    vi.mocked(ensureDeploymentIdsPresence).mockResolvedValue(identifiers)
    vi.mocked(loadApp).mockResolvedValue(app)
    vi.mocked(renderConfirmationPrompt).mockResolvedValue(false)
    vi.mocked(getAppConfigurationFileName).mockReturnValue('shopify.app.toml')
    const writeAppConfigurationFileSpy = vi
      .spyOn(writeAppConfigurationFile, 'writeAppConfigurationFile')
      .mockResolvedValue()

    // When
    await ensureDeployContext(options(app, false, true))

    // Then
    expect(renderConfirmationPrompt).not.toHaveBeenCalled()
    expect(writeAppConfigurationFileSpy).not.toHaveBeenCalled()
    expect(renderInfo).toHaveBeenCalledWith({
      body: [
        {
          list: {
            items: ['Org:             org1', 'App:             app2', 'Include config:  Yes'],
          },
        },
        '\n',
        'You can pass',
        {
          command: '--reset',
        },
        'to your command to reset your app configuration.',
      ],
      headline: 'Using shopify.app.toml:',
    })
    writeAppConfigurationFileSpy.mockRestore()
  })
})

describe('ensureDraftExtensionsPushContext', () => {
  test("fetches the app from the partners' API and returns it alongside the id when identifiers are available locally and the app has no extensions", async () => {
    // Given
    const app = testApp()
    const identifiers = {
      app: APP2.apiKey,
      extensions: {},
      extensionIds: {},
      extensionsNonUuidManaged: {},
    }

    vi.mocked(loadApp).mockResolvedValue(app)
    vi.mocked(getAppIdentifiers).mockReturnValueOnce({app: APP2.apiKey})
    vi.mocked(fetchAppDetailsFromApiKey).mockResolvedValueOnce(APP2)
    vi.mocked(ensureDeploymentIdsPresence).mockResolvedValue(identifiers)

    // When
    const got = await ensureDraftExtensionsPushContext(draftExtensionsPushOptions(app))

    // Then
    expect(selectOrCreateApp).not.toHaveBeenCalled()
    expect(got.remoteApp.id).toEqual(APP2.id)
    expect(got.remoteApp.title).toEqual(APP2.title)
    expect(got.remoteApp.appType).toEqual(APP2.appType)
    expect(got.remoteExtensionIds).toEqual(identifiers.extensionIds)

    expect(metadata.getAllPublicMetadata()).toMatchObject({api_key: APP2.apiKey, partner_id: 1})
  })

  test("fetches the app from the partners' API and returns it alongside the id when there are no identifiers but user chooses to reuse dev store.cliKitStore()", async () => {
    // Given
    const app = testApp()
    const identifiers = {
      app: APP2.apiKey,
      extensions: {},
      extensionIds: {},
      extensionsNonUuidManaged: {},
    }

    vi.mocked(loadApp).mockResolvedValue(app)
    vi.mocked(getAppIdentifiers).mockReturnValue({app: undefined})
    vi.mocked(getCachedAppInfo).mockReturnValue({...CACHED1, appId: APP2.apiKey})
    vi.mocked(ensureDeploymentIdsPresence).mockResolvedValue(identifiers)
    vi.mocked(reuseDevConfigPrompt).mockResolvedValueOnce(true)

    // When
    const got = await ensureDraftExtensionsPushContext(draftExtensionsPushOptions(app))

    // Then
    expect(selectOrCreateApp).not.toHaveBeenCalled()
    expect(reuseDevConfigPrompt).toHaveBeenCalled()
    expect(got.remoteApp.id).toEqual(APP2.id)
    expect(got.remoteApp.title).toEqual(APP2.title)
    expect(got.remoteApp.appType).toEqual(APP2.appType)
    expect(got.remoteExtensionIds).toEqual(identifiers.extensionIds)
  })

  test("fetches the app from the partners' API and returns it alongside the id when config as code is enabled", async () => {
    // Given
    const app = testAppWithConfig({config: {client_id: APP2.apiKey}})
    const identifiers = {
      app: APP2.apiKey,
      extensions: {},
      extensionIds: {},
      extensionsNonUuidManaged: {},
    }

    vi.mocked(loadApp).mockResolvedValue(app)
    vi.mocked(getAppIdentifiers).mockReturnValue({app: undefined})
    vi.mocked(fetchAppDetailsFromApiKey).mockResolvedValueOnce(APP2)
    vi.mocked(ensureDeploymentIdsPresence).mockResolvedValue(identifiers)
    const opts = draftExtensionsPushOptions(app)

    // When
    const got = await ensureDraftExtensionsPushContext(opts)

    // Then
    expect(selectOrCreateApp).not.toHaveBeenCalled()
    expect(reuseDevConfigPrompt).not.toHaveBeenCalled()
    expect(opts.developerPlatformClient!.appFromId).toHaveBeenCalledWith(APP2.apiKey)
    expect(got.remoteApp.id).toEqual(APP2.id)
    expect(got.remoteApp.title).toEqual(APP2.title)
    expect(got.remoteApp.appType).toEqual(APP2.appType)
    expect(got.remoteExtensionIds).toEqual(identifiers.extensionIds)
  })

  test('prompts the user to create or select an app and returns it with its id when the app has no extensions', async () => {
    // Given
    const app = testApp()
    const identifiers = {
      app: APP1.apiKey,
      extensions: {},
      extensionIds: {},
      extensionsNonUuidManaged: {},
    }

    vi.mocked(loadApp).mockResolvedValue(app)
    vi.mocked(getAppIdentifiers).mockReturnValue({app: undefined})
    vi.mocked(fetchAppDetailsFromApiKey).mockResolvedValueOnce(APP2)
    vi.mocked(ensureDeploymentIdsPresence).mockResolvedValue(identifiers)
<<<<<<< HEAD
    const opts = draftExtensionsPushOptions(app)
    const {developerPlatformClient} = opts
    developerPlatformClient!.orgAndApps = async (_orgId: string) => {
      return {
        organization: ORG1,
        apps: [APP1, APP2],
        hasMorePages: false,
      }
=======
    const extras = {
      async orgAndApps(_orgId: string) {
        return {
          organization: ORG1,
          apps: [APP1, APP2],
          hasMorePages: false,
        }
      },
>>>>>>> bd59eb3a
    }
    const opts = draftExtensionsPushOptions(app, extras)

    // When
    const got = await ensureDraftExtensionsPushContext(opts)

    // Then
    expect(fetchOrganizations).toHaveBeenCalledOnce()
    expect(selectOrCreateApp).toHaveBeenCalledWith(
      app.name,
      [APP1, APP2],
      false,
      ORG1,
      opts.developerPlatformClient,
      DEFAULT_SELECT_APP_OPTIONS,
    )
    expect(got.remoteApp.id).toEqual(APP1.id)
    expect(got.remoteApp.title).toEqual(APP1.title)
    expect(got.remoteApp.appType).toEqual(APP1.appType)
  })

  test("throws an app not found error if the app with the Client ID doesn't exist", async () => {
    // Given
    const app = testApp()

    vi.mocked(loadApp).mockResolvedValue(app)
    vi.mocked(getAppIdentifiers).mockReturnValue({app: APP1.apiKey})
    vi.mocked(fetchAppDetailsFromApiKey).mockResolvedValueOnce(undefined)
    const opts = draftExtensionsPushOptions(app)
    opts.developerPlatformClient!.appFromId = async () => {
      throw new AbortError("Couldn't find the app with Client ID key1")
    }

    // When
    await expect(ensureDraftExtensionsPushContext(opts)).rejects.toThrow(/Couldn't find the app with Client ID key1/)
  })

  test('prompts the user to create or select an app if reset is true', async () => {
    // Given
    const app = testApp()
    const identifiers = {
      app: APP1.apiKey,
      extensions: {},
      extensionIds: {},
      extensionsNonUuidManaged: {},
    }

    vi.mocked(loadApp).mockResolvedValue(app)
    // There is a cached app but it will be ignored
    vi.mocked(getAppIdentifiers).mockReturnValue({app: APP2.apiKey})
    vi.mocked(link).mockResolvedValue(app.configuration)
    vi.mocked(ensureDeploymentIdsPresence).mockResolvedValue(identifiers)

    const extras: Partial<DeveloperPlatformClient> = {
      organizations: () => Promise.resolve([ORG1]),
      async orgAndApps(_orgId: string) {
        return {
          organization: ORG1,
          apps: [APP1, APP2],
          hasMorePages: false,
        }
      },
      async appsForOrg(_orgId: string) {
        return {
          apps: [APP1, APP2],
          hasMorePages: false,
        }
      },
    }
    const opts = draftExtensionsPushOptions(app, extras)
    opts.reset = true
<<<<<<< HEAD

    opts.developerPlatformClient!.appsForOrg = async () => ({apps: [APP1, APP2], hasMorePages: false})
    opts.developerPlatformClient!.orgAndApps = async () => ({
      organization: ORG1,
      apps: [APP1, APP2],
      hasMorePages: false,
    })
=======
    const developerPlatformClient = opts.developerPlatformClient!
>>>>>>> bd59eb3a

    // When
    const got = await ensureDraftExtensionsPushContext(opts)

    // Then
    expect(fetchOrganizations).toHaveBeenCalledOnce()
    expect(selectOrCreateApp).toHaveBeenCalledWith(
      app.name,
      [APP1, APP2],
      false,
      ORG1,
      opts.developerPlatformClient,
      DEFAULT_SELECT_APP_OPTIONS,
    )
    expect(got.remoteApp.id).toEqual(APP1.id)
    expect(got.remoteApp.title).toEqual(APP1.title)
    expect(got.remoteApp.appType).toEqual(APP1.appType)
    expect(got.remoteExtensionIds).toEqual(identifiers.extensionIds)
  })
})

describe('ensureReleaseContext', () => {
  test('updates app identifiers', async () => {
    // Given
    const app = testApp()
    vi.mocked(getAppIdentifiers).mockReturnValue({app: APP2.apiKey})
    vi.mocked(updateAppIdentifiers).mockResolvedValue(app)
    const developerPlatformClient = buildDeveloperPlatformClient()

    // When
    const got = await ensureReleaseContext({
      app,
      apiKey: 'key2',
      reset: false,
      force: false,
      developerPlatformClient,
    })

    // Then
    expect(updateAppIdentifiers).toBeCalledWith({
      app,
      identifiers: {
        app: APP2.apiKey,
      },
      command: 'release',
    })

    expect(got.app).toEqual(app)
    expect(got.remoteApp).toEqual(APP2)
    expect(got.developerPlatformClient).toEqual(developerPlatformClient)
  })
})

describe('ensureThemeExtensionDevContext', () => {
  test('fetches theme extension when it exists', async () => {
    // Given
    const apiKey = 'apiKey'
    const extension = await testThemeExtensions()

    const mockedExtensionRegistrations = {
      app: {
        extensionRegistrations: [
          {
            id: 'other ID',
            uuid: 'other UUID',
            title: 'other extension',
            type: 'other',
          },
          {
            id: 'existing ID',
            uuid: 'UUID',
            title: 'theme app extension',
            type: 'THEME_APP_EXTENSION',
          },
        ],
        configurationRegistrations: [],
        dashboardManagedExtensionRegistrations: [],
      },
    }

    const developerPlatformClient: DeveloperPlatformClient = testDeveloperPlatformClient({
      appExtensionRegistrations: (_appId: string) => Promise.resolve(mockedExtensionRegistrations),
    })

    // When
    const got = await ensureThemeExtensionDevContext(extension, apiKey, developerPlatformClient)

    // Then
    expect('existing ID').toEqual(got.id)
    expect('UUID').toEqual(got.uuid)
    expect('theme app extension').toEqual(got.title)
    expect('THEME_APP_EXTENSION').toEqual(got.type)
  })

  test('creates theme extension when it does not exist', async () => {
    // Given
    const apiKey = 'apiKey'
    const extension = await testThemeExtensions()

    vi.mocked(fetchAppExtensionRegistrations).mockResolvedValue({
      app: {extensionRegistrations: [], configurationRegistrations: [], dashboardManagedExtensionRegistrations: []},
    })
    vi.mocked(createExtension).mockResolvedValue({
      id: 'new ID',
      uuid: 'UUID',
      title: 'theme app extension',
      type: 'THEME_APP_EXTENSION',
    })

    // When
    const got = await ensureThemeExtensionDevContext(extension, apiKey, buildDeveloperPlatformClient())

    // Then
    expect('new ID').toEqual(got.id)
    expect('UUID').toEqual(got.uuid)
    expect('theme app extension').toEqual(got.title)
    expect('THEME_APP_EXTENSION').toEqual(got.type)
  })
})

describe('ensureVersionsListContext', () => {
  test('returns the partners token and app', async () => {
    // Given
    const app = testApp()
    const developerPlatformClient = buildDeveloperPlatformClient()

    // When
    const got = await ensureVersionsListContext({
      app,
      apiKey: APP2.apiKey,
      reset: false,
      developerPlatformClient,
    })

    // Then
    expect(got).toEqual({
      remoteApp: APP2,
      developerPlatformClient,
    })
  })
})

async function mockApp(directory: string, app?: Partial<AppInterface>) {
  const versionSchema = await buildVersionedAppSchema()
  const localApp = testApp(app)
  localApp.configSchema = versionSchema.schema
  localApp.specifications = versionSchema.configSpecifications
  localApp.directory = directory
  return localApp
}<|MERGE_RESOLUTION|>--- conflicted
+++ resolved
@@ -757,11 +757,7 @@
       remoteAppUpdated: false,
       updateURLs: undefined,
     })
-<<<<<<< HEAD
-    expect(developerPlatformClient.organizations).not.toBeCalled()
-=======
     expect(fetchOrganizations).not.toHaveBeenCalled()
->>>>>>> bd59eb3a
     expect(setCachedAppInfo).toHaveBeenNthCalledWith(1, {
       appId: APP1.apiKey,
       title: APP1.title,
@@ -802,10 +798,6 @@
     const developerPlatformClient = buildDeveloperPlatformClient()
 
     // When
-<<<<<<< HEAD
-=======
-    const developerPlatformClient = buildDeveloperPlatformClient()
->>>>>>> bd59eb3a
     const got = await ensureDevContext(
       {
         ...INPUT_WITH_DATA,
@@ -1053,13 +1045,6 @@
           hasMorePages: false,
         }
       },
-      async orgAndApps(_orgId: string) {
-        return {
-          organization: ORG1,
-          apps: [APP1, APP2],
-          hasMorePages: false,
-        }
-      },
     })
     const opts = {...options(app), developerPlatformClient}
 
@@ -1123,17 +1108,6 @@
       .spyOn(writeAppConfigurationFile, 'writeAppConfigurationFile')
       .mockResolvedValue()
 
-<<<<<<< HEAD
-    const opts = options(app)
-    opts.reset = true
-    opts.developerPlatformClient.orgAndApps = async (_orgId: string) => {
-      return {
-        organization: ORG1,
-        apps: [APP1, APP2],
-        hasMorePages: false,
-      }
-    }
-=======
     const developerPlatformClient = buildDeveloperPlatformClient({
       async orgAndApps(_orgId: string) {
         return {
@@ -1144,17 +1118,12 @@
       },
     })
     const opts = {...options(app, true), developerPlatformClient}
->>>>>>> bd59eb3a
 
     // When
     const got = await ensureDeployContext(opts)
 
     // Then
-<<<<<<< HEAD
-    expect(fetchOrganizations).toHaveBeenCalled()
-=======
     expect(fetchOrganizations).toHaveBeenCalledWith(opts.developerPlatformClient)
->>>>>>> bd59eb3a
     expect(selectOrCreateApp).toHaveBeenCalledWith(
       app.name,
       [APP1, APP2],
@@ -1591,16 +1560,6 @@
     vi.mocked(getAppIdentifiers).mockReturnValue({app: undefined})
     vi.mocked(fetchAppDetailsFromApiKey).mockResolvedValueOnce(APP2)
     vi.mocked(ensureDeploymentIdsPresence).mockResolvedValue(identifiers)
-<<<<<<< HEAD
-    const opts = draftExtensionsPushOptions(app)
-    const {developerPlatformClient} = opts
-    developerPlatformClient!.orgAndApps = async (_orgId: string) => {
-      return {
-        organization: ORG1,
-        apps: [APP1, APP2],
-        hasMorePages: false,
-      }
-=======
     const extras = {
       async orgAndApps(_orgId: string) {
         return {
@@ -1609,7 +1568,6 @@
           hasMorePages: false,
         }
       },
->>>>>>> bd59eb3a
     }
     const opts = draftExtensionsPushOptions(app, extras)
 
@@ -1681,7 +1639,6 @@
     }
     const opts = draftExtensionsPushOptions(app, extras)
     opts.reset = true
-<<<<<<< HEAD
 
     opts.developerPlatformClient!.appsForOrg = async () => ({apps: [APP1, APP2], hasMorePages: false})
     opts.developerPlatformClient!.orgAndApps = async () => ({
@@ -1689,9 +1646,6 @@
       apps: [APP1, APP2],
       hasMorePages: false,
     })
-=======
-    const developerPlatformClient = opts.developerPlatformClient!
->>>>>>> bd59eb3a
 
     // When
     const got = await ensureDraftExtensionsPushContext(opts)
