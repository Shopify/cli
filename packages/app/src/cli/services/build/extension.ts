import {runGoExtensionsCLI, nodeExtensionsCLIPath} from '../../utilities/extensions/cli'
import {path, yaml} from '@shopify/cli-kit'
import {Writable} from 'node:stream'
<<<<<<< HEAD
import {UIExtension} from '$cli/models/app/app'
=======
import {App, Extension} from '$cli/models/app/app'
>>>>>>> 3416bb6e

interface ExtensionBuildOptions {
  /**
   * Standard output stream to send the output through.
   */
  stdout: Writable
  /**
   * Standard error stream to send the error output through.
   */
  stderr: Writable

  /**
   * Signal to abort the build process.
   */
  signal: AbortSignal
}

/**
 * It builds an extension.
 * @param extension {UIExtension} The extension to build.
 * @param options {ExtensionBuildOptions} Build options.
 */
<<<<<<< HEAD
export async function buildExtension(extension: UIExtension, options: ExtensionBuildOptions): Promise<void> {
=======
export async function buildExtension(extension: Extension, app: App, options: ExtensionBuildOptions): Promise<void> {
>>>>>>> 3416bb6e
  options.stdout.write(`Building extension...`)
  const stdin = yaml.encode(await extensionConfig(extension, app))
  await runGoExtensionsCLI(['build', '-'], {
    cwd: app.directory,
    stdout: options.stdout,
    stderr: options.stderr,
    stdin,
  })
}

/**
 * The extensions' Go binary receives the build configuration through
 * standard input as a YAML-encoded object. This function returns the
 * Javascript object representing the configuration necessary for building.
 * @param extension {UIExtension} Extension that will be built.
 * @returns
 */
<<<<<<< HEAD
async function extensionConfig(extension: UIExtension): Promise<any> {
=======
async function extensionConfig(extension: Extension, app: App): Promise<any> {
>>>>>>> 3416bb6e
  return {
    extensions: [
      {
        title: extension.configuration.name,
        type: `${extension.configuration.type}_next`,
        metafields: extension.configuration.metafields,
        // eslint-disable-next-line @typescript-eslint/naming-convention
        node_executable: await nodeExtensionsCLIPath(),
        development: {
          // eslint-disable-next-line @typescript-eslint/naming-convention
          root_dir: path.relative(app.directory, extension.directory),
          // eslint-disable-next-line @typescript-eslint/naming-convention
          build_dir: path.relative(extension.directory, extension.buildDirectory),
          entries: {
            main: path.relative(extension.directory, extension.entrySourceFilePath),
          },
        },
      },
    ],
  }
}<|MERGE_RESOLUTION|>--- conflicted
+++ resolved
@@ -1,11 +1,7 @@
 import {runGoExtensionsCLI, nodeExtensionsCLIPath} from '../../utilities/extensions/cli'
 import {path, yaml} from '@shopify/cli-kit'
 import {Writable} from 'node:stream'
-<<<<<<< HEAD
-import {UIExtension} from '$cli/models/app/app'
-=======
-import {App, Extension} from '$cli/models/app/app'
->>>>>>> 3416bb6e
+import {App, UIExtension} from '$cli/models/app/app'
 
 interface ExtensionBuildOptions {
   /**
@@ -28,11 +24,7 @@
  * @param extension {UIExtension} The extension to build.
  * @param options {ExtensionBuildOptions} Build options.
  */
-<<<<<<< HEAD
-export async function buildExtension(extension: UIExtension, options: ExtensionBuildOptions): Promise<void> {
-=======
-export async function buildExtension(extension: Extension, app: App, options: ExtensionBuildOptions): Promise<void> {
->>>>>>> 3416bb6e
+export async function buildExtension(extension: UIExtension, app: App, options: ExtensionBuildOptions): Promise<void> {
   options.stdout.write(`Building extension...`)
   const stdin = yaml.encode(await extensionConfig(extension, app))
   await runGoExtensionsCLI(['build', '-'], {
@@ -50,11 +42,7 @@
  * @param extension {UIExtension} Extension that will be built.
  * @returns
  */
-<<<<<<< HEAD
-async function extensionConfig(extension: UIExtension): Promise<any> {
-=======
-async function extensionConfig(extension: Extension, app: App): Promise<any> {
->>>>>>> 3416bb6e
+async function extensionConfig(extension: UIExtension, app: App): Promise<any> {
   return {
     extensions: [
       {
