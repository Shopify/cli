import {outputEnv} from './app/env/show.js'
import {AppInterface} from '../models/app/app.js'
import {FunctionExtension, ThemeExtension, UIExtension} from '../models/app/extensions.js'
import {configurationFileNames} from '../constants.js'
import {
  allFunctionSpecifications,
  allThemeSpecifications,
  allUISpecifications,
} from '../models/extensions/specifications.js'
import {os, output, path, store, string} from '@shopify/cli-kit'
import {checkForNewVersion} from '@shopify/cli-kit/node/node-package-manager'
import {Config} from '@oclif/core'

export type Format = 'json' | 'text'
interface InfoOptions {
  format: Format
  /** When true the command outputs the env. variables necessary to deploy and run web/ */
  webEnv: boolean
  config: Config
}
interface Configurable {
  type: string
  externalType: string
}

export async function info(app: AppInterface, {format, webEnv, config}: InfoOptions): Promise<output.Message> {
  if (webEnv) {
    return infoWeb(app, {format})
  } else {
    return infoApp(app, {format, config})
  }
}

export async function infoWeb(
  app: AppInterface,
  {format}: Omit<InfoOptions, 'webEnv' | 'config'>,
): Promise<output.Message> {
  return outputEnv(app, format)
}

export async function infoApp(
  app: AppInterface,
  {format, config}: Omit<InfoOptions, 'webEnv'>,
): Promise<output.Message> {
  if (format === 'json') {
    return output.content`${JSON.stringify(app, null, 2)}`
  } else {
    const appInfo = new AppInfo(app, config)
    return appInfo.output()
  }
}

const UNKNOWN_TEXT = output.content`${output.token.italic('unknown')}`.value
const NOT_CONFIGURED_TEXT = output.content`${output.token.italic('Not yet configured')}`.value

class AppInfo {
  private app: AppInterface
  private config: Config
  private cachedAppInfo: store.CachedAppInfo | undefined

  constructor(app: AppInterface, config: Config) {
    this.app = app
    this.config = config
  }

  async output(): Promise<string> {
    const sections: [string, string][] = [
      await this.devConfigsSection(),
      this.projectSettingsSection(),
      await this.appComponentsSection(),
      this.accessScopesSection(),
      await this.systemInfoSection(),
    ]
    return sections.map((sectionContents: [string, string]) => output.section(...sectionContents)).join('\n\n')
  }

  async devConfigsSection(): Promise<[string, string]> {
    const title = 'Configs for Dev'

    let appName = NOT_CONFIGURED_TEXT
    let storeDescription = NOT_CONFIGURED_TEXT
    let apiKey = NOT_CONFIGURED_TEXT
    let updateURLs = NOT_CONFIGURED_TEXT
    let postscript = output.content`💡 These will be populated when you run ${output.token.packagejsonScript(
      this.app.packageManager,
      'dev',
    )}`.value
    const cachedAppInfo = await store.getAppInfo(this.app.directory)
    if (cachedAppInfo) {
      if (cachedAppInfo.title) appName = cachedAppInfo.title
      if (cachedAppInfo.storeFqdn) storeDescription = cachedAppInfo.storeFqdn
      if (cachedAppInfo.appId) apiKey = cachedAppInfo.appId
      if (cachedAppInfo.updateURLs !== undefined) updateURLs = cachedAppInfo.updateURLs ? 'Always' : 'Never'
      postscript = output.content`💡 To change these, run ${output.token.packagejsonScript(
        this.app.packageManager,
        'dev',
        '--reset',
      )}`.value
    }
    const lines = [
      ['App', appName],
      ['Dev store', storeDescription],
      ['API key', apiKey],
      ['Update URLs', updateURLs],
    ]
    return [title, `${string.linesToColumns(lines)}\n\n${postscript}`]
  }

  projectSettingsSection(): [string, string] {
    const title = 'Your Project'
    const lines = [
      ['Name', this.app.name],
      ['Root location', this.app.directory],
    ]
    return [title, string.linesToColumns(lines)]
  }

  async appComponentsSection(): Promise<[string, string]> {
    const title = 'Directory Components'

    let body = `\n${this.webComponentsSection()}`

    function augmentWithExtensions<TExtension extends Configurable>(
      extensionTypes: ReadonlyArray<string>,
      extensions: TExtension[],
      outputFormatter: (extension: TExtension) => string,
    ) {
      extensionTypes.forEach((extensionType: string) => {
        const relevantExtensions = extensions.filter((extension: TExtension) => extension.type === extensionType)
        if (relevantExtensions[0]) {
          body += `\n\n${output.content`${output.token.subheading(relevantExtensions[0].externalType)}`.value}`
          relevantExtensions.forEach((extension: TExtension) => {
            body += `${outputFormatter(extension)}`
          })
        }
      })
    }
<<<<<<< HEAD
    const allExtensionSpecs = await allExtensionSpecifications(this.config)
    const allFunctionsSpecs = await allFunctionSpecifications(this.config)
    const uiTypes = allExtensionSpecs.map((spec) => spec.identifier).filter((spec) => spec !== 'theme')
    const themeTypes = allExtensionSpecs.map((spec) => spec.identifier).filter((spec) => spec === 'theme')
    const functionTypes = allFunctionsSpecs.map((spec) => spec.identifier)
=======
    const uiTypes = (await allUISpecifications()).map((spec) => spec.identifier)
    const themeTypes = (await allThemeSpecifications()).map((spec) => spec.identifier)
    const functionTypes = (await allFunctionSpecifications()).map((spec) => spec.identifier)
>>>>>>> 8c2a28e0
    augmentWithExtensions(uiTypes, this.app.extensions.ui, this.uiExtensionSubSection.bind(this))
    augmentWithExtensions(themeTypes, this.app.extensions.theme, this.themeExtensionSubSection.bind(this))
    augmentWithExtensions(functionTypes, this.app.extensions.function, this.functionExtensionSubSection.bind(this))

    const allExtensions = [...this.app.extensions.ui, ...this.app.extensions.theme, ...this.app.extensions.function]

    if (this.app.errors?.isEmpty() === false) {
      body += `\n\n${output.content`${output.token.subheading('Extensions with errors')}`.value}`
      allExtensions.forEach((extension) => {
        body += `${this.invalidExtensionSubSection(extension)}`
      })
    }
    return [title, body]
  }

  webComponentsSection(): string {
    const errors: output.Message[] = []
    const subtitle = [output.content`${output.token.subheading('web')}`.value]
    const toplevel = ['📂 web', '']
    const sublevels: [string, string][] = []
    this.app.webs.forEach((web) => {
      if (web.configuration && web.configuration.type) {
        sublevels.push([`  📂 ${web.configuration.type}`, path.relative(this.app.directory, web.directory)])
      } else if (this.app.errors) {
        const error = this.app.errors.getError(`${web.directory}/${configurationFileNames.web}`)
        if (error) {
          sublevels.push([`  📂 ${UNKNOWN_TEXT}`, path.relative(this.app.directory, web.directory)])
          errors.push(error)
        }
      }
    })
    let errorContent = `\n${errors.map(this.formattedError).join('\n')}`
    if (errorContent.trim() === '') errorContent = ''

    return `${subtitle}\n${string.linesToColumns([toplevel, ...sublevels])}${errorContent}`
  }

  uiExtensionSubSection(extension: UIExtension): string {
    const config = extension.configuration
    const details = [
      [`📂 ${config.name}`, path.relative(this.app.directory, extension.directory)],
      ['     config file', path.relative(extension.directory, extension.configurationPath)],
    ]
    if (config && config.metafields?.length) {
      details.push(['     metafields', `${config.metafields.length}`])
    }

    return `\n${string.linesToColumns(details)}`
  }

  functionExtensionSubSection(extension: FunctionExtension): string {
    const config = extension.configuration
    const details = [
      [`📂 ${config.name}`, path.relative(this.app.directory, extension.directory)],
      ['     config file', path.relative(extension.directory, extension.configurationPath)],
    ]

    return `\n${string.linesToColumns(details)}`
  }

  themeExtensionSubSection(extension: ThemeExtension): string {
    const config = extension.configuration
    const details = [
      [`📂 ${config.name}`, path.relative(this.app.directory, extension.directory)],
      ['     config file', path.relative(extension.directory, extension.configurationPath)],
    ]

    return `\n${string.linesToColumns(details)}`
  }

  invalidExtensionSubSection(extension: UIExtension | FunctionExtension | ThemeExtension): string {
    const error = this.app.errors?.getError(extension.configurationPath)
    if (!error) return ''
    const details = [
      [`📂 ${extension.configuration?.type}`, path.relative(this.app.directory, extension.directory)],
      ['     config file', path.relative(extension.directory, extension.configurationPath)],
    ]
    const formattedError = this.formattedError(error)
    return `\n${string.linesToColumns(details)}\n${formattedError}`
  }

  formattedError(str: output.Message): string {
    const [errorFirstLine, ...errorRemainingLines] = output.stringifyMessage(str).split('\n')
    const errorLines = [`! ${errorFirstLine}`, ...errorRemainingLines.map((line) => `  ${line}`)]
    return output.content`${output.token.errorText(errorLines.join('\n'))}`.value
  }

  accessScopesSection(): [string, string] {
    const title = 'Access Scopes in Root TOML File'
    const lines = this.app.configuration.scopes.split(',').map((scope) => [scope])
    return [title, string.linesToColumns(lines)]
  }

  async systemInfoSection(): Promise<[string, string]> {
    const title = 'Tooling and System'
    const {platform, arch} = os.platformAndArch()
    const versionUpgradeMessage = await this.versionUpgradeMessage()
    const cliVersionInfo = [this.currentCliVersion(), versionUpgradeMessage].join(' ').trim()
    const lines: string[][] = [
      ['Shopify CLI', cliVersionInfo],
      ['Package manager', this.app.packageManager],
      ['OS', `${platform}-${arch}`],
      ['Shell', process.env.SHELL || 'unknown'],
      ['Node version', process.version],
    ]
    return [title, `${string.linesToColumns(lines)}`]
  }

  currentCliVersion(): string {
    return this.app.nodeDependencies['@shopify/cli']!
  }

  async versionUpgradeMessage(): Promise<string> {
    const cliDependency = '@shopify/cli'
    const newestVersion = await checkForNewVersion(cliDependency, this.currentCliVersion())
    if (newestVersion) {
      return output.getOutputUpdateCLIReminder(this.app.packageManager, newestVersion)
    }
    return ''
  }
}<|MERGE_RESOLUTION|>--- conflicted
+++ resolved
@@ -2,11 +2,7 @@
 import {AppInterface} from '../models/app/app.js'
 import {FunctionExtension, ThemeExtension, UIExtension} from '../models/app/extensions.js'
 import {configurationFileNames} from '../constants.js'
-import {
-  allFunctionSpecifications,
-  allThemeSpecifications,
-  allUISpecifications,
-} from '../models/extensions/specifications.js'
+import {allFunctionSpecifications, allThemeSpecifications, allUIExtensionSpecifications} from '../models/extensions/specifications.js'
 import {os, output, path, store, string} from '@shopify/cli-kit'
 import {checkForNewVersion} from '@shopify/cli-kit/node/node-package-manager'
 import {Config} from '@oclif/core'
@@ -135,17 +131,9 @@
         }
       })
     }
-<<<<<<< HEAD
-    const allExtensionSpecs = await allExtensionSpecifications(this.config)
-    const allFunctionsSpecs = await allFunctionSpecifications(this.config)
-    const uiTypes = allExtensionSpecs.map((spec) => spec.identifier).filter((spec) => spec !== 'theme')
-    const themeTypes = allExtensionSpecs.map((spec) => spec.identifier).filter((spec) => spec === 'theme')
-    const functionTypes = allFunctionsSpecs.map((spec) => spec.identifier)
-=======
-    const uiTypes = (await allUISpecifications()).map((spec) => spec.identifier)
+    const uiTypes = (await allUIExtensionSpecifications(this.config)).map((spec) => spec.identifier)
     const themeTypes = (await allThemeSpecifications()).map((spec) => spec.identifier)
-    const functionTypes = (await allFunctionSpecifications()).map((spec) => spec.identifier)
->>>>>>> 8c2a28e0
+    const functionTypes = (await allFunctionSpecifications(this.config)).map((spec) => spec.identifier)
     augmentWithExtensions(uiTypes, this.app.extensions.ui, this.uiExtensionSubSection.bind(this))
     augmentWithExtensions(themeTypes, this.app.extensions.theme, this.themeExtensionSubSection.bind(this))
     augmentWithExtensions(functionTypes, this.app.extensions.function, this.functionExtensionSubSection.bind(this))
