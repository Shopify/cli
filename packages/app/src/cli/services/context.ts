--- conflicted
+++ resolved
@@ -655,14 +655,6 @@
     `Update URLs:  ${updateURLs}`,
   ]
 
-<<<<<<< HEAD
-  if (cachedInfo.tunnelPlugin) {
-    items.push(`Tunnel:       ${cachedInfo.tunnelPlugin}`)
-  }
-
-=======
-  const packageManager = await getPackageManager(directory)
->>>>>>> fc9d129a
   renderInfo({
     headline: reusedValuesTableTitle(cachedInfo),
     body: [
