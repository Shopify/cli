import {DeploymentMode, ensureDeployContext} from './context.js'
import {deploy} from './deploy.js'
import {
  uploadWasmBlob,
  uploadExtensionsBundle,
  uploadFunctionExtensions,
  functionConfiguration,
} from './deploy/upload.js'
import {fetchAppExtensionRegistrations} from './dev/fetch.js'
import {bundleAndBuildExtensions} from './deploy/bundle.js'
import {DeploymentMode} from './deploy/mode.js'
import {testApp, testFunctionExtension, testThemeExtensions, testUIExtension} from '../models/app/app.test-data.js'
import {updateAppIdentifiers} from '../models/app/identifiers.js'
import {AppInterface} from '../models/app/app.js'
import {OrganizationApp} from '../models/organization.js'
import {beforeEach, describe, expect, vi, test} from 'vitest'
import {useThemebundling} from '@shopify/cli-kit/node/context/local'
import {renderSuccess, renderTasks, renderTextPrompt, Task} from '@shopify/cli-kit/node/ui'
import {formatPackageManagerCommand} from '@shopify/cli-kit/node/output'

<<<<<<< HEAD
const versionId = 2
=======
const versionTag = 'unique-version-tag'
>>>>>>> 4558369b

vi.mock('./context.js')
vi.mock('./deploy/upload.js')
vi.mock('./deploy/bundle.js')
vi.mock('./dev/fetch.js')
vi.mock('../models/app/identifiers.js')
vi.mock('@shopify/cli-kit/node/context/local')
vi.mock('@shopify/cli-kit/node/ui')
vi.mock('../validators/extensions.js')
vi.mock('./context/prompts')

beforeEach(() => {
  // this is needed because using importActual to mock the ui module
  // creates a circular dependency between ui and context/local
  // so we need to mock the whole module and just replace the functions we use
  vi.mocked(renderTasks).mockImplementation(async (tasks: Task[]) => {
    for (const task of tasks) {
      // eslint-disable-next-line no-await-in-loop
      await task.task({}, task)
    }
  })
})

describe('deploy', () => {
  test("passes deploymentMode: 'legacy' to uploadExtensionsBundle() when the unifiedAppDeployment beta is disabled", async () => {
    // Given
    const uiExtension = await testUIExtension({type: 'web_pixel_extension'})
    const app = testApp({allExtensions: [uiExtension]})
    vi.mocked(renderTextPrompt).mockResolvedValue('Deployed from CLI')

    // When
    await testDeployBundle(app, {
      id: 'app-id',
      organizationId: 'org-id',
      title: 'app-title',
      grantedScopes: [],
      betas: {unifiedAppDeployment: false},
    })

    // Then
    expect(uploadExtensionsBundle).toHaveBeenCalledWith({
      apiKey: 'app-id',
      appModules: [{uuid: uiExtension.localIdentifier, config: '{}', context: ''}],
      bundlePath: expect.stringMatching(/bundle.zip$/),
      token: 'api-token',
      extensionIds: {},
      deploymentMode: 'legacy',
    })
  })

  test("passes deploymentMode: 'legacy' to uploadExtensionsBundle() when the unifiedAppDeployment beta is enabled and noRelease arg is false", async () => {
    // Given
    const app = testApp({allExtensions: []})
    vi.mocked(renderTextPrompt).mockResolvedValue('Deployed from CLI')

    // When
    await testDeployBundle(
      app,
      {
        id: 'app-id',
        organizationId: 'org-id',
        title: 'app-title',
        grantedScopes: [],
        betas: {unifiedAppDeployment: true},
      },
      {
        noRelease: false,
      },
    )

    // Then
    expect(uploadExtensionsBundle).toHaveBeenCalledWith({
      apiKey: 'app-id',
      appModules: [],
      token: 'api-token',
      extensionIds: {},
      deploymentMode: 'unified',
    })
  })

  test("passes deploymentMode: 'unified-skip-release' to uploadExtensionsBundle() when the unifiedAppDeployment beta is enabled and noRelease arg is true", async () => {
    // Given
    const app = testApp({allExtensions: []})
    vi.mocked(renderTextPrompt).mockResolvedValue('Deployed from CLI')

    // When
    await testDeployBundle(
      app,
      {
        id: 'app-id',
        organizationId: 'org-id',
        title: 'app-title',
        grantedScopes: [],
        betas: {unifiedAppDeployment: true},
      },
      {
        noRelease: true,
      },
    )

    // Then
    expect(uploadExtensionsBundle).toHaveBeenCalledWith({
      apiKey: 'app-id',
      appModules: [],
      token: 'api-token',
      extensionIds: {},
      deploymentMode: 'unified-skip-release',
    })
  })

  test('passes a message to uploadExtensionsBundle() when a message arg is present', async () => {
    // Given
    const app = testApp()

    // When
    await testDeployBundle(
      app,
      {
        id: 'app-id',
        organizationId: 'org-id',
        title: 'app-title',
        grantedScopes: [],
        betas: {unifiedAppDeployment: true},
      },
      {
        message: 'Deployed from CLI with flag',
      },
    )

    // Then
    expect(uploadExtensionsBundle).toHaveBeenCalledWith(
      expect.objectContaining({
        message: 'Deployed from CLI with flag',
      }),
    )
  })

  test('passes a version to uploadExtensionsBundle() when a version arg is present', async () => {
    // Given
    const app = testApp()

    // When
    await testDeployBundle(
      app,
      {
        id: 'app-id',
        organizationId: 'org-id',
        title: 'app-title',
        grantedScopes: [],
        betas: {unifiedAppDeployment: true},
      },
      {
        version: '1.1.0',
      },
    )

    // Then
    expect(uploadExtensionsBundle).toHaveBeenCalledWith(
      expect.objectContaining({
        version: '1.1.0',
      }),
    )
  })

  test('deploys the app with no extensions and beta flag', async () => {
    const app = testApp({allExtensions: []})
    vi.mocked(renderTextPrompt).mockResolvedValueOnce('')

    // When
    await testDeployBundle(app, {
      id: 'app-id',
      organizationId: 'org-id',
      title: 'app-title',
      grantedScopes: [],
      betas: {unifiedAppDeployment: true},
    })

    // Then
    expect(uploadExtensionsBundle).toHaveBeenCalledWith({
      apiKey: 'app-id',
      appModules: [],
      token: 'api-token',
      extensionIds: {},
      deploymentMode: 'unified',
    })
    expect(bundleAndBuildExtensions).toHaveBeenCalledOnce()
    expect(updateAppIdentifiers).toHaveBeenCalledOnce()
    expect(fetchAppExtensionRegistrations).toHaveBeenCalledOnce()
  })

  test("doesn't deploy the app with no extensions and no beta flag", async () => {
    const app = testApp({allExtensions: []})

    // When
    await testDeployBundle(app, {
      id: 'app-id',
      organizationId: 'org-id',
      title: 'app-title',
      grantedScopes: [],
      betas: {unifiedAppDeployment: false},
    })

    // Then
    expect(uploadExtensionsBundle).not.toHaveBeenCalled()
    expect(bundleAndBuildExtensions).not.toHaveBeenCalledOnce()
    expect(updateAppIdentifiers).not.toHaveBeenCalledOnce()
    expect(fetchAppExtensionRegistrations).not.toHaveBeenCalledOnce()
  })

  test('uploads the extension bundle with 1 UI extension', async () => {
    // Given
    const uiExtension = await testUIExtension({type: 'web_pixel_extension'})
    const app = testApp({allExtensions: [uiExtension]})

    // When
    await testDeployBundle(app)

    // Then
    expect(uploadExtensionsBundle).toHaveBeenCalledWith({
      apiKey: 'app-id',
      bundlePath: expect.stringMatching(/bundle.zip$/),
      appModules: [{uuid: uiExtension.localIdentifier, config: '{}', context: ''}],
      token: 'api-token',
      extensionIds: {},
      deploymentMode: 'legacy',
    })
    expect(bundleAndBuildExtensions).toHaveBeenCalledOnce()
    expect(updateAppIdentifiers).toHaveBeenCalledOnce()
    expect(fetchAppExtensionRegistrations).toHaveBeenCalledOnce()
  })

  test('uploads the extension bundle with 1 theme extension', async () => {
    // Given
    const themeExtension = await testThemeExtensions()
    const app = testApp({allExtensions: [themeExtension]})

    // When
    await testDeployBundle(app)

    // Then
    expect(uploadExtensionsBundle).toHaveBeenCalledWith({
      apiKey: 'app-id',
      bundlePath: expect.stringMatching(/bundle.zip$/),
<<<<<<< HEAD
      appModules: [{uuid: themeExtension.localIdentifier, config: '{"theme_extension":{"files":{}}}', context: ''}],
=======
      appModules: [{uuid: themeExtension.localIdentifier, config: '{"theme_extension": {"files": {}}}', context: ''}],
>>>>>>> 4558369b
      token: 'api-token',
      extensionIds: {},
      deploymentMode: 'legacy',
    })
    expect(bundleAndBuildExtensions).toHaveBeenCalledOnce()
    expect(updateAppIdentifiers).toHaveBeenCalledOnce()
    expect(fetchAppExtensionRegistrations).toHaveBeenCalledOnce()
  })

  test('does not upload the extension bundle with 1 function and no beta flag', async () => {
    // Given
    const functionExtension = await testFunctionExtension()
    const app = testApp({allExtensions: [functionExtension]})

    // When
    await testDeployBundle(app)

    // Then
    expect(uploadFunctionExtensions).toHaveBeenCalledWith(
      [
        expect.objectContaining({
          configuration: functionExtension.configuration,
          configurationPath: functionExtension.configurationPath,
          directory: functionExtension.directory,
          entrySourceFilePath: functionExtension.entrySourceFilePath,
          idEnvironmentVariableName: functionExtension.idEnvironmentVariableName,
          localIdentifier: functionExtension.localIdentifier,
          useExtensionsFramework: false,
        }),
      ],
      {
        identifiers: {app: 'app-id', extensions: {'my-function': 'my-function'}, extensionIds: {}},
        token: 'api-token',
      },
    )
    expect(bundleAndBuildExtensions).toHaveBeenCalledOnce()
    expect(updateAppIdentifiers).toHaveBeenCalledOnce()
    expect(uploadExtensionsBundle).not.toHaveBeenCalled()
    expect(fetchAppExtensionRegistrations).toHaveBeenCalledOnce()
  })

  test('uploads the extension bundle with 1 function and beta flag', async () => {
    // Given
    const functionExtension = await testFunctionExtension()
    const app = testApp({allExtensions: [functionExtension]})
    const moduleId = 'module-id'
    const mockedFunctionConfiguration = {
      title: functionExtension.configuration.name,
      description: functionExtension.configuration.description,
      api_type: functionExtension.configuration.type,
      api_version: functionExtension.configuration.apiVersion,
      enable_creation_ui: true,
      module_id: moduleId,
    }
    vi.mocked(uploadWasmBlob).mockResolvedValue({url: 'url', moduleId})
    vi.mocked(functionConfiguration).mockResolvedValue(mockedFunctionConfiguration)

    // When
    await testDeployBundle(app, {
      id: 'app-id',
      organizationId: 'org-id',
      title: 'app-title',
      grantedScopes: [],
      betas: {unifiedAppDeployment: true},
    })

    // Then
    expect(uploadExtensionsBundle).toHaveBeenCalledWith({
      apiKey: 'app-id',
      appModules: [
        {
          uuid: functionExtension.localIdentifier,
          config: JSON.stringify(mockedFunctionConfiguration),
          context: '',
        },
      ],
      token: 'api-token',
      extensionIds: {},
      bundlePath: undefined,
      deploymentMode: 'unified',
    })
    expect(bundleAndBuildExtensions).toHaveBeenCalledOnce()
    expect(updateAppIdentifiers).toHaveBeenCalledOnce()
    expect(fetchAppExtensionRegistrations).toHaveBeenCalledOnce()
  })

  test('uploads the extension bundle with 1 UI and 1 theme extension', async () => {
    // Given
    const uiExtension = await testUIExtension({type: 'web_pixel_extension'})
    const themeExtension = await testThemeExtensions()
    const app = testApp({allExtensions: [uiExtension, themeExtension]})

    // When
    await testDeployBundle(app)

    // Then
    expect(uploadExtensionsBundle).toHaveBeenCalledWith({
      apiKey: 'app-id',
      bundlePath: expect.stringMatching(/bundle.zip$/),
      appModules: [
        {uuid: uiExtension.localIdentifier, config: '{}', context: ''},
        {uuid: themeExtension.localIdentifier, config: '{"theme_extension":{"files":{}}}', context: ''},
      ],
      token: 'api-token',
      extensionIds: {},
      deploymentMode: 'legacy',
    })
    expect(bundleAndBuildExtensions).toHaveBeenCalledOnce()
    expect(updateAppIdentifiers).toHaveBeenCalledOnce()
    expect(fetchAppExtensionRegistrations).toHaveBeenCalledOnce()
  })

  test('shows a success message', async () => {
    // Given
    const uiExtension = await testUIExtension({type: 'web_pixel_extension'})
    const app = testApp({allExtensions: [uiExtension]})

    // When
    await testDeployBundle(app)

    // Then
    expect(renderSuccess).toHaveBeenCalledWith({
      headline: 'Deployed to Shopify!',
      customSections: [
        {
          body: {
            list: {
              items: [['test-ui-extension is deployed to Shopify but not yet live']],
            },
          },
          title: 'Summary',
        },
        {
          body: {
            list: {
              items: [
                [
                  'Publish',
                  {
                    link: {
                      url: 'https://partners.shopify.com/org-id/apps/app-id/extensions/web_pixel/',
                      label: 'test-ui-extension',
                    },
                  },
                ],
              ],
            },
          },
          title: 'Next steps',
        },
      ],
    })
  })

  test('shows a specific success message when deploying using the unified app deployment flow', async () => {
    // Given
    const uiExtension = await testUIExtension({type: 'web_pixel_extension'})
    const app = testApp({allExtensions: [uiExtension]})
    vi.mocked(renderTextPrompt).mockResolvedValue('Deployed from CLI')

    // When
    await testDeployBundle(
      app,
      {
        id: 'app-id',
        organizationId: 'org-id',
        title: 'app-title',
        grantedScopes: [],
        betas: {unifiedAppDeployment: true},
      },
      {
        noRelease: false,
      },
    )

    // Then
    expect(renderSuccess).toHaveBeenCalledWith({
      headline: 'New version released to users.',
<<<<<<< HEAD
      body: 'See the rollout progress of your app version in the CLI or Partner Dashboard.',
=======
      body: '',
>>>>>>> 4558369b
      nextSteps: [
        [
          'Run',
          {command: formatPackageManagerCommand(app.packageManager, 'versions list')},
          'to see rollout progress.',
        ],
      ],
    })
  })

  test('shows a specific success message when deploying --no-release using the unified app deployment flow', async () => {
    // Given
    const uiExtension = await testUIExtension({type: 'web_pixel_extension'})
    const app = testApp({allExtensions: [uiExtension]})
    vi.mocked(renderTextPrompt).mockResolvedValue('Deployed from CLI')

    // When
    await testDeployBundle(
      app,
      {
        id: 'app-id',
        organizationId: 'org-id',
        title: 'app-title',
        grantedScopes: [],
        betas: {unifiedAppDeployment: true},
      },
      {
        noRelease: true,
      },
    )

    // Then
    expect(renderSuccess).toHaveBeenCalledWith({
      headline: 'New version created.',
<<<<<<< HEAD
      body: 'See the rollout progress of your app version in the CLI or Partner Dashboard.',
      nextSteps: [
        [
          'Run',
          {command: formatPackageManagerCommand(app.packageManager, 'release', `--version=${versionId}`)},
=======
      body: '',
      nextSteps: [
        [
          'Run',
          {command: formatPackageManagerCommand(app.packageManager, 'release', `--version=${versionTag}`)},
>>>>>>> 4558369b
          'to release this version to users.',
        ],
      ],
    })
  })
})

async function testDeployBundle(
  app: AppInterface,
  partnersApp?: Omit<OrganizationApp, 'apiSecretKeys' | 'apiKey'>,
  options?: {
    force?: boolean
    noRelease?: boolean
    message?: string
    version?: string
  },
) {
  // Given
  const extensionsPayload: {[key: string]: string} = {}
  for (const uiExtension of app.extensions.ui) {
    extensionsPayload[uiExtension.localIdentifier] = uiExtension.localIdentifier
  }
  for (const themeExtension of app.extensions.theme) {
    extensionsPayload[themeExtension.localIdentifier] = themeExtension.localIdentifier
  }
  for (const functionExtension of app.extensions.function) {
    extensionsPayload[functionExtension.localIdentifier] = functionExtension.localIdentifier
  }
  const identifiers = {app: 'app-id', extensions: extensionsPayload, extensionIds: {}}
  const deploymentMode: DeploymentMode = (function () {
    if (partnersApp?.betas?.unifiedAppDeployment) {
      if (options?.noRelease) {
        return 'unified-skip-release'
      } else {
        return 'unified'
      }
    } else {
      return 'legacy'
    }
  })()

  vi.mocked(ensureDeployContext).mockResolvedValue({
    app,
    identifiers,
    partnersApp: partnersApp ?? {
      id: 'app-id',
      organizationId: 'org-id',
      title: 'app-title',
      grantedScopes: [],
    },
    token: 'api-token',
    deploymentMode,
  })
  vi.mocked(useThemebundling).mockReturnValue(true)
  vi.mocked(uploadFunctionExtensions).mockResolvedValue(identifiers)
<<<<<<< HEAD
  vi.mocked(uploadExtensionsBundle).mockResolvedValue({validationErrors: [], deploymentId: versionId})
=======
  vi.mocked(uploadExtensionsBundle).mockResolvedValue({validationErrors: [], versionTag})
>>>>>>> 4558369b
  vi.mocked(updateAppIdentifiers).mockResolvedValue(app)
  vi.mocked(fetchAppExtensionRegistrations).mockResolvedValue({
    app: {extensionRegistrations: [], dashboardManagedExtensionRegistrations: [], functions: []},
  })

  await deploy({
    app,
    reset: false,
    force: Boolean(options?.force),
    noRelease: Boolean(options?.noRelease),
    message: options?.message,
    version: options?.version,
  })
}<|MERGE_RESOLUTION|>--- conflicted
+++ resolved
@@ -1,4 +1,4 @@
-import {DeploymentMode, ensureDeployContext} from './context.js'
+import {ensureDeployContext} from './context.js'
 import {deploy} from './deploy.js'
 import {
   uploadWasmBlob,
@@ -18,11 +18,7 @@
 import {renderSuccess, renderTasks, renderTextPrompt, Task} from '@shopify/cli-kit/node/ui'
 import {formatPackageManagerCommand} from '@shopify/cli-kit/node/output'
 
-<<<<<<< HEAD
-const versionId = 2
-=======
 const versionTag = 'unique-version-tag'
->>>>>>> 4558369b
 
 vi.mock('./context.js')
 vi.mock('./deploy/upload.js')
@@ -266,11 +262,7 @@
     expect(uploadExtensionsBundle).toHaveBeenCalledWith({
       apiKey: 'app-id',
       bundlePath: expect.stringMatching(/bundle.zip$/),
-<<<<<<< HEAD
-      appModules: [{uuid: themeExtension.localIdentifier, config: '{"theme_extension":{"files":{}}}', context: ''}],
-=======
       appModules: [{uuid: themeExtension.localIdentifier, config: '{"theme_extension": {"files": {}}}', context: ''}],
->>>>>>> 4558369b
       token: 'api-token',
       extensionIds: {},
       deploymentMode: 'legacy',
@@ -449,11 +441,7 @@
     // Then
     expect(renderSuccess).toHaveBeenCalledWith({
       headline: 'New version released to users.',
-<<<<<<< HEAD
-      body: 'See the rollout progress of your app version in the CLI or Partner Dashboard.',
-=======
       body: '',
->>>>>>> 4558369b
       nextSteps: [
         [
           'Run',
@@ -488,19 +476,11 @@
     // Then
     expect(renderSuccess).toHaveBeenCalledWith({
       headline: 'New version created.',
-<<<<<<< HEAD
-      body: 'See the rollout progress of your app version in the CLI or Partner Dashboard.',
-      nextSteps: [
-        [
-          'Run',
-          {command: formatPackageManagerCommand(app.packageManager, 'release', `--version=${versionId}`)},
-=======
       body: '',
       nextSteps: [
         [
           'Run',
           {command: formatPackageManagerCommand(app.packageManager, 'release', `--version=${versionTag}`)},
->>>>>>> 4558369b
           'to release this version to users.',
         ],
       ],
@@ -556,11 +536,7 @@
   })
   vi.mocked(useThemebundling).mockReturnValue(true)
   vi.mocked(uploadFunctionExtensions).mockResolvedValue(identifiers)
-<<<<<<< HEAD
-  vi.mocked(uploadExtensionsBundle).mockResolvedValue({validationErrors: [], deploymentId: versionId})
-=======
   vi.mocked(uploadExtensionsBundle).mockResolvedValue({validationErrors: [], versionTag})
->>>>>>> 4558369b
   vi.mocked(updateAppIdentifiers).mockResolvedValue(app)
   vi.mocked(fetchAppExtensionRegistrations).mockResolvedValue({
     app: {extensionRegistrations: [], dashboardManagedExtensionRegistrations: [], functions: []},
