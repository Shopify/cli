import {PartnersClient} from './developer-platform-client/partners-client.js'
import {AppManagementClient} from './developer-platform-client/app-management-client.js'
import {PartnersSession} from '../../cli/services/context/partner-account-info.js'
import {
  MinimalAppIdentifiers,
  MinimalOrganizationApp,
  Organization,
  OrganizationApp,
  OrganizationSource,
  OrganizationStore,
} from '../models/organization.js'
import {AllAppExtensionRegistrationsQuerySchema} from '../api/graphql/all_app_extension_registrations.js'
import {AppDeploySchema, AppDeployVariables} from '../api/graphql/app_deploy.js'

import {ExtensionCreateSchema, ExtensionCreateVariables} from '../api/graphql/extension_create.js'
import {
  ConvertDevToTransferDisabledSchema,
  ConvertDevToTransferDisabledStoreVariables,
} from '../api/graphql/convert_dev_to_transfer_disabled_store.js'
import {FindStoreByDomainSchema} from '../api/graphql/find_store_by_domain.js'
import {AppVersionsQuerySchema} from '../api/graphql/get_versions_list.js'
import {
  DevelopmentStorePreviewUpdateInput,
  DevelopmentStorePreviewUpdateSchema,
} from '../api/graphql/development_preview.js'
import {FindAppPreviewModeSchema, FindAppPreviewModeVariables} from '../api/graphql/find_app_preview_mode.js'
import {AppReleaseSchema} from '../api/graphql/app_release.js'
import {AppVersionByTagSchema} from '../api/graphql/app_version_by_tag.js'
import {AppVersionsDiffSchema} from '../api/graphql/app_versions_diff.js'
import {SendSampleWebhookSchema, SendSampleWebhookVariables} from '../services/webhook/request-sample.js'
import {PublicApiVersionsSchema} from '../services/webhook/request-api-versions.js'
import {WebhookTopicsSchema, WebhookTopicsVariables} from '../services/webhook/request-topics.js'
import {
  MigrateFlowExtensionSchema,
  MigrateFlowExtensionVariables,
} from '../api/graphql/extension_migrate_flow_extension.js'
import {UpdateURLsSchema, UpdateURLsVariables} from '../api/graphql/update_urls.js'
import {CurrentAccountInfoSchema} from '../api/graphql/current_account_info.js'
import {ExtensionTemplate} from '../models/app/template.js'
import {TargetSchemaDefinitionQueryVariables} from '../api/graphql/functions/target_schema_definition.js'
import {ApiSchemaDefinitionQueryVariables} from '../api/graphql/functions/api_schema_definition.js'
import {
  MigrateToUiExtensionSchema,
  MigrateToUiExtensionVariables,
} from '../api/graphql/extension_migrate_to_ui_extension.js'
import {AppLogsSubscribeVariables, AppLogsSubscribeResponse} from '../api/graphql/subscribe_to_app_logs.js'
import {RemoteSpecification} from '../api/graphql/extension_specifications.js'
import {MigrateAppModuleSchema, MigrateAppModuleVariables} from '../api/graphql/extension_migrate_app_module.js'
import {AppConfiguration, isCurrentAppSchema} from '../models/app/app.js'
import {loadAppConfiguration} from '../models/app/loader.js'
import {
  ExtensionUpdateDraftMutation,
  ExtensionUpdateDraftMutationVariables,
} from '../api/graphql/partners/generated/update-draft.js'
import {DevSessionCreateMutation} from '../api/graphql/app-dev/generated/dev-session-create.js'
import {DevSessionUpdateMutation} from '../api/graphql/app-dev/generated/dev-session-update.js'
import {DevSessionDeleteMutation} from '../api/graphql/app-dev/generated/dev-session-delete.js'
import {FunctionUploadUrlGenerateResponse} from '@shopify/cli-kit/node/api/partners'
import {isTruthy} from '@shopify/cli-kit/node/context/utilities'

export type Paginateable<T> = T & {
  hasMorePages: boolean
}

interface SelectDeveloperPlatformClientOptions {
  configuration?: AppConfiguration | undefined
  organization?: Organization
}

export interface AppVersionIdentifiers {
  appVersionId: number
  versionId: string
}

export function allDeveloperPlatformClients(): DeveloperPlatformClient[] {
  const clients: DeveloperPlatformClient[] = [new PartnersClient()]
  if (isTruthy(process.env.USE_APP_MANAGEMENT_API)) clients.push(new AppManagementClient())
  return clients
}

/**
 * Attempts to load an app's configuration in order to select a developer platform client.
 *
 * The provided options are a subset of what is common across most services.
 *
 * @param directory - The working directory for this command (possibly via `--path`)
 * @param configName - An optional configuration file name to force, provided by the developer
 * @param developerPlatformClient - An optional developer platform client to use, forced by the developer
 */
export async function sniffServiceOptionsAndAppConfigToSelectPlatformClient(options: {
  directory: string
  configName?: string
  developerPlatformClient?: DeveloperPlatformClient
}): Promise<DeveloperPlatformClient> {
  if (options.developerPlatformClient) {
    return options.developerPlatformClient
  }
  try {
    const {configuration} = await loadAppConfiguration({
      ...options,
      userProvidedConfigName: options.configName,
    })
    const developerPlatformClient = selectDeveloperPlatformClient({configuration})
    return developerPlatformClient
    // eslint-disable-next-line no-catch-all/no-catch-all
  } catch (error) {
    // If the app is invalid, we really don't care at this point. This function is purely responsible for selecting
    // a client.
    return new PartnersClient()
  }
}

export function selectDeveloperPlatformClient({
  configuration,
  organization,
}: SelectDeveloperPlatformClientOptions = {}): DeveloperPlatformClient {
  if (isTruthy(process.env.USE_APP_MANAGEMENT_API)) {
    if (organization) return selectDeveloperPlatformClientByOrg(organization)
    return selectDeveloperPlatformClientByConfig(configuration)
  }
  return new PartnersClient()
}

function selectDeveloperPlatformClientByOrg(organization: Organization): DeveloperPlatformClient {
  if (organization.source === OrganizationSource.BusinessPlatform) return new AppManagementClient()
  return new PartnersClient()
}

function selectDeveloperPlatformClientByConfig(configuration: AppConfiguration | undefined): DeveloperPlatformClient {
  if (!configuration || (isCurrentAppSchema(configuration) && configuration.organization_id))
    return new AppManagementClient()
  return new PartnersClient()
}

export interface CreateAppOptions {
  isLaunchable?: boolean
  scopesArray?: string[]
  directory?: string
}

interface AppModuleVersionSpecification {
  identifier: string
  name: string
  experience: 'extension' | 'configuration' | 'deprecated'
  options: {
    managementExperience: 'cli' | 'custom' | 'dashboard'
  }
}

export interface AppModuleVersion {
  registrationId: string
  registrationUuid?: string
  registrationUid?: string
  registrationTitle: string
  config?: object
  type: string
  specification?: AppModuleVersionSpecification
}

export interface ActiveAppVersion {
  appModuleVersions: AppModuleVersion[]
}

export type AppDeployOptions = AppDeployVariables & {
  organizationId: string
  name: string
}

<<<<<<< HEAD
export interface DevSessionDeployOptions {
  shopName: string
=======
export interface DevSessionOptions {
  shopFqdn: string
>>>>>>> 8d4c5598
  appId: string
  assetsUrl: string
}

type WithUserErrors<T> = T & {
  userErrors: {
    field: string[]
    message: string
  }[]
}

export type AssetUrlSchema = WithUserErrors<{
  assetUrl: string
}>

export interface DeveloperPlatformClient {
  clientName: string
  webUiName: string
  supportsAtomicDeployments: boolean
  requiresOrganization: boolean
  session: () => Promise<PartnersSession>
  refreshToken: () => Promise<string>
  accountInfo: () => Promise<PartnersSession['accountInfo']>
  appFromId: (app: MinimalAppIdentifiers) => Promise<OrganizationApp | undefined>
  organizations: () => Promise<Organization[]>
  orgFromId: (orgId: string) => Promise<Organization | undefined>
  orgAndApps: (orgId: string) => Promise<Paginateable<{organization: Organization; apps: MinimalOrganizationApp[]}>>
  appsForOrg: (orgId: string, term?: string) => Promise<Paginateable<{apps: MinimalOrganizationApp[]}>>
  specifications: (app: MinimalAppIdentifiers) => Promise<RemoteSpecification[]>
  templateSpecifications: (app: MinimalAppIdentifiers) => Promise<ExtensionTemplate[]>
  createApp: (org: Organization, name: string, options?: CreateAppOptions) => Promise<OrganizationApp>
  devStoresForOrg: (orgId: string) => Promise<OrganizationStore[]>
  storeByDomain: (orgId: string, shopDomain: string) => Promise<FindStoreByDomainSchema>
  appExtensionRegistrations: (app: MinimalAppIdentifiers) => Promise<AllAppExtensionRegistrationsQuerySchema>
  appVersions: (app: OrganizationApp) => Promise<AppVersionsQuerySchema>
  activeAppVersion: (app: MinimalAppIdentifiers) => Promise<ActiveAppVersion | undefined>
  appVersionByTag: (app: MinimalOrganizationApp, tag: string) => Promise<AppVersionByTagSchema>
  appVersionsDiff: (app: MinimalOrganizationApp, version: AppVersionIdentifiers) => Promise<AppVersionsDiffSchema>
  functionUploadUrl: () => Promise<FunctionUploadUrlGenerateResponse>
  generateSignedUploadUrl: (app: MinimalAppIdentifiers) => Promise<AssetUrlSchema>
  createExtension: (input: ExtensionCreateVariables) => Promise<ExtensionCreateSchema>
  updateExtension: (input: ExtensionUpdateDraftMutationVariables) => Promise<ExtensionUpdateDraftMutation>
  deploy: (input: AppDeployOptions) => Promise<AppDeploySchema>
  release: (input: {app: MinimalOrganizationApp; version: AppVersionIdentifiers}) => Promise<AppReleaseSchema>
  convertToTransferDisabledStore: (
    input: ConvertDevToTransferDisabledStoreVariables,
  ) => Promise<ConvertDevToTransferDisabledSchema>
  updateDeveloperPreview: (input: DevelopmentStorePreviewUpdateInput) => Promise<DevelopmentStorePreviewUpdateSchema>
  appPreviewMode: (input: FindAppPreviewModeVariables) => Promise<FindAppPreviewModeSchema>
  sendSampleWebhook: (input: SendSampleWebhookVariables) => Promise<SendSampleWebhookSchema>
  apiVersions: () => Promise<PublicApiVersionsSchema>
  topics: (input: WebhookTopicsVariables) => Promise<WebhookTopicsSchema>
  migrateFlowExtension: (input: MigrateFlowExtensionVariables) => Promise<MigrateFlowExtensionSchema>
  migrateAppModule: (input: MigrateAppModuleVariables) => Promise<MigrateAppModuleSchema>
  updateURLs: (input: UpdateURLsVariables) => Promise<UpdateURLsSchema>
  currentAccountInfo: () => Promise<CurrentAccountInfoSchema>
  targetSchemaDefinition: (input: TargetSchemaDefinitionQueryVariables) => Promise<string | null>
  apiSchemaDefinition: (input: ApiSchemaDefinitionQueryVariables) => Promise<string | null>
  migrateToUiExtension: (input: MigrateToUiExtensionVariables) => Promise<MigrateToUiExtensionSchema>
  toExtensionGraphQLType: (input: string) => string
  subscribeToAppLogs: (input: AppLogsSubscribeVariables) => Promise<AppLogsSubscribeResponse>
  appDeepLink: (app: MinimalAppIdentifiers) => Promise<string>
<<<<<<< HEAD
  devSessionCreate: (input: DevSessionDeployOptions) => Promise<DevSessionCreateMutation>
  devSessionUpdate: (input: DevSessionDeployOptions) => Promise<DevSessionUpdateMutation>
  devSessionDelete: (input: {appId: string; shopName: string}) => Promise<DevSessionDeleteMutation>
=======
  devSessionCreate: (input: DevSessionOptions) => Promise<DevSessionCreateMutation>
  devSessionUpdate: (input: DevSessionOptions) => Promise<DevSessionUpdateMutation>
  devSessionDelete: (input: Omit<DevSessionOptions, 'assetsUrl'>) => Promise<DevSessionDeleteMutation>
>>>>>>> 8d4c5598
}<|MERGE_RESOLUTION|>--- conflicted
+++ resolved
@@ -166,13 +166,8 @@
   name: string
 }
 
-<<<<<<< HEAD
-export interface DevSessionDeployOptions {
-  shopName: string
-=======
 export interface DevSessionOptions {
   shopFqdn: string
->>>>>>> 8d4c5598
   appId: string
   assetsUrl: string
 }
@@ -235,13 +230,7 @@
   toExtensionGraphQLType: (input: string) => string
   subscribeToAppLogs: (input: AppLogsSubscribeVariables) => Promise<AppLogsSubscribeResponse>
   appDeepLink: (app: MinimalAppIdentifiers) => Promise<string>
-<<<<<<< HEAD
-  devSessionCreate: (input: DevSessionDeployOptions) => Promise<DevSessionCreateMutation>
-  devSessionUpdate: (input: DevSessionDeployOptions) => Promise<DevSessionUpdateMutation>
-  devSessionDelete: (input: {appId: string; shopName: string}) => Promise<DevSessionDeleteMutation>
-=======
   devSessionCreate: (input: DevSessionOptions) => Promise<DevSessionCreateMutation>
   devSessionUpdate: (input: DevSessionOptions) => Promise<DevSessionUpdateMutation>
   devSessionDelete: (input: Omit<DevSessionOptions, 'assetsUrl'>) => Promise<DevSessionDeleteMutation>
->>>>>>> 8d4c5598
 }