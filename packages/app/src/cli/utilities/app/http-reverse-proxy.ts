<<<<<<< HEAD
import {getAvailableTCPPort} from '@shopify/cli-kit/node/tcp'
import {AbortController, AbortSignal} from '@shopify/cli-kit/node/abort'
import {outputDebug, outputContent, outputToken, outputWarn, OutputProcess} from '@shopify/cli-kit/node/output'
import Server from 'http-proxy'
=======
import {renderDev} from '../../services/dev/ui.js'
import {getAvailableTCPPort} from '@shopify/cli-kit/node/tcp'
import {AbortController, AbortSignal} from '@shopify/cli-kit/node/abort'
import {OutputProcess, outputDebug, outputContent, outputToken, outputWarn} from '@shopify/cli-kit/node/output'
import {TunnelClient} from '@shopify/cli-kit/node/plugins/tunnel'
>>>>>>> 0bec2697
import {Writable} from 'stream'
import * as http from 'http'

export interface ReverseHTTPProxyTarget {
  /** The prefix to include in the logs
   *   [vite] Output coming from Vite
   */
  logPrefix: string

  /**
   * The port to use for the target HTTP server. When undefined, a random port is automatically assigned.
   */
  customPort?: number

  /**
   * The HTTP path prefix used to match against request and determine if the traffic should be
   * forwarded to this target
   */
  pathPrefix?: string

  /**
   * The configuration for a separate HMR server for this target.
   */
  hmrServer?: {
    port: number
    httpPaths: string[]
  }

  /**
   * A callback to invoke the process. stdout and stderr should be used
   * to send standard output and error data that gets formatted with the
   * right prefix.
   */
  action: (stdout: Writable, stderr: Writable, signal: AbortSignal, port: number) => Promise<void> | void
}

interface Options {
  previewUrl: string
  portNumber: number
  proxyTargets: ReverseHTTPProxyTarget[]
  additionalProcesses: OutputProcess[]
<<<<<<< HEAD
  abortController: AbortController
=======
  app: {
    canEnablePreviewMode: boolean
    developmentStorePreviewEnabled?: boolean
    apiKey: string
    token: string
  }
  abortController?: AbortController
  tunnelClient?: TunnelClient
>>>>>>> 0bec2697
}

/**
 * A convenient function that runs an HTTP server and does path-based traffic forwarding to sub-processes that run
 * an HTTP server. The method assigns a random port to each of the processes.
 * @param tunnelUrl - The URL of the tunnel.
 * @param portNumber - The port to use for the proxy HTTP server. When undefined, a random port is automatically assigned.
 * @param proxyTargets - List of target processes to forward traffic to.
 * @param additionalProcesses - Additional processes to run. The proxy won't forward traffic to these processes.
 * @returns A promise that resolves with an interface to get the port of the proxy and stop it.
 */
export async function runConcurrentHTTPProcessesAndPathForwardTraffic({
  previewUrl,
  portNumber,
  proxyTargets,
  additionalProcesses,
<<<<<<< HEAD
  abortController,
}: Options): Promise<OutputProcess[]> {
  if (proxyTargets.length === 0) {
    return [...additionalProcesses]
  }
=======
  app,
  abortController,
  tunnelClient,
}: Options): Promise<void> {
  // Lazy-importing it because it's CJS and we don't want it
  // to block the loading of the ESM module graph.
  const {default: httpProxy} = await import('http-proxy')
>>>>>>> 0bec2697

  const {rules, processDefinitions} = await createProcessDefinitionsForProxies(proxyTargets)

  outputDebug(outputContent`
Starting reverse HTTP proxy on port ${outputToken.raw(portNumber.toString())}
Routing traffic rules:
${outputToken.json(JSON.stringify(rules))}
`)
  const {server} = await getProxyingWebServer(rules, abortController.signal)

  return [
    {
      prefix: 'proxy',
      action: async () => {
        await server.listen(portNumber)
      },
    },
    ...processDefinitions,
    ...additionalProcesses,
  ]
}

export async function getProxyingWebServer(rules: {[key: string]: string}, abortSignal: AbortController['signal']) {
  // Lazy-importing it because it's CJS and we don't want it
  // to block the loading of the ESM module graph.
  const {default: httpProxy} = await import('http-proxy')
  const proxy = httpProxy.createProxy()
  const server = http.createServer(getProxyServerRequestListener(rules, proxy))

  // Capture websocket requests and forward them to the proxy
  server.on('upgrade', getProxyServerWebsocketUpgradeListener(rules, proxy))

  abortSignal.addEventListener('abort', () => {
    server.close()
  })
  return {server}
}

function getProxyServerWebsocketUpgradeListener(
  rules: {[key: string]: string},
  proxy: Server,
): (req: http.IncomingMessage, socket: import('stream').Duplex, head: Buffer) => void {
  return function (req, socket, head) {
    const target = match(rules, req, true)
    if (target) {
      return proxy.ws(req, socket, head, {target}, (err) => {
        outputWarn(`Error forwarding websocket request: ${err}`)
      })
    }
    socket.destroy()
  }
}

function getProxyServerRequestListener(
  rules: {[key: string]: string},
  proxy: Server,
): http.RequestListener<typeof http.IncomingMessage, typeof http.ServerResponse> | undefined {
  return function (req, res) {
    const target = match(rules, req)
    if (target) {
      return proxy.web(req, res, {target}, (err) => {
        outputWarn(`Error forwarding web request: ${err}`)
      })
    }

    outputDebug(`
Reverse HTTP proxy error - Invalid path: ${req.url}
These are the allowed paths:
${outputToken.json(JSON.stringify(rules))}
`)

    res.statusCode = 500
    res.end(`Invalid path ${req.url}`)
  }
}

async function createProcessDefinitionsForProxies(proxyTargets: ReverseHTTPProxyTarget[]) {
  const rules: {[key: string]: string} & {websocket?: string} = {}

<<<<<<< HEAD
  const createProxyProcessDefinition = async (target: ReverseHTTPProxyTarget): Promise<OutputProcess> => {
    const targetPort = target.customPort || (await getAvailableTCPPort())
    rules[target.pathPrefix ?? 'default'] = `http://localhost:${targetPort}`
    const hmrServer = target.hmrServer
    if (hmrServer) {
      rules.websocket = `http://localhost:${hmrServer.port}`
      hmrServer.httpPaths.forEach((path) => (rules[path] = `http://localhost:${hmrServer.port}`))
    }

    return {
      prefix: target.logPrefix,
      action: async (stdout, stderr, signal) => {
        await target.action(stdout, stderr, signal, targetPort)
      },
    }
  }
  const proxyProcessDefintions = proxyTargets.map(createProxyProcessDefinition)
  const processDefinitions = await Promise.all(proxyProcessDefintions)
  return {rules, processDefinitions}
=======
  const controller = abortController ?? new AbortController()

  controller.signal.addEventListener('abort', () => {
    outputDebug('Closing reverse HTTP proxy')
    server.close()
  })

  await Promise.all([
    renderDev({
      processes: [...processes, ...additionalProcesses],
      abortController: controller,
      previewUrl,
      app,
      tunnelClient,
    }),
    server.listen(portNumber),
  ])
>>>>>>> 0bec2697
}

function match(rules: {[key: string]: string}, req: http.IncomingMessage, websocket = false) {
  const path: string = req.url ?? '/'

  for (const pathPrefix in rules) {
    if (path.startsWith(pathPrefix)) return rules[pathPrefix]
  }

  if (websocket && rules.websocket) return rules.websocket

  return rules.default
}<|MERGE_RESOLUTION|>--- conflicted
+++ resolved
@@ -1,15 +1,7 @@
-<<<<<<< HEAD
 import {getAvailableTCPPort} from '@shopify/cli-kit/node/tcp'
 import {AbortController, AbortSignal} from '@shopify/cli-kit/node/abort'
-import {outputDebug, outputContent, outputToken, outputWarn, OutputProcess} from '@shopify/cli-kit/node/output'
 import Server from 'http-proxy'
-=======
-import {renderDev} from '../../services/dev/ui.js'
-import {getAvailableTCPPort} from '@shopify/cli-kit/node/tcp'
-import {AbortController, AbortSignal} from '@shopify/cli-kit/node/abort'
 import {OutputProcess, outputDebug, outputContent, outputToken, outputWarn} from '@shopify/cli-kit/node/output'
-import {TunnelClient} from '@shopify/cli-kit/node/plugins/tunnel'
->>>>>>> 0bec2697
 import {Writable} from 'stream'
 import * as http from 'http'
 
@@ -47,22 +39,10 @@
 }
 
 interface Options {
-  previewUrl: string
   portNumber: number
   proxyTargets: ReverseHTTPProxyTarget[]
   additionalProcesses: OutputProcess[]
-<<<<<<< HEAD
   abortController: AbortController
-=======
-  app: {
-    canEnablePreviewMode: boolean
-    developmentStorePreviewEnabled?: boolean
-    apiKey: string
-    token: string
-  }
-  abortController?: AbortController
-  tunnelClient?: TunnelClient
->>>>>>> 0bec2697
 }
 
 /**
@@ -75,25 +55,14 @@
  * @returns A promise that resolves with an interface to get the port of the proxy and stop it.
  */
 export async function runConcurrentHTTPProcessesAndPathForwardTraffic({
-  previewUrl,
   portNumber,
   proxyTargets,
   additionalProcesses,
-<<<<<<< HEAD
   abortController,
 }: Options): Promise<OutputProcess[]> {
   if (proxyTargets.length === 0) {
     return [...additionalProcesses]
   }
-=======
-  app,
-  abortController,
-  tunnelClient,
-}: Options): Promise<void> {
-  // Lazy-importing it because it's CJS and we don't want it
-  // to block the loading of the ESM module graph.
-  const {default: httpProxy} = await import('http-proxy')
->>>>>>> 0bec2697
 
   const {rules, processDefinitions} = await createProcessDefinitionsForProxies(proxyTargets)
 
@@ -127,6 +96,7 @@
   server.on('upgrade', getProxyServerWebsocketUpgradeListener(rules, proxy))
 
   abortSignal.addEventListener('abort', () => {
+    outputDebug('Closing reverse HTTP proxy')
     server.close()
   })
   return {server}
@@ -173,7 +143,6 @@
 async function createProcessDefinitionsForProxies(proxyTargets: ReverseHTTPProxyTarget[]) {
   const rules: {[key: string]: string} & {websocket?: string} = {}
 
-<<<<<<< HEAD
   const createProxyProcessDefinition = async (target: ReverseHTTPProxyTarget): Promise<OutputProcess> => {
     const targetPort = target.customPort || (await getAvailableTCPPort())
     rules[target.pathPrefix ?? 'default'] = `http://localhost:${targetPort}`
@@ -193,25 +162,6 @@
   const proxyProcessDefintions = proxyTargets.map(createProxyProcessDefinition)
   const processDefinitions = await Promise.all(proxyProcessDefintions)
   return {rules, processDefinitions}
-=======
-  const controller = abortController ?? new AbortController()
-
-  controller.signal.addEventListener('abort', () => {
-    outputDebug('Closing reverse HTTP proxy')
-    server.close()
-  })
-
-  await Promise.all([
-    renderDev({
-      processes: [...processes, ...additionalProcesses],
-      abortController: controller,
-      previewUrl,
-      app,
-      tunnelClient,
-    }),
-    server.listen(portNumber),
-  ])
->>>>>>> 0bec2697
 }
 
 function match(rules: {[key: string]: string}, req: http.IncomingMessage, websocket = false) {
