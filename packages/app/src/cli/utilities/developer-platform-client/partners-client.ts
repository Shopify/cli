--- conflicted
+++ resolved
@@ -11,11 +11,7 @@
   AppVersionIdentifiers,
   DeveloperPlatformClient,
   Paginateable,
-<<<<<<< HEAD
-  DevSessionDeployOptions,
-=======
   DevSessionOptions,
->>>>>>> 8d4c5598
 } from '../developer-platform-client.js'
 import {fetchCurrentAccountInformation, PartnersSession} from '../../../cli/services/context/partner-account-info.js'
 import {fetchAppDetailsFromApiKey, fetchOrgAndApps, filterDisabledFlags} from '../../../cli/services/dev/fetch.js'
@@ -497,20 +493,12 @@
     return `https://${await partnersFqdn()}/${organizationId}/apps/${id}`
   }
 
-<<<<<<< HEAD
-  async devSessionCreate(_input: DevSessionDeployOptions): Promise<never> {
-=======
   async devSessionCreate(_input: DevSessionOptions): Promise<never> {
->>>>>>> 8d4c5598
     // Dev Sessions are not supported in partners client.
     throw new Error('Unsupported operation')
   }
 
-<<<<<<< HEAD
-  async devSessionUpdate(_input: DevSessionDeployOptions): Promise<never> {
-=======
   async devSessionUpdate(_input: DevSessionOptions): Promise<never> {
->>>>>>> 8d4c5598
     // Dev Sessions are not supported in partners client.
     throw new Error('Unsupported operation')
   }
