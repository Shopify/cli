--- conflicted
+++ resolved
@@ -10,10 +10,6 @@
         id
         versionTag
         modules {
-<<<<<<< HEAD
-          key
-=======
->>>>>>> 6bcacf40
           uid
           handle
           config
@@ -42,10 +38,6 @@
 }
 
 export interface AppModule {
-<<<<<<< HEAD
-  key: string
-=======
->>>>>>> 6bcacf40
   uid: string
   handle: string
   config: JsonMapType
