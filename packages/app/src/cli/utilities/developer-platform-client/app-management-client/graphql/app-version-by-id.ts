import {JsonMapType} from '@shopify/cli-kit/node/toml'
import {gql} from 'graphql-request'

export const AppVersionByIdQuery = gql`
  query AppVersionById($versionId: ID!) {
    version(id: $versionId) {
      id
<<<<<<< HEAD
      key
      version(versionId: $versionId) {
        id
        versionTag
        modules {
          uid
          handle
          config
          specification {
            identifier
            externalIdentifier
            name
            experience
          }
=======
      metadata {
        versionTag
      }
      appModules {
        uuid
        handle
        config
        specification {
          identifier
          externalIdentifier
          name
>>>>>>> d7d98956
        }
      }
    }
  }
`

export interface AppVersionByIdQueryVariables {
  versionId: string
}

interface AppModuleSpecification {
  identifier: string
  externalIdentifier: string
  name: string
}

export interface AppModule {
<<<<<<< HEAD
  uid: string
=======
  uuid: string
>>>>>>> d7d98956
  handle: string
  config: JsonMapType
  specification: AppModuleSpecification
}

export interface AppVersionByIdQuerySchema {
  version: {
    id: string
<<<<<<< HEAD
    key: string
    version: {
      id: string
=======
    metadata: {
>>>>>>> d7d98956
      versionTag: string
    }
    appModules: AppModule[]
  }
}<|MERGE_RESOLUTION|>--- conflicted
+++ resolved
@@ -5,22 +5,6 @@
   query AppVersionById($versionId: ID!) {
     version(id: $versionId) {
       id
-<<<<<<< HEAD
-      key
-      version(versionId: $versionId) {
-        id
-        versionTag
-        modules {
-          uid
-          handle
-          config
-          specification {
-            identifier
-            externalIdentifier
-            name
-            experience
-          }
-=======
       metadata {
         versionTag
       }
@@ -32,7 +16,6 @@
           identifier
           externalIdentifier
           name
->>>>>>> d7d98956
         }
       }
     }
@@ -50,11 +33,7 @@
 }
 
 export interface AppModule {
-<<<<<<< HEAD
-  uid: string
-=======
   uuid: string
->>>>>>> d7d98956
   handle: string
   config: JsonMapType
   specification: AppModuleSpecification
@@ -63,13 +42,7 @@
 export interface AppVersionByIdQuerySchema {
   version: {
     id: string
-<<<<<<< HEAD
-    key: string
-    version: {
-      id: string
-=======
     metadata: {
->>>>>>> d7d98956
       versionTag: string
     }
     appModules: AppModule[]
