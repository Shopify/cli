--- conflicted
+++ resolved
@@ -2,27 +2,12 @@
 import {gql} from 'graphql-request'
 
 export const CreateAppVersionMutation = gql`
-<<<<<<< HEAD
-  mutation CreateAppVersion(
-    $appId: ID!
-    $appSource: [AppSourceInput!]!
-    $name: String
-    $metadata: VersionMetadataInput
-  ) {
-    appVersionCreate(appId: $appId, appSource: $appSource, name: $name, metadata: $metadata) {
-      version {
-        id
-        modules {
-          key
-          uid
-=======
   mutation CreateAppVersion($appId: ID!, $appSource: AppSourceInput!, $name: String!, $metadata: VersionMetadataInput) {
     appVersionCreate(appId: $appId, appSource: $appSource, name: $name, metadata: $metadata) {
       version {
         id
         appModules {
           uuid
->>>>>>> 6bcacf40
           handle
           config
           specification {
@@ -44,10 +29,7 @@
 
 export interface CreateAppVersionMutationVariables {
   appId: string
-<<<<<<< HEAD
-=======
   name?: string
->>>>>>> 6bcacf40
   appSource: {
     assetsUrl?: string
     modules: {
@@ -56,10 +38,6 @@
       config: JsonMapType
     }[]
   }
-<<<<<<< HEAD
-  name?: string
-=======
->>>>>>> 6bcacf40
   metadata?: {
     message?: string
     sourceControlUrl?: string
@@ -73,12 +51,7 @@
 }
 
 interface AppModule {
-<<<<<<< HEAD
-  key: string
-  uid: string
-=======
   uuid: string
->>>>>>> 6bcacf40
   handle: string
   config: {
     [key: string]: string | number | boolean | string[]
@@ -90,11 +63,7 @@
   appVersionCreate: {
     version: {
       id: string
-<<<<<<< HEAD
-      modules: AppModule[]
-=======
       appModules: AppModule[]
->>>>>>> 6bcacf40
     }
     userErrors: {
       field: string[]
