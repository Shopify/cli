--- conflicted
+++ resolved
@@ -14,10 +14,6 @@
 
 function moduleFromExtension(extension: ExtensionInstance): AppModule {
   return {
-<<<<<<< HEAD
-    key: extension.uid,
-=======
->>>>>>> 6bcacf40
     uid: extension.uid,
     handle: extension.handle,
     config: extension.configuration,
