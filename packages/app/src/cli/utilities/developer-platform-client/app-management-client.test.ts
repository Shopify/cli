import {AppManagementClient, GatedExtensionTemplate, allowedTemplates, diffAppModules} from './app-management-client.js'
import {AppModule} from './app-management-client/graphql/app-version-by-id.js'
import {testUIExtension, testRemoteExtensionTemplates, testOrganizationApp} from '../../models/app/app.test-data.js'
import {ExtensionInstance} from '../../models/extensions/extension-instance.js'
import {describe, expect, test, vi} from 'vitest'
import {CLI_KIT_VERSION} from '@shopify/cli-kit/common/version'
import {fetch} from '@shopify/cli-kit/node/http'

vi.mock('@shopify/cli-kit/node/http')

const extensionA = await testUIExtension({uid: 'extension-a-uuid'})
const extensionB = await testUIExtension({uid: 'extension-b-uuid'})
const extensionC = await testUIExtension({uid: 'extension-c-uuid'})

function moduleFromExtension(extension: ExtensionInstance): AppModule {
  return {
<<<<<<< HEAD
    uid: extension.uid,
=======
    uuid: extension.uid,
>>>>>>> d7d98956
    handle: extension.handle,
    config: extension.configuration,
    specification: {
      identifier: extension.specification.identifier,
      externalIdentifier: extension.specification.externalIdentifier,
      name: extension.specification.externalName,
    },
  }
}

describe('diffAppModules', () => {
  test('extracts the added, removed and updated modules between two releases', () => {
    // Given
    const [moduleA, moduleB, moduleC] = [
      moduleFromExtension(extensionA),
      moduleFromExtension(extensionB),
      moduleFromExtension(extensionC),
    ]
    const currentModules: AppModule[] = [moduleA, moduleB]
    const selectedVersionModules: AppModule[] = [moduleB, moduleC]

    // When
    const {added, removed, updated} = diffAppModules({currentModules, selectedVersionModules})

    // Then
    expect(added).toEqual([moduleC])
    expect(removed).toEqual([moduleA])
    expect(updated).toEqual([moduleB])
  })
})

describe('templateSpecifications', () => {
  test('returns the templates with sortPriority to enforce order', async () => {
    // Given
    const mockedFetch = vi.fn().mockResolvedValueOnce(Response.json(testRemoteExtensionTemplates))
    vi.mocked(fetch).mockImplementation(mockedFetch)

    // When
    const client = new AppManagementClient()
    const got = await client.templateSpecifications(testOrganizationApp())
    const gotLabels = got.map((template) => template.name)
    const gotSortPriorities = got.map((template) => template.sortPriority)

    // Then
    expect(got.length).toEqual(testRemoteExtensionTemplates.length)
    expect(gotLabels).toEqual(testRemoteExtensionTemplates.map((template) => template.name))
    expect(gotSortPriorities).toEqual(gotSortPriorities.sort())
  })

  test('fails with an error message when fetching the specifications list fails', async () => {
    // Given
    vi.mocked(fetch).mockRejectedValueOnce(new Error('Failed to fetch'))

    // When
    const client = new AppManagementClient()
    const got = client.templateSpecifications(testOrganizationApp())

    // Then
    await expect(got).rejects.toThrow('Failed to fetch extension templates from')
  })
})

describe('allowedTemplates', () => {
  test('filters templates by betas', async () => {
    // Given
    const templateWithoutRules: GatedExtensionTemplate = testRemoteExtensionTemplates[0]!
    const allowedTemplate: GatedExtensionTemplate = {
      ...testRemoteExtensionTemplates[1]!,
      organizationBetaFlags: ['allowedFlag'],
      minimumCliVersion: '1.0.0',
    }
    const templateDisallowedByCliVersion: GatedExtensionTemplate = {
      ...testRemoteExtensionTemplates[2]!,
      organizationBetaFlags: ['allowedFlag'],
      // minimum CLI version is higher than the current CLI version
      minimumCliVersion: `1${CLI_KIT_VERSION}`,
    }
    const templateDisallowedByBetaFlag: GatedExtensionTemplate = {
      ...testRemoteExtensionTemplates[3]!,
      // organization beta flag is not allowed
      organizationBetaFlags: ['notAllowedFlag'],
      minimumCliVersion: '1.0.0',
    }
    const templates: GatedExtensionTemplate[] = [
      templateWithoutRules,
      allowedTemplate,
      templateDisallowedByCliVersion,
      templateDisallowedByBetaFlag,
    ]

    // When
    const got = await allowedTemplates(templates, () => Promise.resolve({allowedFlag: true, notAllowedFlag: false}))

    // Then
    expect(got.length).toEqual(2)
    expect(got).toEqual([templateWithoutRules, allowedTemplate])
  })
})<|MERGE_RESOLUTION|>--- conflicted
+++ resolved
@@ -14,11 +14,7 @@
 
 function moduleFromExtension(extension: ExtensionInstance): AppModule {
   return {
-<<<<<<< HEAD
-    uid: extension.uid,
-=======
     uuid: extension.uid,
->>>>>>> d7d98956
     handle: extension.handle,
     config: extension.configuration,
     specification: {
