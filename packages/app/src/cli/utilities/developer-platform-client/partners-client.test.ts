import {PartnersClient} from './partners-client.js'
import {CreateAppQuery} from '../../api/graphql/create_app.js'
import {AppInterface, WebType} from '../../models/app/app.js'
import {Organization, OrganizationSource, OrganizationStore} from '../../models/organization.js'
import {
  testPartnersUserSession,
  testApp,
  testAppWithLegacyConfig,
  testOrganizationApp,
} from '../../models/app/app.test-data.js'
import {appNamePrompt} from '../../prompts/dev.js'
import {FindOrganizationQuery} from '../../api/graphql/find_org.js'
import {partnersRequest} from '@shopify/cli-kit/node/api/partners'
import {describe, expect, vi, test} from 'vitest'

vi.mock('../../prompts/dev.js')
vi.mock('@shopify/cli-kit/node/api/partners')

const LOCAL_APP: AppInterface = testApp({
  directory: '',
  configuration: {path: '/shopify.app.toml', scopes: 'read_products', extension_directories: ['extensions/*']},
  webs: [
    {
      directory: '',
      configuration: {
        roles: [WebType.Backend],
        commands: {dev: ''},
      },
    },
  ],
  name: 'my-app',
})

type OrganizationInPartnersResponse = Omit<Organization, 'source'>

const ORG1: OrganizationInPartnersResponse = {
  id: '1',
  businessName: 'org1',
}
const ORG2: OrganizationInPartnersResponse = {
  id: '2',
  businessName: 'org2',
}

const APP1 = testOrganizationApp({apiKey: 'key1'})
const APP2 = testOrganizationApp({
  id: '2',
  title: 'app2',
  apiKey: 'key2',
  apiSecretKeys: [{secret: 'secret2'}],
})

const STORE1: OrganizationStore = {
  shopId: '1',
  link: 'link1',
  shopDomain: 'domain1',
  shopName: 'store1',
  transferDisabled: false,
  convertableToPartnerTest: false,
}

const FETCH_ORG_RESPONSE_VALUE = {
  organizations: {
    nodes: [
      {
        id: ORG1.id,
        businessName: ORG1.businessName,
        apps: {nodes: [APP1, APP2], pageInfo: {hasNextPage: false}},
        stores: {nodes: [STORE1]},
      },
    ],
  },
}

describe('createApp', () => {
  test('sends request to create app with launchable defaults and returns it', async () => {
    // Given
    const partnersClient = new PartnersClient(testPartnersUserSession)
    const localApp = testAppWithLegacyConfig({config: {scopes: 'write_products'}})
    vi.mocked(appNamePrompt).mockResolvedValue('app-name')
    vi.mocked(partnersRequest).mockResolvedValueOnce({appCreate: {app: APP1, userErrors: []}})
    const variables = {
      org: 1,
      title: localApp.name,
      appUrl: 'https://example.com',
      redir: ['https://example.com/api/auth'],
      requestedAccessScopes: ['write_products'],
      type: 'undecided',
    }

    // When
    const got = await partnersClient.createApp(
      {...ORG1, source: OrganizationSource.Partners},
      {
        name: localApp.name,
        scopesArray: ['write_products'],
        isLaunchable: true,
        directory: '',
      },
    )

    // Then
    expect(got).toEqual({...APP1, newApp: true, developerPlatformClient: partnersClient})
    expect(partnersRequest).toHaveBeenCalledWith(CreateAppQuery, 'token', variables, undefined, undefined, {
      type: 'token_refresh',
      handler: expect.any(Function),
    })
  })

  test('creates an app with non-launchable defaults', async () => {
    // Given
    const partnersClient = new PartnersClient(testPartnersUserSession)
    vi.mocked(appNamePrompt).mockResolvedValue('app-name')
    vi.mocked(partnersRequest).mockResolvedValueOnce({appCreate: {app: APP1, userErrors: []}})
    const variables = {
      org: 1,
      title: LOCAL_APP.name,
      appUrl: 'https://shopify.dev/apps/default-app-home',
      redir: ['https://shopify.dev/apps/default-app-home/api/auth'],
      requestedAccessScopes: ['write_products'],
      type: 'undecided',
    }

    // When
    const got = await partnersClient.createApp(
      {...ORG1, source: OrganizationSource.Partners},
      {
        name: LOCAL_APP.name,
        isLaunchable: false,
        scopesArray: ['write_products'],
      },
    )

    // Then
    expect(got).toEqual({...APP1, newApp: true, developerPlatformClient: partnersClient})
    expect(partnersRequest).toHaveBeenCalledWith(CreateAppQuery, 'token', variables, undefined, undefined, {
      type: 'token_refresh',
      handler: expect.any(Function),
    })
  })

  test('throws error if requests has a user error', async () => {
    // Given
    const partnersClient = new PartnersClient(testPartnersUserSession)
    vi.mocked(appNamePrompt).mockResolvedValue('app-name')
    vi.mocked(partnersRequest).mockResolvedValueOnce({
      appCreate: {app: {}, userErrors: [{message: 'some-error'}]},
    })

    // When
    const got = partnersClient.createApp({...ORG2, source: OrganizationSource.Partners}, {name: LOCAL_APP.name})

    // Then
    await expect(got).rejects.toThrow(`some-error`)
  })
})

describe('fetchApp', async () => {
  test('returns fetched apps', async () => {
    // Given
    const partnersClient = new PartnersClient(testPartnersUserSession)
    vi.mocked(partnersRequest).mockResolvedValue(FETCH_ORG_RESPONSE_VALUE)
    const partnerMarkedOrg = {...ORG1, source: 'Partners'}

    // When
    const got = await partnersClient.orgAndApps(ORG1.id)

    // Then
    expect(got).toEqual({organization: partnerMarkedOrg, apps: [APP1, APP2], hasMorePages: false})
    expect(partnersRequest).toHaveBeenCalledWith(FindOrganizationQuery, 'token', {id: ORG1.id}, undefined, undefined, {
      type: 'token_refresh',
      handler: expect.any(Function),
    })
  })

  test('throws if there are no organizations', async () => {
    // Given
    const partnersClient = new PartnersClient(testPartnersUserSession)
    vi.mocked(partnersRequest).mockResolvedValue({organizations: {nodes: []}})

    // When
    const got = () => partnersClient.orgAndApps(ORG1.id)

    // Then
<<<<<<< HEAD
    await expect(got).rejects.toThrow('No Organization found')
    expect(partnersRequest).toHaveBeenCalledWith(FindOrganizationQuery, 'token', {id: ORG1.id}, undefined, undefined)
=======
    await expect(got).rejects.toThrowError(new NoOrgError(testPartnersUserSession.accountInfo))
    expect(partnersRequest).toHaveBeenCalledWith(FindOrganizationQuery, 'token', {id: ORG1.id}, undefined, undefined, {
      type: 'token_refresh',
      handler: expect.any(Function),
    })
  })
})

describe('PartnersClient', () => {
  describe('bundleFormat', () => {
    test('uses zip format', () => {
      // Given
      const client = new PartnersClient()

      // Then
      expect(client.bundleFormat).toBe('zip')
    })
>>>>>>> c46c97ed
  })
})<|MERGE_RESOLUTION|>--- conflicted
+++ resolved
@@ -182,27 +182,10 @@
     const got = () => partnersClient.orgAndApps(ORG1.id)
 
     // Then
-<<<<<<< HEAD
     await expect(got).rejects.toThrow('No Organization found')
-    expect(partnersRequest).toHaveBeenCalledWith(FindOrganizationQuery, 'token', {id: ORG1.id}, undefined, undefined)
-=======
-    await expect(got).rejects.toThrowError(new NoOrgError(testPartnersUserSession.accountInfo))
     expect(partnersRequest).toHaveBeenCalledWith(FindOrganizationQuery, 'token', {id: ORG1.id}, undefined, undefined, {
       type: 'token_refresh',
       handler: expect.any(Function),
     })
   })
-})
-
-describe('PartnersClient', () => {
-  describe('bundleFormat', () => {
-    test('uses zip format', () => {
-      // Given
-      const client = new PartnersClient()
-
-      // Then
-      expect(client.bundleFormat).toBe('zip')
-    })
->>>>>>> c46c97ed
-  })
 })