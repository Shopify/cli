import {
  CreateAppMutation,
  CreateAppMutationVariables,
  CreateAppMutationSchema,
} from './app-management-client/graphql/create-app.js'
import {
  ActiveAppReleaseQuery,
  ActiveAppReleaseQueryVariables,
  ActiveAppReleaseQuerySchema,
} from './app-management-client/graphql/active-app-release.js'
import {
  SpecificationsQuery,
  SpecificationsQueryVariables,
  SpecificationsQuerySchema,
} from './app-management-client/graphql/specifications.js'
import {
  AppVersionsQuery,
  AppVersionsQueryVariables,
  AppVersionsQuerySchema,
} from './app-management-client/graphql/app-versions.js'
import {
  CreateAppVersionMutation,
  CreateAppVersionMutationSchema,
  CreateAppVersionMutationVariables,
} from './app-management-client/graphql/create-app-version.js'
import {
  ReleaseVersionMutation,
  ReleaseVersionMutationSchema,
  ReleaseVersionMutationVariables,
} from './app-management-client/graphql/release-version.js'
import {OrganizationsQuery, OrganizationsQuerySchema} from './app-management-client/graphql/organizations.js'
import {AppsQuery, AppsQuerySchema, MinimalAppModule} from './app-management-client/graphql/apps.js'
import {
  OrganizationQuery,
  OrganizationQuerySchema,
  OrganizationQueryVariables,
} from './app-management-client/graphql/organization.js'
import {UserInfoQuery, UserInfoQuerySchema} from './app-management-client/graphql/user-info.js'
import {
  CreateAssetURLMutation,
  CreateAssetURLMutationSchema,
  CreateAssetURLMutationVariables,
} from './app-management-client/graphql/create-asset-url.js'
import {
  AppVersionByIdQuery,
  AppVersionByIdQuerySchema,
  AppVersionByIdQueryVariables,
  AppModule as AppModuleReturnType,
} from './app-management-client/graphql/app-version-by-id.js'
import {RemoteSpecification} from '../../api/graphql/extension_specifications.js'
import {
  DeveloperPlatformClient,
  Paginateable,
  ActiveAppVersion,
  AppDeployOptions,
  DevSessionDeployOptions,
  AssetUrlSchema,
  AppVersionIdentifiers,
} from '../developer-platform-client.js'
import {PartnersSession} from '../../services/context/partner-account-info.js'
import {
  MinimalAppIdentifiers,
  MinimalOrganizationApp,
  Organization,
  OrganizationApp,
  OrganizationSource,
  OrganizationStore,
} from '../../models/organization.js'
import {filterDisabledFlags} from '../../services/dev/fetch.js'
import {
  AllAppExtensionRegistrationsQuerySchema,
  ExtensionRegistration,
} from '../../api/graphql/all_app_extension_registrations.js'
import {ExtensionUpdateDraftInput, ExtensionUpdateSchema} from '../../api/graphql/update_draft.js'
import {AppDeploySchema} from '../../api/graphql/app_deploy.js'
import {FindStoreByDomainSchema} from '../../api/graphql/find_store_by_domain.js'
import {AppVersionsQuerySchema as AppVersionsQuerySchemaInterface} from '../../api/graphql/get_versions_list.js'
import {ExtensionCreateSchema, ExtensionCreateVariables} from '../../api/graphql/extension_create.js'
import {
  ConvertDevToTransferDisabledSchema,
  ConvertDevToTransferDisabledStoreVariables,
} from '../../api/graphql/convert_dev_to_transfer_disabled_store.js'
import {FindAppPreviewModeSchema, FindAppPreviewModeVariables} from '../../api/graphql/find_app_preview_mode.js'
import {
  DevelopmentStorePreviewUpdateInput,
  DevelopmentStorePreviewUpdateSchema,
} from '../../api/graphql/development_preview.js'
import {AppReleaseSchema} from '../../api/graphql/app_release.js'
import {AppVersionByTagSchema as AppVersionByTagSchemaInterface} from '../../api/graphql/app_version_by_tag.js'
import {AppVersionsDiffSchema} from '../../api/graphql/app_versions_diff.js'
import {SendSampleWebhookSchema, SendSampleWebhookVariables} from '../../services/webhook/request-sample.js'
import {PublicApiVersionsSchema} from '../../services/webhook/request-api-versions.js'
import {WebhookTopicsSchema, WebhookTopicsVariables} from '../../services/webhook/request-topics.js'
import {
  MigrateFlowExtensionSchema,
  MigrateFlowExtensionVariables,
} from '../../api/graphql/extension_migrate_flow_extension.js'
import {UpdateURLsSchema, UpdateURLsVariables} from '../../api/graphql/update_urls.js'
import {CurrentAccountInfoSchema} from '../../api/graphql/current_account_info.js'
import {ExtensionTemplate} from '../../models/app/template.js'
import {TargetSchemaDefinitionQueryVariables} from '../../api/graphql/functions/target_schema_definition.js'
import {ApiSchemaDefinitionQueryVariables} from '../../api/graphql/functions/api_schema_definition.js'
import {
  MigrateToUiExtensionVariables,
  MigrateToUiExtensionSchema,
} from '../../api/graphql/extension_migrate_to_ui_extension.js'
import {MigrateAppModuleSchema, MigrateAppModuleVariables} from '../../api/graphql/extension_migrate_app_module.js'
import {
  DevSessionDeploy,
  DevSessionDeploySchema,
  DevSessionDeployVariables,
} from '../../api/graphql/dev_session_create.js'
import {AppLogsSubscribeVariables, AppLogsSubscribeResponse} from '../../api/graphql/subscribe_to_app_logs.js'

import {ensureAuthenticatedAppManagement, ensureAuthenticatedBusinessPlatform} from '@shopify/cli-kit/node/session'
import {FunctionUploadUrlGenerateResponse} from '@shopify/cli-kit/node/api/partners'
import {isUnitTest} from '@shopify/cli-kit/node/context/local'
import {AbortError, BugError} from '@shopify/cli-kit/node/error'
import {appManagementRequest} from '@shopify/cli-kit/node/api/app-management'
import {businessPlatformRequest} from '@shopify/cli-kit/node/api/business-platform'
import {appManagementFqdn} from '@shopify/cli-kit/node/context/fqdn'
import {randomUUID} from 'node:crypto'

export class AppManagementClient implements DeveloperPlatformClient {
  public requiresOrganization = true
  public supportsAtomicDeployments = true
  private _session: PartnersSession | undefined
  private _businessPlatformToken: string | undefined

  constructor(session?: PartnersSession) {
    this._session = session
  }

  async subscribeToAppLogs(input: AppLogsSubscribeVariables): Promise<AppLogsSubscribeResponse> {
    throw new Error(`Not Implemented: ${input}`)
  }

  async session(): Promise<PartnersSession> {
    if (!this._session) {
      if (isUnitTest()) {
        throw new Error('AppManagementClient.session() should not be invoked dynamically in a unit test')
      }
      const userInfoResult = await businessPlatformRequest<UserInfoQuerySchema>(
        UserInfoQuery,
        await this.businessPlatformToken(),
      )
      const token = await ensureAuthenticatedAppManagement()
      if (userInfoResult.currentUserAccount) {
        this._session = {
          token,
          accountInfo: {
            type: 'UserAccount',
            email: userInfoResult.currentUserAccount.email,
          },
        }
      } else {
        this._session = {
          token,
          accountInfo: {
            type: 'UnknownAccount',
          },
        }
      }
    }
    return this._session
  }

  async token(): Promise<string> {
    return (await this.session()).token
  }

  async refreshToken(): Promise<string> {
    return this.token()
  }

  async businessPlatformToken(): Promise<string> {
    if (isUnitTest()) {
      throw new Error('AppManagementClient.businessPlatformToken() should not be invoked dynamically in a unit test')
    }
    if (!this._businessPlatformToken) {
      this._businessPlatformToken = await ensureAuthenticatedBusinessPlatform()
    }
    return this._businessPlatformToken
  }

  async accountInfo(): Promise<PartnersSession['accountInfo']> {
    return (await this.session()).accountInfo
  }

  async appFromId(appIdentifiers: MinimalAppIdentifiers): Promise<OrganizationApp | undefined> {
    const {app} = await this.fetchApp(appIdentifiers)
    const {modules} = app.activeRelease.version
    const brandingModule = modules.find((mod) => mod.specification.externalIdentifier === 'branding')!
    const appAccessModule = modules.find((mod) => mod.specification.externalIdentifier === 'app_access')!
    return {
      id: app.id,
      title: brandingModule.config.name as string,
      apiKey: app.id,
      organizationId: appIdentifiers.organizationId,
      apiSecretKeys: [],
      grantedScopes: appAccessModule.config.scopes as string[],
      flags: [],
      developerPlatformClient: this,
    }
  }

  async organizations(): Promise<Organization[]> {
    const organizationsResult = await businessPlatformRequest<OrganizationsQuerySchema>(
      OrganizationsQuery,
      await this.businessPlatformToken(),
    )
    if (!organizationsResult.currentUserAccount) return []
    return organizationsResult.currentUserAccount.organizations.nodes.map((org) => ({
      id: idFromEncodedGid(org.id),
      businessName: org.name,
      source: OrganizationSource.BusinessPlatform,
    }))
  }

  async orgFromId(orgId: string): Promise<Organization | undefined> {
    const base64Id = encodedGidFromId(orgId)
    const variables: OrganizationQueryVariables = {organizationId: base64Id}
    const organizationResult = await businessPlatformRequest<OrganizationQuerySchema>(
      OrganizationQuery,
      await this.businessPlatformToken(),
      variables,
    )
    const org = organizationResult.currentUserAccount.organization
    if (!org) {
      return
    }
    return {
      id: orgId,
      businessName: org.name,
      source: OrganizationSource.BusinessPlatform,
    }
  }

  async orgAndApps(
    organizationId: string,
  ): Promise<Paginateable<{organization: Organization; apps: MinimalOrganizationApp[]}>> {
    const [organization, {apps, hasMorePages}] = await Promise.all([
      this.orgFromId(organizationId),
      this.appsForOrg(organizationId),
    ])
    return {organization: organization!, apps, hasMorePages}
  }

  async appsForOrg(organizationId: string, _term?: string): Promise<Paginateable<{apps: MinimalOrganizationApp[]}>> {
    const query = AppsQuery
    const result = await appManagementRequest<AppsQuerySchema>(organizationId, query, await this.token())
    const minimalOrganizationApps = result.apps.map((app) => {
      const brandingConfig = app.activeRelease.version.modules.find(
        (mod: MinimalAppModule) => mod.specification.externalIdentifier === 'branding',
      )!.config
      return {
        id: app.id,
        apiKey: app.id,
        title: brandingConfig.name as string,
        organizationId,
      }
    })
    return {
      apps: minimalOrganizationApps,
      hasMorePages: false,
    }
  }

  async specifications({id: appId, organizationId}: MinimalAppIdentifiers): Promise<RemoteSpecification[]> {
    const query = SpecificationsQuery
    const variables: SpecificationsQueryVariables = {appId}
    const result = await appManagementRequest<SpecificationsQuerySchema>(
      organizationId,
      query,
      await this.token(),
      variables,
    )
    return result.specifications
      .filter((spec) => spec.experience !== 'DEPRECATED')
      .map(
        (spec): RemoteSpecification => ({
          name: spec.name,
          externalName: spec.name,
          identifier: spec.identifier,
          externalIdentifier: spec.externalIdentifier,
          gated: false,
          options: {
            managementExperience: 'cli',
            registrationLimit: spec.appModuleLimit,
          },
          experience: spec.experience.toLowerCase() as 'extension' | 'configuration',
        }),
      )
  }

  async templateSpecifications(_appId: string): Promise<ExtensionTemplate[]> {
    return stubbedExtensionTemplates()
  }

  async createApp(
    org: Organization,
    name: string,
    options?: {
      isLaunchable?: boolean
      scopesArray?: string[]
      directory?: string
    },
  ): Promise<OrganizationApp> {
    const variables = createAppVars(name, options?.isLaunchable, options?.scopesArray)

    const mutation = CreateAppMutation
    const result = await appManagementRequest<CreateAppMutationSchema>(org.id, mutation, await this.token(), variables)
    if (result.appCreate.userErrors?.length > 0) {
      const errors = result.appCreate.userErrors.map((error) => error.message).join(', ')
      throw new AbortError(errors)
    }

    // Need to figure this out still
    const flags = filterDisabledFlags([])
    const createdApp = result.appCreate.app
    return {
      ...createdApp,
      title: name,
      apiKey: createdApp.id,
      apiSecretKeys: [],
      grantedScopes: options?.scopesArray ?? [],
      organizationId: org.id,
      newApp: true,
      flags,
      developerPlatformClient: this,
    }
  }

  async devStoresForOrg(_orgId: string): Promise<OrganizationStore[]> {
    return []
  }

  async appExtensionRegistrations(
    appIdentifiers: MinimalAppIdentifiers,
  ): Promise<AllAppExtensionRegistrationsQuerySchema> {
    const {app} = await this.fetchApp(appIdentifiers)
    const configurationRegistrations: ExtensionRegistration[] = []
    const extensionRegistrations: ExtensionRegistration[] = []
    app.activeRelease.version.modules.forEach((mod) => {
      const registration = {
        id: mod.uid,
        uid: mod.uid,
        uuid: mod.uid,
        title: mod.specification.name,
        type: mod.specification.identifier,
      }
      if (mod.specification.experience === 'CONFIGURATION') configurationRegistrations.push(registration)
      if (mod.specification.experience === 'EXTENSION') extensionRegistrations.push(registration)
    })
    return {
      app: {
        dashboardManagedExtensionRegistrations: [],
        configurationRegistrations,
        extensionRegistrations,
      },
    }
  }

  async appVersions({id, organizationId, title}: OrganizationApp): Promise<AppVersionsQuerySchemaInterface> {
    const query = AppVersionsQuery
    const variables: AppVersionsQueryVariables = {appId: id}
    const result = await appManagementRequest<AppVersionsQuerySchema>(
      organizationId,
      query,
      await this.token(),
      variables,
    )
    return {
      app: {
        id: result.app.id,
        organizationId,
        title,
        appVersions: {
          nodes: result.app.versions.map((version) => {
            return {
              createdAt: '0',
              createdBy: {
                displayName: version.createdBy.name,
              },
              versionTag: version.versionTag,
              status: '',
              versionId: version.id,
            }
          }),
          pageInfo: {
            totalResults: result.app.versions.length,
          },
        },
      },
    }
  }

  async appVersionByTag(
    {id: appId, apiKey, organizationId}: MinimalOrganizationApp,
    tag: string,
  ): Promise<AppVersionByTagSchemaInterface> {
    const query = AppVersionsQuery
    const variables: AppVersionsQueryVariables = {appId}
    const result = await appManagementRequest<AppVersionsQuerySchema>(
      organizationId,
      query,
      await this.token(),
      variables,
    )
    if (!result.app) {
      throw new AbortError(`App not found for API key: ${apiKey}`)
    }
    const version = result.app.versions.find((version) => version.versionTag === tag)
    if (!version) {
      throw new AbortError(`Version not found for tag: ${tag}`)
    }

    const query2 = AppVersionByIdQuery
    const variables2: AppVersionByIdQueryVariables = {appId, versionId: version.id}
    const result2 = await appManagementRequest<AppVersionByIdQuerySchema>(
      organizationId,
      query2,
      await this.token(),
      variables2,
    )
    const versionInfo = result2.app.version

    return {
      app: {
        appVersion: {
          id: parseInt(versionInfo.id, 10),
          uuid: versionInfo.id,
          versionTag: versionInfo.versionTag,
          location: '',
          message: '',
          appModuleVersions: result2.app.version.modules.map((mod: AppModuleReturnType) => {
            return {
              registrationId: mod.key,
              registrationUid: mod.uid,
              registrationUuid: mod.uid,
              registrationTitle: mod.handle,
              type: mod.specification.externalIdentifier,
              config: JSON.stringify(mod.config),
              specification: {
                ...mod.specification,
                identifier: mod.specification.externalIdentifier,
                options: {managementExperience: 'cli'},
                experience: mod.specification.experience.toLowerCase() as 'configuration' | 'extension' | 'deprecated',
              },
            }
          }),
        },
      },
    }
  }

  async appVersionsDiff(
    app: MinimalOrganizationApp,
    {versionId}: AppVersionIdentifiers,
  ): Promise<AppVersionsDiffSchema> {
    const variables: AppVersionByIdQueryVariables = {appId: app.id, versionId}
    const [currentVersion, selectedVersion] = await Promise.all([
      this.activeAppVersionRawResult(app),
      appManagementRequest<AppVersionByIdQuerySchema>(
        app.organizationId,
        AppVersionByIdQuery,
        await this.token(),
        variables,
      ),
    ])
    const currentModules = currentVersion.app.activeRelease.version.modules
    const selectedVersionModules = selectedVersion.app.version.modules
    const {added, removed, updated} = diffAppModules({currentModules, selectedVersionModules})

    function formattedModule(mod: AppModuleReturnType) {
      return {
        uuid: mod.uid,
        registrationTitle: mod.handle,
        specification: {
          identifier: mod.specification.identifier,
          experience: mod.specification.experience.toLowerCase(),
          options: {
            managementExperience: mod.specification.experience.toLowerCase(),
          },
        },
      }
    }

    return {
      app: {
        versionsDiff: {
          added: added.map(formattedModule),
          updated: updated.map(formattedModule),
          removed: removed.map(formattedModule),
        },
      },
    }
  }

  async activeAppVersion(app: MinimalAppIdentifiers): Promise<ActiveAppVersion> {
    const result = await this.activeAppVersionRawResult(app)
    return {
      appModuleVersions: result.app.activeRelease.version.modules.map((mod) => {
        return {
          registrationId: mod.key,
          registrationUid: mod.uid,
          registrationUuid: mod.uid,
          registrationTitle: mod.handle,
          type: mod.specification.externalIdentifier,
          config: mod.config,
          specification: {
            ...mod.specification,
            identifier: mod.specification.identifier,
            options: {managementExperience: 'cli'},
            experience: mod.specification.experience.toLowerCase() as 'configuration' | 'extension' | 'deprecated',
          },
        }
      }),
      ...result.app.activeRelease,
    }
  }

  async functionUploadUrl(): Promise<FunctionUploadUrlGenerateResponse> {
    throw new BugError('Not implemented: functionUploadUrl')
  }

  async generateSignedUploadUrl({organizationId, apiKey}: MinimalAppIdentifiers): Promise<AssetUrlSchema> {
    const variables: CreateAssetURLMutationVariables = {appId: apiKey}
    const result = await appManagementRequest<CreateAssetURLMutationSchema>(
      organizationId,
      CreateAssetURLMutation,
      await this.token(),
      variables,
    )
    return result.assetUrlCreate
  }

  async updateExtension(_input: ExtensionUpdateDraftInput): Promise<ExtensionUpdateSchema> {
    throw new BugError('Not implemented: updateExtension')
  }

  async deploy({
    apiKey,
    appModules,
    organizationId,
    versionTag,
    bundleUrl,
  }: AppDeployOptions): Promise<AppDeploySchema> {
    const variables: CreateAppVersionMutationVariables = {
      appId: apiKey,
      appModules: (appModules ?? []).map((mod) => {
        return {
          uid: mod.uid ?? mod.uuid ?? mod.handle,
          specificationIdentifier: mod.specificationIdentifier,
          handle: mod.handle,
          config: mod.config,
        }
      }),
      versionTag,
      assetsUrl: bundleUrl,
    }

    const result = await appManagementRequest<CreateAppVersionMutationSchema>(
      organizationId,
      CreateAppVersionMutation,
      await this.token(),
      variables,
    )
    const {version, userErrors} = result.versionCreate
    if (!version) return {appDeploy: {userErrors}} as unknown as AppDeploySchema

    const devDashFqdn = (await appManagementFqdn()).replace('app.', 'developers.')
    const versionResult = {
      appDeploy: {
        appVersion: {
          uuid: version.id,
          // Need to deal with ID properly as it's expected to be a number... how do we use it?
          id: parseInt(version.id, 10),
          versionTag: version.versionTag,
          location: `https://${devDashFqdn}/org/${organizationId}/apps/${apiKey}/versions/${version.id}`,
          appModuleVersions: version.modules.map((mod) => {
            return {
              uuid: mod.uid,
              registrationUuid: mod.uid,
              validationErrors: [],
            }
          }),
          message: '',
        },
        userErrors: userErrors?.map((err) => ({...err, category: 'deploy', details: []})),
      },
    }

    const releaseVariables: ReleaseVersionMutationVariables = {appId: apiKey, versionId: version.id}
    const releaseResult = await appManagementRequest<ReleaseVersionMutationSchema>(
      '1',
      ReleaseVersionMutation,
      await this.token(),
      releaseVariables,
    )
    if (releaseResult.versionRelease?.userErrors) {
      versionResult.appDeploy.userErrors = (versionResult.appDeploy.userErrors ?? []).concat(
        releaseResult.versionRelease.userErrors.map((err) => ({...err, category: 'release', details: []})),
      )
    }

    return versionResult
  }

  async devSessionDeploy({appId, url, organizationId}: DevSessionDeployOptions): Promise<DevSessionDeploySchema> {
    const query = DevSessionDeploy
    const variables: DevSessionDeployVariables = {appId, url}
    return appManagementRequest<DevSessionDeploySchema>(organizationId, query, await this.token(), variables)
  }

  async release({
    app: {id: appId, organizationId},
    version: {versionId},
  }: {
    app: MinimalOrganizationApp
    version: AppVersionIdentifiers
  }): Promise<AppReleaseSchema> {
    const releaseVariables: ReleaseVersionMutationVariables = {appId, versionId}
    const releaseResult = await appManagementRequest<ReleaseVersionMutationSchema>(
      organizationId,
      ReleaseVersionMutation,
      await this.token(),
      releaseVariables,
    )
    return {
      appRelease: {
        appVersion: {
          versionTag: releaseResult.versionRelease.release.version.versionTag,
          message: '',
          location: '',
        },
        userErrors: releaseResult.versionRelease.userErrors?.map((err) => ({
          field: err.field,
          message: err.message,
          category: '',
          details: [],
        })),
      },
    }
  }

  async storeByDomain(_orgId: string, _shopDomain: string): Promise<FindStoreByDomainSchema> {
    throw new BugError('Not implemented: storeByDomain')
  }

  async createExtension(_input: ExtensionCreateVariables): Promise<ExtensionCreateSchema> {
    throw new BugError('Not implemented: createExtension')
  }

  async convertToTransferDisabledStore(
    _input: ConvertDevToTransferDisabledStoreVariables,
  ): Promise<ConvertDevToTransferDisabledSchema> {
    throw new BugError('Not implemented: convertToTransferDisabledStore')
  }

  async updateDeveloperPreview(
    _input: DevelopmentStorePreviewUpdateInput,
  ): Promise<DevelopmentStorePreviewUpdateSchema> {
    throw new BugError('Not implemented: updateDeveloperPreview')
  }

  async appPreviewMode(_input: FindAppPreviewModeVariables): Promise<FindAppPreviewModeSchema> {
    throw new BugError('Not implemented: appPreviewMode')
  }

  async sendSampleWebhook(_input: SendSampleWebhookVariables): Promise<SendSampleWebhookSchema> {
    throw new BugError('Not implemented: sendSampleWebhook')
  }

  async apiVersions(): Promise<PublicApiVersionsSchema> {
    throw new BugError('Not implemented: apiVersions')
  }

  async topics(_input: WebhookTopicsVariables): Promise<WebhookTopicsSchema> {
    throw new BugError('Not implemented: topics')
  }

  async migrateFlowExtension(_input: MigrateFlowExtensionVariables): Promise<MigrateFlowExtensionSchema> {
    throw new BugError('Not implemented: migrateFlowExtension')
  }

  async migrateAppModule(_input: MigrateAppModuleVariables): Promise<MigrateAppModuleSchema> {
    throw new BugError('Not implemented: migrateAppModule')
  }

  async updateURLs(_input: UpdateURLsVariables): Promise<UpdateURLsSchema> {
    throw new BugError('Not implemented: updateURLs')
  }

  async currentAccountInfo(): Promise<CurrentAccountInfoSchema> {
    throw new BugError('Not implemented: currentAccountInfo')
  }

  async targetSchemaDefinition(_input: TargetSchemaDefinitionQueryVariables): Promise<string | null> {
    throw new BugError('Not implemented: targetSchemaDefinition')
  }

  async apiSchemaDefinition(_input: ApiSchemaDefinitionQueryVariables): Promise<string | null> {
    throw new BugError('Not implemented: apiSchemaDefinition')
  }

  async migrateToUiExtension(_input: MigrateToUiExtensionVariables): Promise<MigrateToUiExtensionSchema> {
    throw new BugError('Not implemented: migrateToUiExtension')
  }

  toExtensionGraphQLType(input: string) {
    return input.toLowerCase()
  }

  private async fetchApp({id, organizationId}: MinimalAppIdentifiers): Promise<ActiveAppReleaseQuerySchema> {
    const query = ActiveAppReleaseQuery
<<<<<<< HEAD
    const variables: ActiveAppReleaseQueryVariables = {appId: Number(id)}
=======
    const appId = numberFromGid(id)
    const variables: ActiveAppReleaseQueryVariables = {appId}
>>>>>>> ce6a033f
    return appManagementRequest<ActiveAppReleaseQuerySchema>(organizationId, query, await this.token(), variables)
  }

  private async activeAppVersionRawResult({
    id,
    organizationId,
  }: MinimalAppIdentifiers): Promise<ActiveAppReleaseQuerySchema> {
<<<<<<< HEAD
    const variables: ActiveAppReleaseQueryVariables = {appId: Number(id)}
=======
    const appId = numberFromGid(id)
    const variables: ActiveAppReleaseQueryVariables = {appId}
>>>>>>> ce6a033f
    return appManagementRequest<ActiveAppReleaseQuerySchema>(
      organizationId,
      ActiveAppReleaseQuery,
      await this.token(),
      variables,
    )
  }
}

// this is a temporary solution for editions to support https://vault.shopify.io/gsd/projects/31406
// read more here: https://vault.shopify.io/gsd/projects/31406
const MAGIC_URL = 'https://shopify.dev/apps/default-app-home'
const MAGIC_REDIRECT_URL = 'https://shopify.dev/apps/default-app-home/api/auth'

function createAppVars(name: string, isLaunchable = true, scopesArray?: string[]): CreateAppMutationVariables {
  return {
    appSource: {
      modules: [
        {
          uid: randomUUID(),
          specificationIdentifier: 'app_home',
          config: JSON.stringify({
            app_url: isLaunchable ? 'https://example.com' : MAGIC_URL,
            embedded: isLaunchable,
          }),
        },
        {
          uid: randomUUID(),
          specificationIdentifier: 'branding',
          config: JSON.stringify({name}),
        },
        {
          uid: randomUUID(),
          specificationIdentifier: 'webhooks',
          config: JSON.stringify({api_version: '2024-01'}),
        },
        {
          uid: randomUUID(),
          specificationIdentifier: 'app_access',
          config: JSON.stringify({
            redirect_url_allowlist: isLaunchable ? ['https://example.com/api/auth'] : [MAGIC_REDIRECT_URL],
            ...(scopesArray && {scopes: scopesArray.map((scope) => scope.trim()).join(',')}),
          }),
        },
      ],
    },
    name,
  }
}

async function stubbedExtensionTemplates(): Promise<ExtensionTemplate[]> {
  return [
    {
      identifier: 'order_discounts',
      name: 'Discount orders - Function',
      defaultName: 'order-discount',
      group: 'Discounts and checkout',
      sortPriority: undefined,
      supportLinks: ['https://shopify.dev/docs/apps/discounts'],
      types: [
        {
          url: 'https://github.com/Shopify/function-examples',
          type: 'function',
          extensionPoints: [],
          supportedFlavors: [
            {
              name: 'JavaScript',
              value: 'vanilla-js',
              path: 'discounts/javascript/order-discounts/default',
            },
            {
              name: 'TypeScript',
              value: 'typescript',
              path: 'discounts/javascript/order-discounts/default',
            },
            {
              name: 'Rust',
              value: 'rust',
              path: 'discounts/rust/order-discounts/default',
            },
            {
              name: 'Wasm',
              value: 'wasm',
              path: 'discounts/wasm/order-discounts/default',
            },
          ],
        },
      ],
    },
    {
      identifier: 'cart_checkout_validation',
      name: 'Cart and checkout validation - Function',
      defaultName: 'cart-checkout-validation',
      group: 'Discounts and checkout',
      sortPriority: undefined,
      supportLinks: ['https://shopify.dev/docs/api/functions/reference/cart-checkout-validation'],
      types: [
        {
          url: 'https://github.com/Shopify/function-examples',
          type: 'function',
          extensionPoints: [],
          supportedFlavors: [
            {
              name: 'JavaScript',
              value: 'vanilla-js',
              path: 'checkout/javascript/cart-checkout-validation/default',
            },
            {
              name: 'TypeScript',
              value: 'typescript',
              path: 'checkout/javascript/cart-checkout-validation/default',
            },
            {
              name: 'Rust',
              value: 'rust',
              path: 'checkout/rust/cart-checkout-validation/default',
            },
            {
              name: 'Wasm',
              value: 'wasm',
              path: 'checkout/wasm/cart-checkout-validation/default',
            },
          ],
        },
      ],
    },
    {
      identifier: 'cart_transform',
      name: 'Cart transformer - Function',
      defaultName: 'cart-transformer',
      group: 'Discounts and checkout',
      sortPriority: undefined,
      supportLinks: [],
      types: [
        {
          url: 'https://github.com/Shopify/function-examples',
          type: 'function',
          extensionPoints: [],
          supportedFlavors: [
            {
              name: 'JavaScript',
              value: 'vanilla-js',
              path: 'checkout/javascript/cart-transform/default',
            },
            {
              name: 'TypeScript',
              value: 'typescript',
              path: 'checkout/javascript/cart-transform/default',
            },
            {
              name: 'Rust',
              value: 'rust',
              path: 'checkout/rust/cart-transform/default',
            },
            {
              name: 'Wasm',
              value: 'wasm',
              path: 'checkout/wasm/cart-transform/default',
            },
          ],
        },
      ],
    },
    {
      identifier: 'delivery_customization',
      name: 'Delivery customization - Function',
      defaultName: 'delivery-customization',
      group: 'Discounts and checkout',
      sortPriority: undefined,
      supportLinks: [],
      types: [
        {
          url: 'https://github.com/Shopify/function-examples',
          type: 'function',
          extensionPoints: [],
          supportedFlavors: [
            {
              name: 'JavaScript',
              value: 'vanilla-js',
              path: 'checkout/javascript/delivery-customization/default',
            },
            {
              name: 'TypeScript',
              value: 'typescript',
              path: 'checkout/javascript/delivery-customization/default',
            },
            {
              name: 'Rust',
              value: 'rust',
              path: 'checkout/rust/delivery-customization/default',
            },
            {
              name: 'Wasm',
              value: 'wasm',
              path: 'checkout/wasm/delivery-customization/default',
            },
          ],
        },
      ],
    },
    {
      identifier: 'payment_customization',
      name: 'Payment customization - Function',
      defaultName: 'payment-customization',
      group: 'Discounts and checkout',
      sortPriority: undefined,
      supportLinks: [],
      types: [
        {
          url: 'https://github.com/Shopify/function-examples',
          type: 'function',
          extensionPoints: [],
          supportedFlavors: [
            {
              name: 'JavaScript',
              value: 'vanilla-js',
              path: 'checkout/javascript/payment-customization/default',
            },
            {
              name: 'TypeScript',
              value: 'typescript',
              path: 'checkout/javascript/payment-customization/default',
            },
            {
              name: 'Rust',
              value: 'rust',
              path: 'checkout/rust/payment-customization/default',
            },
            {
              name: 'Wasm',
              value: 'wasm',
              path: 'checkout/wasm/payment-customization/default',
            },
          ],
        },
      ],
    },
    {
      identifier: 'product_discounts',
      name: 'Discount products - Function',
      defaultName: 'product-discount',
      group: 'Discounts and checkout',
      sortPriority: undefined,
      supportLinks: ['https://shopify.dev/docs/apps/discounts'],
      types: [
        {
          url: 'https://github.com/Shopify/function-examples',
          type: 'function',
          extensionPoints: [],
          supportedFlavors: [
            {
              name: 'JavaScript',
              value: 'vanilla-js',
              path: 'discounts/javascript/product-discounts/default',
            },
            {
              name: 'TypeScript',
              value: 'typescript',
              path: 'discounts/javascript/product-discounts/default',
            },
            {
              name: 'Rust',
              value: 'rust',
              path: 'discounts/rust/product-discounts/default',
            },
            {
              name: 'Wasm',
              value: 'wasm',
              path: 'discounts/wasm/product-discounts/default',
            },
          ],
        },
      ],
    },
    {
      identifier: 'shipping_discounts',
      name: 'Discount shipping - Function',
      defaultName: 'shipping-discount',
      group: 'Discounts and checkout',
      sortPriority: undefined,
      supportLinks: ['https://shopify.dev/docs/apps/discounts'],
      types: [
        {
          url: 'https://github.com/Shopify/function-examples',
          type: 'function',
          extensionPoints: [],
          supportedFlavors: [
            {
              name: 'JavaScript',
              value: 'vanilla-js',
              path: 'discounts/javascript/shipping-discounts/default',
            },
            {
              name: 'TypeScript',
              value: 'typescript',
              path: 'discounts/javascript/shipping-discounts/default',
            },
            {
              name: 'Rust',
              value: 'rust',
              path: 'discounts/rust/shipping-discounts/default',
            },
            {
              name: 'Wasm',
              value: 'wasm',
              path: 'discounts/wasm/shipping-discounts/default',
            },
          ],
        },
      ],
    },
    {
      identifier: 'fulfillment_constraints',
      name: 'Fulfillment constraints - Function',
      defaultName: 'fulfillment-constraints',
      group: 'Discounts and checkout',
      sortPriority: undefined,
      supportLinks: [],
      types: [
        {
          url: 'https://github.com/Shopify/function-examples',
          type: 'function',
          extensionPoints: [],
          supportedFlavors: [
            {
              name: 'JavaScript',
              value: 'vanilla-js',
              path: 'order-routing/javascript/fulfillment-constraints/default',
            },
            {
              name: 'TypeScript',
              value: 'typescript',
              path: 'order-routing/javascript/fulfillment-constraints/default',
            },
            {
              name: 'Rust',
              value: 'rust',
              path: 'order-routing/rust/fulfillment-constraints/default',
            },
            {
              name: 'Wasm',
              value: 'wasm',
              path: 'order-routing/wasm/fulfillment-constraints/default',
            },
          ],
        },
      ],
    },
    {
      identifier: 'local_pickup_delivery_option_generator',
      name: 'Local pickup delivery option generators — Function',
      defaultName: 'local-pickup-delivery-option-generators',
      group: 'Discounts and checkout',
      sortPriority: undefined,
      supportLinks: [],
      types: [
        {
          url: 'https://github.com/Shopify/function-examples',
          type: 'function',
          extensionPoints: [],
          supportedFlavors: [
            {
              name: 'JavaScript',
              value: 'vanilla-js',
              path: 'order-routing/javascript/local-pickup-delivery-option-generators/default',
            },
            {
              name: 'TypeScript',
              value: 'typescript',
              path: 'order-routing/javascript/local-pickup-delivery-option-generators/default',
            },
            {
              name: 'Rust',
              value: 'rust',
              path: 'order-routing/rust/local-pickup-delivery-option-generators/default',
            },
            {
              name: 'Wasm',
              value: 'wasm',
              path: 'order-routing/wasm/local-pickup-delivery-option-generators/default',
            },
          ],
        },
      ],
    },
    {
      identifier: 'discounts_allocator',
      name: 'Discounts allocator — Function',
      defaultName: 'discounts-allocator',
      group: 'Discounts and checkout',
      sortPriority: undefined,
      supportLinks: ['https://shopify.dev/docs/apps/discounts'],
      types: [
        {
          url: 'https://github.com/Shopify/function-examples',
          type: 'function',
          extensionPoints: [],
          supportedFlavors: [
            {
              name: 'JavaScript',
              value: 'vanilla-js',
              path: 'discounts/javascript/discounts-allocator/default',
            },
            {
              name: 'TypeScript',
              value: 'typescript',
              path: 'discounts/javascript/discounts-allocator/default',
            },
            {
              name: 'Rust',
              value: 'rust',
              path: 'discounts/rust/discounts-allocator/default',
            },
            {
              name: 'Wasm',
              value: 'wasm',
              path: 'discounts/wasm/discounts-allocator/default',
            },
          ],
        },
      ],
    },
    {
      identifier: 'pickup_point_delivery_option_generator',
      name: 'Pickup point delivery option generators — Function',
      defaultName: 'pickup-point-delivery-option-generators',
      group: 'Discounts and checkout',
      sortPriority: undefined,
      supportLinks: [],
      types: [
        {
          url: 'https://github.com/Shopify/function-examples',
          type: 'function',
          extensionPoints: [],
          supportedFlavors: [
            {
              name: 'JavaScript',
              value: 'vanilla-js',
              path: 'order-routing/javascript/pickup-point-delivery-option-generators/default',
            },
            {
              name: 'TypeScript',
              value: 'typescript',
              path: 'order-routing/typescript/pickup-point-delivery-option-generators/default',
            },
            {
              name: 'Rust',
              value: 'rust',
              path: 'order-routing/rust/pickup-point-delivery-option-generators/default',
            },
            {
              name: 'Wasm',
              value: 'wasm',
              path: 'order-routing/wasm/pickup-point-delivery-option-generators/default',
            },
          ],
        },
      ],
    },
    {
      identifier: 'admin_action',
      name: 'Admin action',
      defaultName: 'admin-action',
      group: 'Admin',
      sortPriority: undefined,
      supportLinks: [],
      types: [
        {
          url: 'https://github.com/Shopify/extensions-templates',
          type: 'ui_extension',
          extensionPoints: [],
          supportedFlavors: [
            {
              name: 'JavaScript React',
              value: 'react',
              path: 'admin-action',
            },
            {
              name: 'JavaScript',
              value: 'vanilla-js',
              path: 'admin-action',
            },
            {
              name: 'TypeScript React',
              value: 'typescript-react',
              path: 'admin-action',
            },
            {
              name: 'TypeScript',
              value: 'typescript',
              path: 'admin-action',
            },
          ],
        },
      ],
    },
    {
      identifier: 'admin_block',
      name: 'Admin block',
      defaultName: 'admin-block',
      group: 'Admin',
      sortPriority: undefined,
      supportLinks: [],
      types: [
        {
          url: 'https://github.com/Shopify/extensions-templates',
          type: 'ui_extension',
          extensionPoints: [],
          supportedFlavors: [
            {
              name: 'JavaScript React',
              value: 'react',
              path: 'admin-block',
            },
            {
              name: 'JavaScript',
              value: 'vanilla-js',
              path: 'admin-block',
            },
            {
              name: 'TypeScript React',
              value: 'typescript-react',
              path: 'admin-block',
            },
            {
              name: 'TypeScript',
              value: 'typescript',
              path: 'admin-block',
            },
          ],
        },
      ],
    },
    {
      identifier: 'checkout_ui',
      name: 'Checkout UI',
      defaultName: 'checkout-ui',
      group: 'Discounts and checkout',
      sortPriority: 0,
      supportLinks: ['https://shopify.dev/api/checkout-extensions/checkout/configuration'],
      types: [
        {
          url: 'https://github.com/Shopify/extensions-templates',
          type: 'ui_extension',
          extensionPoints: [],
          supportedFlavors: [
            {
              name: 'JavaScript React',
              value: 'react',
              path: 'checkout-extension',
            },
            {
              name: 'JavaScript',
              value: 'vanilla-js',
              path: 'checkout-extension',
            },
            {
              name: 'TypeScript React',
              value: 'typescript-react',
              path: 'checkout-extension',
            },
            {
              name: 'TypeScript',
              value: 'typescript',
              path: 'checkout-extension',
            },
          ],
        },
      ],
    },
    {
      identifier: 'product_configuration',
      name: 'Product configuration',
      defaultName: 'product-configuration',
      group: 'Admin',
      sortPriority: undefined,
      supportLinks: ['https://shopify.dev/docs/apps/selling-strategies/bundles/product-config'],
      types: [
        {
          url: 'https://github.com/Shopify/extensions-templates',
          type: 'ui_extension',
          extensionPoints: [],
          supportedFlavors: [
            {
              name: 'JavaScript React',
              value: 'react',
              path: 'product-configuration-extension',
            },
            {
              name: 'JavaScript',
              value: 'vanilla-js',
              path: 'product-configuration-extension',
            },
            {
              name: 'TypeScript React',
              value: 'typescript-react',
              path: 'product-configuration-extension',
            },
            {
              name: 'TypeScript',
              value: 'typescript',
              path: 'product-configuration-extension',
            },
          ],
        },
      ],
    },
    {
      identifier: 'customer_account_ui',
      name: 'Customer account UI (preview for dev stores only)',
      defaultName: 'customer-account-ui',
      group: 'Customer account',
      sortPriority: undefined,
      supportLinks: [],
      types: [
        {
          url: 'https://github.com/Shopify/extensions-templates',
          type: 'ui_extension',
          extensionPoints: [],
          supportedFlavors: [
            {
              name: 'JavaScript React',
              value: 'react',
              path: 'customer-account-extension',
            },
            {
              name: 'JavaScript',
              value: 'vanilla-js',
              path: 'customer-account-extension',
            },
            {
              name: 'TypeScript React',
              value: 'typescript-react',
              path: 'customer-account-extension',
            },
            {
              name: 'TypeScript',
              value: 'typescript',
              path: 'customer-account-extension',
            },
          ],
        },
      ],
    },
    {
      identifier: 'pos_ui',
      name: 'POS UI',
      defaultName: 'pos-ui',
      group: 'Point-of-Sale',
      sortPriority: undefined,
      supportLinks: [],
      types: [
        {
          url: 'https://github.com/Shopify/extensions-templates',
          type: 'pos_ui_extension',
          extensionPoints: [],
          supportedFlavors: [
            {
              name: 'JavaScript React',
              value: 'react',
              path: 'pos-ui-extension',
            },
            {
              name: 'JavaScript',
              value: 'vanilla-js',
              path: 'pos-ui-extension',
            },
            {
              name: 'TypeScript React',
              value: 'typescript-react',
              path: 'pos-ui-extension',
            },
            {
              name: 'TypeScript',
              value: 'typescript',
              path: 'pos-ui-extension',
            },
          ],
        },
      ],
    },
    {
      identifier: 'tax_calculation',
      name: 'Tax calculation',
      defaultName: 'tax-calculation',
      group: 'Admin',
      sortPriority: undefined,
      supportLinks: [],
      types: [
        {
          url: 'https://github.com/Shopify/extensions-templates',
          type: 'tax_calculation',
          extensionPoints: [],
          supportedFlavors: [
            {
              name: 'Config only',
              value: 'config-only',
              path: 'tax-calculation',
            },
          ],
        },
      ],
    },
    {
      identifier: 'flow_action',
      name: 'Flow action',
      defaultName: 'Flow action',
      group: 'Automations',
      sortPriority: undefined,
      supportLinks: [],
      types: [
        {
          url: 'https://github.com/Shopify/extensions-templates',
          type: 'flow_action',
          extensionPoints: [],
          supportedFlavors: [
            {
              name: 'Config only',
              value: 'config-only',
              path: 'flow-action',
            },
          ],
        },
      ],
    },
    {
      identifier: 'flow_trigger',
      name: 'Flow trigger',
      defaultName: 'Flow trigger',
      group: 'Automations',
      sortPriority: undefined,
      supportLinks: [],
      types: [
        {
          url: 'https://github.com/Shopify/extensions-templates',
          type: 'flow_trigger',
          extensionPoints: [],
          supportedFlavors: [
            {
              name: 'Config only',
              value: 'config-only',
              path: 'flow-trigger',
            },
          ],
        },
      ],
    },
    {
      identifier: 'post_purchase_ui',
      name: 'Post-purchase UI',
      defaultName: 'post-purchase-ui',
      group: 'Discounts and checkout',
      sortPriority: 1,
      supportLinks: ['https://shopify.dev/docs/apps/checkout/post-purchase'],
      types: [
        {
          url: 'https://github.com/Shopify/extensions-templates',
          type: 'checkout_post_purchase',
          extensionPoints: [],
          supportedFlavors: [
            {
              name: 'JavaScript React',
              value: 'react',
              path: 'checkout-post-purchase',
            },
            {
              name: 'JavaScript',
              value: 'vanilla-js',
              path: 'checkout-post-purchase',
            },
            {
              name: 'TypeScript React',
              value: 'typescript-react',
              path: 'checkout-post-purchase',
            },
            {
              name: 'TypeScript',
              value: 'typescript',
              path: 'checkout-post-purchase',
            },
          ],
        },
      ],
    },
    {
      identifier: 'validation_settings_ui',
      name: 'Validation Settings - UI Extension',
      defaultName: 'validation-settings-ui',
      group: 'Admin',
      sortPriority: undefined,
      supportLinks: ['https://shopify.dev/docs/apps/checkout/validation/server-side'],
      types: [
        {
          url: 'https://github.com/Shopify/extensions-templates',
          type: 'ui_extension',
          extensionPoints: [],
          supportedFlavors: [
            {
              name: 'JavaScript React',
              value: 'react',
              path: 'validation-settings',
            },
            {
              name: 'JavaScript',
              value: 'vanilla-js',
              path: 'validation-settings',
            },
            {
              name: 'TypeScript React',
              value: 'typescript-react',
              path: 'validation-settings',
            },
            {
              name: 'TypeScript',
              value: 'typescript',
              path: 'validation-settings',
            },
          ],
        },
      ],
    },
    {
      identifier: 'flow_template',
      name: 'Flow template',
      defaultName: 'Flow template',
      group: 'Automations',
      sortPriority: undefined,
      supportLinks: [],
      types: [
        {
          url: 'https://github.com/Shopify/extensions-templates',
          type: 'flow_template',
          extensionPoints: [],
          supportedFlavors: [
            {
              name: 'Config only',
              value: 'config-only',
              path: 'flow-template',
            },
          ],
        },
      ],
    },
  ]
}

// Business platform uses base64-encoded GIDs, while App Management uses
// just the integer portion of that ID. These functions convert between the two.

// 1234 => gid://organization/Organization/1234 => base64
function encodedGidFromId(id: string): string {
  const gid = `gid://organization/Organization/${id}`
  return Buffer.from(gid).toString('base64')
}

// base64 => gid://organization/Organization/1234 => 1234
function idFromEncodedGid(gid: string): string {
  const decodedGid = Buffer.from(gid, 'base64').toString('ascii')
  return numberFromGid(decodedGid).toString()
}

// gid://organization/Organization/1234 => 1234
function numberFromGid(gid: string): number {
  return Number(gid.match(/^gid.*\/(\d+)$/)![1])
}

interface DiffAppModulesInput {
  currentModules: AppModuleReturnType[]
  selectedVersionModules: AppModuleReturnType[]
}

interface DiffAppModulesOutput {
  added: AppModuleReturnType[]
  removed: AppModuleReturnType[]
  updated: AppModuleReturnType[]
}

export function diffAppModules({currentModules, selectedVersionModules}: DiffAppModulesInput): DiffAppModulesOutput {
  const currentModuleUids = currentModules.map((mod) => mod.uid)
  const selectedVersionModuleUids = selectedVersionModules.map((mod) => mod.uid)
  const removed = currentModules.filter((mod) => !selectedVersionModuleUids.includes(mod.uid))
  const added = selectedVersionModules.filter((mod) => !currentModuleUids.includes(mod.uid))
  const addedUids = added.map((mod) => mod.uid)
  const updated = selectedVersionModules.filter((mod) => !addedUids.includes(mod.uid))
  return {added, removed, updated}
}<|MERGE_RESOLUTION|>--- conflicted
+++ resolved
@@ -714,12 +714,8 @@
 
   private async fetchApp({id, organizationId}: MinimalAppIdentifiers): Promise<ActiveAppReleaseQuerySchema> {
     const query = ActiveAppReleaseQuery
-<<<<<<< HEAD
-    const variables: ActiveAppReleaseQueryVariables = {appId: Number(id)}
-=======
     const appId = numberFromGid(id)
     const variables: ActiveAppReleaseQueryVariables = {appId}
->>>>>>> ce6a033f
     return appManagementRequest<ActiveAppReleaseQuerySchema>(organizationId, query, await this.token(), variables)
   }
 
@@ -727,12 +723,8 @@
     id,
     organizationId,
   }: MinimalAppIdentifiers): Promise<ActiveAppReleaseQuerySchema> {
-<<<<<<< HEAD
-    const variables: ActiveAppReleaseQueryVariables = {appId: Number(id)}
-=======
     const appId = numberFromGid(id)
     const variables: ActiveAppReleaseQueryVariables = {appId}
->>>>>>> ce6a033f
     return appManagementRequest<ActiveAppReleaseQuerySchema>(
       organizationId,
       ActiveAppReleaseQuery,
