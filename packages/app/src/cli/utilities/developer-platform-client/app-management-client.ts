--- conflicted
+++ resolved
@@ -46,11 +46,7 @@
   AppDeployOptions,
   AssetUrlSchema,
   AppVersionIdentifiers,
-<<<<<<< HEAD
-  DevSessionDeployOptions,
-=======
   DevSessionOptions,
->>>>>>> 8d4c5598
 } from '../developer-platform-client.js'
 import {PartnersSession} from '../../services/context/partner-account-info.js'
 import {
@@ -779,21 +775,6 @@
     return `https://${await developerDashboardFqdn()}/dashboard/${organizationId}/apps/${numberFromGid(id)}`
   }
 
-<<<<<<< HEAD
-  async devSessionCreate({appId, assetsUrl, shopName}: DevSessionDeployOptions): Promise<DevSessionCreateMutation> {
-    const appIdNumber = String(numberFromGid(appId))
-    return appDevRequest(DevSessionCreate, shopName, await this.token(), {appId: appIdNumber, assetsUrl})
-  }
-
-  async devSessionUpdate({appId, assetsUrl, shopName}: DevSessionDeployOptions): Promise<DevSessionUpdateMutation> {
-    const appIdNumber = String(numberFromGid(appId))
-    return appDevRequest(DevSessionUpdate, shopName, await this.token(), {appId: appIdNumber, assetsUrl})
-  }
-
-  async devSessionDelete({appId, shopName}: {appId: string; shopName: string}): Promise<DevSessionDeleteMutation> {
-    const appIdNumber = String(numberFromGid(appId))
-    return appDevRequest(DevSessionDelete, shopName, await this.token(), {appId: appIdNumber})
-=======
   async devSessionCreate({appId, assetsUrl, shopFqdn}: DevSessionOptions): Promise<DevSessionCreateMutation> {
     const appIdNumber = String(numberFromGid(appId))
     return appDevRequest(DevSessionCreate, shopFqdn, await this.token(), {appId: appIdNumber, assetsUrl})
@@ -807,7 +788,6 @@
   async devSessionDelete({appId, shopFqdn}: Omit<DevSessionOptions, 'assetsUrl'>): Promise<DevSessionDeleteMutation> {
     const appIdNumber = String(numberFromGid(appId))
     return appDevRequest(DevSessionDelete, shopFqdn, await this.token(), {appId: appIdNumber})
->>>>>>> 8d4c5598
   }
 
   private async fetchApp({id, organizationId}: MinimalAppIdentifiers): Promise<ActiveAppReleaseQuerySchema> {
