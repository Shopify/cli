import {
  CreateAppMutation,
  CreateAppMutationVariables,
  CreateAppMutationSchema,
} from './app-management-client/graphql/create-app.js'
import {
  ActiveAppReleaseQuery,
  ActiveAppReleaseQueryVariables,
  ActiveAppReleaseQuerySchema,
} from './app-management-client/graphql/active-app-release.js'
import {
  SpecificationsQuery,
  SpecificationsQueryVariables,
  SpecificationsQuerySchema,
} from './app-management-client/graphql/specifications.js'
import {
  AppVersionsQuery,
  AppVersionsQueryVariables,
  AppVersionsQuerySchema,
} from './app-management-client/graphql/app-versions.js'
import {
  CreateAppVersionMutation,
  CreateAppVersionMutationSchema,
  CreateAppVersionMutationVariables,
} from './app-management-client/graphql/create-app-version.js'
import {
  ReleaseVersionMutation,
  ReleaseVersionMutationSchema,
  ReleaseVersionMutationVariables,
} from './app-management-client/graphql/release-version.js'
import {OrganizationsQuery, OrganizationsQuerySchema} from './app-management-client/graphql/organizations.js'
import {AppsQuery, AppsQuerySchema, MinimalAppModule} from './app-management-client/graphql/apps.js'
import {
  OrganizationQuery,
  OrganizationQuerySchema,
  OrganizationQueryVariables,
} from './app-management-client/graphql/organization.js'
import {UserInfoQuery, UserInfoQuerySchema} from './app-management-client/graphql/user-info.js'
import {
  CreateAssetURLMutation,
  CreateAssetURLMutationSchema,
  CreateAssetURLMutationVariables,
} from './app-management-client/graphql/create-asset-url.js'
import {
  AppVersionByIdQuery,
  AppVersionByIdQuerySchema,
  AppVersionByIdQueryVariables,
  AppModule as AppModuleReturnType,
} from './app-management-client/graphql/app-version-by-id.js'
import {RemoteSpecification} from '../../api/graphql/extension_specifications.js'
import {
  DeveloperPlatformClient,
  Paginateable,
  ActiveAppVersion,
  AppDeployOptions,
  DevSessionDeployOptions,
  AssetUrlSchema,
  AppVersionIdentifiers,
} from '../developer-platform-client.js'
import {PartnersSession} from '../../services/context/partner-account-info.js'
import {
  MinimalAppIdentifiers,
  MinimalOrganizationApp,
  Organization,
  OrganizationApp,
  OrganizationSource,
  OrganizationStore,
} from '../../models/organization.js'
import {filterDisabledFlags} from '../../services/dev/fetch.js'
import {
  AllAppExtensionRegistrationsQuerySchema,
  ExtensionRegistration,
} from '../../api/graphql/all_app_extension_registrations.js'
import {ExtensionUpdateDraftInput, ExtensionUpdateSchema} from '../../api/graphql/update_draft.js'
import {AppDeploySchema} from '../../api/graphql/app_deploy.js'
import {FindStoreByDomainSchema} from '../../api/graphql/find_store_by_domain.js'
import {AppVersionsQuerySchema as AppVersionsQuerySchemaInterface} from '../../api/graphql/get_versions_list.js'
import {ExtensionCreateSchema, ExtensionCreateVariables} from '../../api/graphql/extension_create.js'
import {
  ConvertDevToTransferDisabledSchema,
  ConvertDevToTransferDisabledStoreVariables,
} from '../../api/graphql/convert_dev_to_transfer_disabled_store.js'
import {FindAppPreviewModeSchema, FindAppPreviewModeVariables} from '../../api/graphql/find_app_preview_mode.js'
import {
  DevelopmentStorePreviewUpdateInput,
  DevelopmentStorePreviewUpdateSchema,
} from '../../api/graphql/development_preview.js'
import {AppReleaseSchema} from '../../api/graphql/app_release.js'
import {AppVersionByTagSchema as AppVersionByTagSchemaInterface} from '../../api/graphql/app_version_by_tag.js'
import {AppVersionsDiffSchema} from '../../api/graphql/app_versions_diff.js'
import {SendSampleWebhookSchema, SendSampleWebhookVariables} from '../../services/webhook/request-sample.js'
import {PublicApiVersionsSchema} from '../../services/webhook/request-api-versions.js'
import {WebhookTopicsSchema, WebhookTopicsVariables} from '../../services/webhook/request-topics.js'
import {
  MigrateFlowExtensionSchema,
  MigrateFlowExtensionVariables,
} from '../../api/graphql/extension_migrate_flow_extension.js'
import {UpdateURLsSchema, UpdateURLsVariables} from '../../api/graphql/update_urls.js'
import {CurrentAccountInfoSchema} from '../../api/graphql/current_account_info.js'
import {ExtensionTemplate} from '../../models/app/template.js'
import {TargetSchemaDefinitionQueryVariables} from '../../api/graphql/functions/target_schema_definition.js'
import {ApiSchemaDefinitionQueryVariables} from '../../api/graphql/functions/api_schema_definition.js'
import {
  MigrateToUiExtensionVariables,
  MigrateToUiExtensionSchema,
} from '../../api/graphql/extension_migrate_to_ui_extension.js'
import {MigrateAppModuleSchema, MigrateAppModuleVariables} from '../../api/graphql/extension_migrate_app_module.js'
import {
  DevSessionDeploy,
  DevSessionDeploySchema,
  DevSessionDeployVariables,
} from '../../api/graphql/dev_session_create.js'
import {AppLogsSubscribeVariables, AppLogsSubscribeResponse} from '../../api/graphql/subscribe_to_app_logs.js'
import {AppHomeSpecIdentifier} from '../../models/extensions/specifications/app_config_app_home.js'
import {BrandingSpecIdentifier} from '../../models/extensions/specifications/app_config_branding.js'
import {WebhooksSpecIdentifier} from '../../models/extensions/specifications/app_config_webhook.js'
import {AppAccessSpecIdentifier} from '../../models/extensions/specifications/app_config_app_access.js'
import {CONFIG_EXTENSION_IDS} from '../../models/extensions/extension-instance.js'
import {ensureAuthenticatedAppManagement, ensureAuthenticatedBusinessPlatform} from '@shopify/cli-kit/node/session'
import {FunctionUploadUrlGenerateResponse} from '@shopify/cli-kit/node/api/partners'
import {isUnitTest} from '@shopify/cli-kit/node/context/local'
import {AbortError, BugError} from '@shopify/cli-kit/node/error'
import {appManagementRequest} from '@shopify/cli-kit/node/api/app-management'
import {devSessionRequest} from '@shopify/cli-kit/node/api/dev-session'
import {businessPlatformRequest} from '@shopify/cli-kit/node/api/business-platform'
import {appManagementFqdn} from '@shopify/cli-kit/node/context/fqdn'
import {randomUUID} from 'node:crypto'

export class AppManagementClient implements DeveloperPlatformClient {
  public requiresOrganization = true
  public supportsAtomicDeployments = true
  private _session: PartnersSession | undefined
  private _businessPlatformToken: string | undefined

  constructor(session?: PartnersSession) {
    this._session = session
  }

  async subscribeToAppLogs(input: AppLogsSubscribeVariables): Promise<AppLogsSubscribeResponse> {
    throw new Error(`Not Implemented: ${input}`)
  }

  async session(): Promise<PartnersSession> {
    if (!this._session) {
      if (isUnitTest()) {
        throw new Error('AppManagementClient.session() should not be invoked dynamically in a unit test')
      }
      const userInfoResult = await businessPlatformRequest<UserInfoQuerySchema>(
        UserInfoQuery,
        await this.businessPlatformToken(),
      )
      const token = await ensureAuthenticatedAppManagement()
      if (userInfoResult.currentUserAccount) {
        this._session = {
          token,
          accountInfo: {
            type: 'UserAccount',
            email: userInfoResult.currentUserAccount.email,
          },
        }
      } else {
        this._session = {
          token,
          accountInfo: {
            type: 'UnknownAccount',
          },
        }
      }
    }
    return this._session
  }

  async token(): Promise<string> {
    return (await this.session()).token
  }

  async refreshToken(): Promise<string> {
    const newToken = await ensureAuthenticatedAppManagement([], process.env, {noPrompt: true})
    const session = await this.session()
    if (newToken) {
      session.token = newToken
    }
    return session.token
  }

  async businessPlatformToken(): Promise<string> {
    if (isUnitTest()) {
      throw new Error('AppManagementClient.businessPlatformToken() should not be invoked dynamically in a unit test')
    }
    if (!this._businessPlatformToken) {
      this._businessPlatformToken = await ensureAuthenticatedBusinessPlatform()
    }
    return this._businessPlatformToken
  }

  async accountInfo(): Promise<PartnersSession['accountInfo']> {
    return (await this.session()).accountInfo
  }

  async appFromId(appIdentifiers: MinimalAppIdentifiers): Promise<OrganizationApp | undefined> {
    const {app} = await this.fetchApp(appIdentifiers)
    const {modules} = app.activeRelease.version
    const brandingModule = modules.find((mod) => mod.specification.externalIdentifier === 'branding')!
    const appAccessModule = modules.find((mod) => mod.specification.externalIdentifier === 'app_access')!
    return {
      id: app.id,
      title: brandingModule.config.name as string,
      apiKey: app.id,
      organizationId: appIdentifiers.organizationId,
      apiSecretKeys: [],
      grantedScopes: appAccessModule.config.scopes as string[],
      flags: [],
      developerPlatformClient: this,
    }
  }

  async organizations(): Promise<Organization[]> {
    const organizationsResult = await businessPlatformRequest<OrganizationsQuerySchema>(
      OrganizationsQuery,
      await this.businessPlatformToken(),
    )
    if (!organizationsResult.currentUserAccount) return []
    return organizationsResult.currentUserAccount.organizations.nodes.map((org) => ({
      id: idFromEncodedGid(org.id),
      businessName: org.name,
      source: OrganizationSource.BusinessPlatform,
    }))
  }

  async orgFromId(orgId: string): Promise<Organization | undefined> {
    const base64Id = encodedGidFromId(orgId)
    const variables: OrganizationQueryVariables = {organizationId: base64Id}
    const organizationResult = await businessPlatformRequest<OrganizationQuerySchema>(
      OrganizationQuery,
      await this.businessPlatformToken(),
      variables,
    )
    const org = organizationResult.currentUserAccount.organization
    if (!org) {
      return
    }
    return {
      id: orgId,
      businessName: org.name,
      source: OrganizationSource.BusinessPlatform,
    }
  }

  async orgAndApps(
    organizationId: string,
  ): Promise<Paginateable<{organization: Organization; apps: MinimalOrganizationApp[]}>> {
    const [organization, {apps, hasMorePages}] = await Promise.all([
      this.orgFromId(organizationId),
      this.appsForOrg(organizationId),
    ])
    return {organization: organization!, apps, hasMorePages}
  }

  async appsForOrg(organizationId: string, _term?: string): Promise<Paginateable<{apps: MinimalOrganizationApp[]}>> {
    const query = AppsQuery
    const result = await appManagementRequest<AppsQuerySchema>(organizationId, query, await this.token())
    const minimalOrganizationApps = result.apps.map((app) => {
      const brandingConfig = app.activeRelease.version.modules.find(
        (mod: MinimalAppModule) => mod.specification.externalIdentifier === 'branding',
      )!.config
      return {
        id: app.id,
        apiKey: app.id,
        title: brandingConfig.name as string,
        organizationId,
      }
    })
    return {
      apps: minimalOrganizationApps,
      hasMorePages: false,
    }
  }

  async specifications({id: appId, organizationId}: MinimalAppIdentifiers): Promise<RemoteSpecification[]> {
    // TODO: remove when the endpoint is available
    return stubbedExtensionSpecifications()

    const query = SpecificationsQuery
    const variables: SpecificationsQueryVariables = {appId}
    const result = await appManagementRequest<SpecificationsQuerySchema>(
      organizationId,
      query,
      await this.token(),
      variables,
    )
    return result.specifications
      .filter((spec) => spec.experience !== 'DEPRECATED')
      .map(
        (spec): RemoteSpecification => ({
          name: spec.name,
          externalName: spec.name,
          identifier: spec.identifier,
          externalIdentifier: spec.externalIdentifier,
          gated: false,
          options: {
            managementExperience: 'cli',
            registrationLimit: spec.appModuleLimit,
          },
          experience: CONFIG_EXTENSION_IDS.includes(spec.identifier) ? 'configuration' : 'extension',
        }),
      )
  }

  async templateSpecifications(_appId: string): Promise<ExtensionTemplate[]> {
    return stubbedExtensionTemplates()
  }

  async createApp(
    org: Organization,
    name: string,
    options?: {
      isLaunchable?: boolean
      scopesArray?: string[]
      directory?: string
    },
  ): Promise<OrganizationApp> {
    const variables = createAppVars(name, options?.isLaunchable, options?.scopesArray)

    const mutation = CreateAppMutation
    const result = await appManagementRequest<CreateAppMutationSchema>(org.id, mutation, await this.token(), variables)
    if (result.appCreate.userErrors?.length > 0) {
      const errors = result.appCreate.userErrors.map((error) => error.message).join(', ')
      throw new AbortError(errors)
    }

    // Need to figure this out still
    const flags = filterDisabledFlags([])
    const createdApp = result.appCreate.app
    return {
      ...createdApp,
      title: name,
      apiKey: createdApp.id,
      apiSecretKeys: [],
      grantedScopes: options?.scopesArray ?? [],
      organizationId: org.id,
      newApp: true,
      flags,
      developerPlatformClient: this,
    }
  }

  async devStoresForOrg(_orgId: string): Promise<OrganizationStore[]> {
    return []
  }

  async appExtensionRegistrations(
    appIdentifiers: MinimalAppIdentifiers,
  ): Promise<AllAppExtensionRegistrationsQuerySchema> {
    const {app} = await this.fetchApp(appIdentifiers)
    const configurationRegistrations: ExtensionRegistration[] = []
    const extensionRegistrations: ExtensionRegistration[] = []
    app.activeRelease.version.modules.forEach((mod) => {
      const registration = {
        id: mod.uid,
        uid: mod.uid,
        uuid: mod.uid,
        title: mod.specification.name,
        type: mod.specification.identifier,
      }
      if (mod.specification.experience === 'CONFIGURATION') configurationRegistrations.push(registration)
      if (mod.specification.experience === 'EXTENSION') extensionRegistrations.push(registration)
    })
    return {
      app: {
        dashboardManagedExtensionRegistrations: [],
        configurationRegistrations,
        extensionRegistrations,
      },
    }
  }

  async appVersions({id, organizationId, title}: OrganizationApp): Promise<AppVersionsQuerySchemaInterface> {
    const query = AppVersionsQuery
    const variables: AppVersionsQueryVariables = {appId: id}
    const result = await appManagementRequest<AppVersionsQuerySchema>(
      organizationId,
      query,
      await this.token(),
      variables,
    )
    return {
      app: {
        id: result.app.id,
        organizationId,
        title,
        appVersions: {
          nodes: result.app.versions.map((version) => {
            return {
              createdAt: '0',
              createdBy: {
                displayName: version.createdBy.name,
              },
              versionTag: version.versionTag,
              status: '',
              versionId: version.id,
            }
          }),
          pageInfo: {
            totalResults: result.app.versions.length,
          },
        },
      },
    }
  }

  async appVersionByTag(
    {id: appId, apiKey, organizationId}: MinimalOrganizationApp,
    tag: string,
  ): Promise<AppVersionByTagSchemaInterface> {
    const query = AppVersionsQuery
    const variables: AppVersionsQueryVariables = {appId}
    const result = await appManagementRequest<AppVersionsQuerySchema>(
      organizationId,
      query,
      await this.token(),
      variables,
    )
    if (!result.app) {
      throw new AbortError(`App not found for API key: ${apiKey}`)
    }
    const version = result.app.versions.find((version) => version.versionTag === tag)
    if (!version) {
      throw new AbortError(`Version not found for tag: ${tag}`)
    }

    const query2 = AppVersionByIdQuery
    const variables2: AppVersionByIdQueryVariables = {appId, versionId: version.id}
    const result2 = await appManagementRequest<AppVersionByIdQuerySchema>(
      organizationId,
      query2,
      await this.token(),
      variables2,
    )
    const versionInfo = result2.app.version

    return {
      app: {
        appVersion: {
          id: parseInt(versionInfo.id, 10),
          uuid: versionInfo.id,
          versionTag: versionInfo.versionTag,
          location: '',
          message: '',
          appModuleVersions: result2.app.version.modules.map((mod: AppModuleReturnType) => {
            return {
              registrationId: mod.key,
              registrationUid: mod.uid,
              registrationUuid: mod.uid,
              registrationTitle: mod.handle,
              type: mod.specification.externalIdentifier,
              config: JSON.stringify(mod.config),
              specification: {
                ...mod.specification,
                identifier: mod.specification.externalIdentifier,
                options: {managementExperience: 'cli'},
                experience: mod.specification.experience.toLowerCase() as 'configuration' | 'extension' | 'deprecated',
              },
            }
          }),
        },
      },
    }
  }

  async appVersionsDiff(
    app: MinimalOrganizationApp,
    {versionId}: AppVersionIdentifiers,
  ): Promise<AppVersionsDiffSchema> {
    const variables: AppVersionByIdQueryVariables = {appId: app.id, versionId}
    const [currentVersion, selectedVersion] = await Promise.all([
      this.activeAppVersionRawResult(app),
      appManagementRequest<AppVersionByIdQuerySchema>(
        app.organizationId,
        AppVersionByIdQuery,
        await this.token(),
        variables,
      ),
    ])
    const currentModules = currentVersion.app.activeRelease.version.modules
    const selectedVersionModules = selectedVersion.app.version.modules
    const {added, removed, updated} = diffAppModules({currentModules, selectedVersionModules})

    function formattedModule(mod: AppModuleReturnType) {
      return {
        uuid: mod.uid,
        registrationTitle: mod.handle,
        specification: {
          identifier: mod.specification.identifier,
          experience: mod.specification.experience.toLowerCase(),
          options: {
            managementExperience: mod.specification.experience.toLowerCase(),
          },
        },
      }
    }

    return {
      app: {
        versionsDiff: {
          added: added.map(formattedModule),
          updated: updated.map(formattedModule),
          removed: removed.map(formattedModule),
        },
      },
    }
  }

  async activeAppVersion(app: MinimalAppIdentifiers): Promise<ActiveAppVersion> {
    const result = await this.activeAppVersionRawResult(app)
    return {
      appModuleVersions: result.app.activeRelease.version.modules.map((mod) => {
        const experience = CONFIG_EXTENSION_IDS.includes(mod.uid) ? 'configuration' : 'extension'
        return {
          registrationId: mod.key,
          registrationUid: mod.uid,
          registrationUuid: mod.uid,
          registrationTitle: mod.handle,
          type: mod.specification.externalIdentifier,
          config: mod.config,
          specification: {
            ...mod.specification,
            identifier: mod.specification.identifier,
            options: {managementExperience: 'cli'},
            experience,
          },
        }
      }),
      ...result.app.activeRelease,
    }
  }

  async functionUploadUrl(): Promise<FunctionUploadUrlGenerateResponse> {
    throw new BugError('Not implemented: functionUploadUrl')
  }

  async generateSignedUploadUrl({organizationId, apiKey}: MinimalAppIdentifiers): Promise<AssetUrlSchema> {
    const variables: CreateAssetURLMutationVariables = {appId: apiKey}
    const result = await appManagementRequest<CreateAssetURLMutationSchema>(
      organizationId,
      CreateAssetURLMutation,
      await this.token(),
      variables,
    )
    return result.assetUrlCreate
  }

  async updateExtension(_input: ExtensionUpdateDraftInput): Promise<ExtensionUpdateSchema> {
    throw new BugError('Not implemented: updateExtension')
  }

  async deploy({
    apiKey,
    appModules,
    organizationId,
    versionTag,
    bundleUrl,
  }: AppDeployOptions): Promise<AppDeploySchema> {
    const variables: CreateAppVersionMutationVariables = {
      appId: apiKey,
      appModules: (appModules ?? []).map((mod) => {
        return {
          uid: mod.uid ?? mod.uuid ?? mod.handle,
          specificationIdentifier: mod.specificationIdentifier,
          handle: mod.handle,
          config: mod.config,
        }
      }),
      versionTag,
      assetsUrl: bundleUrl,
    }

    const result = await appManagementRequest<CreateAppVersionMutationSchema>(
      organizationId,
      CreateAppVersionMutation,
      await this.token(),
      variables,
    )
    const {version, userErrors} = result.versionCreate
    if (!version) return {appDeploy: {userErrors}} as unknown as AppDeploySchema

    const devDashFqdn = (await appManagementFqdn()).replace('app.', 'developers.')
    const versionResult = {
      appDeploy: {
        appVersion: {
          uuid: version.id,
          // Need to deal with ID properly as it's expected to be a number... how do we use it?
          id: parseInt(version.id, 10),
          versionTag: version.versionTag,
          location: `https://${devDashFqdn}/org/${organizationId}/apps/${apiKey}/versions/${version.id}`,
          appModuleVersions: version.modules.map((mod) => {
            return {
              uuid: mod.uid,
              registrationUuid: mod.uid,
              validationErrors: [],
            }
          }),
          message: '',
        },
        userErrors: userErrors?.map((err) => ({...err, category: 'deploy', details: []})),
      },
    }

    const releaseVariables: ReleaseVersionMutationVariables = {appId: apiKey, versionId: version.id}
    const releaseResult = await appManagementRequest<ReleaseVersionMutationSchema>(
      '1',
      ReleaseVersionMutation,
      await this.token(),
      releaseVariables,
    )
    if (releaseResult.versionRelease?.userErrors) {
      versionResult.appDeploy.userErrors = (versionResult.appDeploy.userErrors ?? []).concat(
        releaseResult.versionRelease.userErrors.map((err) => ({...err, category: 'release', details: []})),
      )
    }

    return versionResult
  }

  async devSessionDeploy({appId, assetsUrl, shopName}: DevSessionDeployOptions): Promise<DevSessionDeploySchema> {
    const query = DevSessionDeploy
    const variables: DevSessionDeployVariables = {appId, assetsUrl}
    return devSessionRequest<DevSessionDeploySchema>(shopName, query, await this.token(), variables)
  }

  async release({
    app: {id: appId, organizationId},
    version: {versionId},
  }: {
    app: MinimalOrganizationApp
    version: AppVersionIdentifiers
  }): Promise<AppReleaseSchema> {
    const releaseVariables: ReleaseVersionMutationVariables = {appId, versionId}
    const releaseResult = await appManagementRequest<ReleaseVersionMutationSchema>(
      organizationId,
      ReleaseVersionMutation,
      await this.token(),
      releaseVariables,
    )
    return {
      appRelease: {
        appVersion: {
          versionTag: releaseResult.versionRelease.release.version.versionTag,
          message: '',
          location: '',
        },
        userErrors: releaseResult.versionRelease.userErrors?.map((err) => ({
          field: err.field,
          message: err.message,
          category: '',
          details: [],
        })),
      },
    }
  }

  async storeByDomain(_orgId: string, _shopDomain: string): Promise<FindStoreByDomainSchema> {
    throw new BugError('Not implemented: storeByDomain')
  }

  async createExtension(_input: ExtensionCreateVariables): Promise<ExtensionCreateSchema> {
    throw new BugError('Not implemented: createExtension')
  }

  async convertToTransferDisabledStore(
    _input: ConvertDevToTransferDisabledStoreVariables,
  ): Promise<ConvertDevToTransferDisabledSchema> {
    throw new BugError('Not implemented: convertToTransferDisabledStore')
  }

  async updateDeveloperPreview(
    _input: DevelopmentStorePreviewUpdateInput,
  ): Promise<DevelopmentStorePreviewUpdateSchema> {
    throw new BugError('Not implemented: updateDeveloperPreview')
  }

  async appPreviewMode(_input: FindAppPreviewModeVariables): Promise<FindAppPreviewModeSchema> {
    throw new BugError('Not implemented: appPreviewMode')
  }

  async sendSampleWebhook(_input: SendSampleWebhookVariables): Promise<SendSampleWebhookSchema> {
    throw new BugError('Not implemented: sendSampleWebhook')
  }

  async apiVersions(): Promise<PublicApiVersionsSchema> {
    throw new BugError('Not implemented: apiVersions')
  }

  async topics(_input: WebhookTopicsVariables): Promise<WebhookTopicsSchema> {
    throw new BugError('Not implemented: topics')
  }

  async migrateFlowExtension(_input: MigrateFlowExtensionVariables): Promise<MigrateFlowExtensionSchema> {
    throw new BugError('Not implemented: migrateFlowExtension')
  }

  async migrateAppModule(_input: MigrateAppModuleVariables): Promise<MigrateAppModuleSchema> {
    throw new BugError('Not implemented: migrateAppModule')
  }

  async updateURLs(_input: UpdateURLsVariables): Promise<UpdateURLsSchema> {
    throw new BugError('Not implemented: updateURLs')
  }

  async currentAccountInfo(): Promise<CurrentAccountInfoSchema> {
    throw new BugError('Not implemented: currentAccountInfo')
  }

  async targetSchemaDefinition(_input: TargetSchemaDefinitionQueryVariables): Promise<string | null> {
    throw new BugError('Not implemented: targetSchemaDefinition')
  }

  async apiSchemaDefinition(_input: ApiSchemaDefinitionQueryVariables): Promise<string | null> {
    throw new BugError('Not implemented: apiSchemaDefinition')
  }

  async migrateToUiExtension(_input: MigrateToUiExtensionVariables): Promise<MigrateToUiExtensionSchema> {
    throw new BugError('Not implemented: migrateToUiExtension')
  }

  toExtensionGraphQLType(input: string) {
    return input.toLowerCase()
  }

  private async fetchApp({id, organizationId}: MinimalAppIdentifiers): Promise<ActiveAppReleaseQuerySchema> {
    const query = ActiveAppReleaseQuery
    const appId = numberFromGid(id)
    const variables: ActiveAppReleaseQueryVariables = {appId}
    return appManagementRequest<ActiveAppReleaseQuerySchema>(organizationId, query, await this.token(), variables)
  }

  private async activeAppVersionRawResult({
    id,
    organizationId,
  }: MinimalAppIdentifiers): Promise<ActiveAppReleaseQuerySchema> {
    const appId = numberFromGid(id)
    const variables: ActiveAppReleaseQueryVariables = {appId}
    return appManagementRequest<ActiveAppReleaseQuerySchema>(
      organizationId,
      ActiveAppReleaseQuery,
      await this.token(),
      variables,
    )
  }
}

// this is a temporary solution for editions to support https://vault.shopify.io/gsd/projects/31406
// read more here: https://vault.shopify.io/gsd/projects/31406
const MAGIC_URL = 'https://shopify.dev/apps/default-app-home'
const MAGIC_REDIRECT_URL = 'https://shopify.dev/apps/default-app-home/api/auth'

function createAppVars(name: string, isLaunchable = true, scopesArray?: string[]): CreateAppMutationVariables {
  return {
    appSource: {
      modules: [
        {
<<<<<<< HEAD
          uid: randomUUID(),
          specificationIdentifier: 'app_home',
=======
          uid: '0f844fe3-fee9-45ae-9b68-7e596b3eaaa9', // TODO: change to AppHomeSpecIdentifier
          specificationIdentifier: AppHomeSpecIdentifier,
>>>>>>> 51deb3f9
          config: JSON.stringify({
            app_url: isLaunchable ? 'https://example.com' : MAGIC_URL,
            embedded: isLaunchable,
          }),
        },
        {
<<<<<<< HEAD
          uid: randomUUID(),
          specificationIdentifier: 'branding',
          config: JSON.stringify({name}),
        },
        {
          uid: randomUUID(),
          specificationIdentifier: 'webhooks',
          config: JSON.stringify({api_version: '2024-01'}),
        },
        {
          uid: randomUUID(),
          specificationIdentifier: 'app_access',
=======
          uid: '10457bd6-aeea-4f92-ab90-a9ab1e471276', // TODO: change to BrandingSpecIdentifier
          specificationIdentifier: BrandingSpecIdentifier,
          config: JSON.stringify({name}),
        },
        {
          uid: '0ea86845-466c-4f0e-b7f1-9d9496d93f4a', // TODO: change to WebhooksSpecIdentifier
          specificationIdentifier: WebhooksSpecIdentifier,
          config: JSON.stringify({api_version: '2024-01'}),
        },
        {
          uid: '406bb2df-eaa4-44bc-860d-c714f4b65def', // TODO: change to AppAccessSpecIdentifier
          specificationIdentifier: AppAccessSpecIdentifier,
>>>>>>> 51deb3f9
          config: JSON.stringify({
            redirect_url_allowlist: isLaunchable ? ['https://example.com/api/auth'] : [MAGIC_REDIRECT_URL],
            ...(scopesArray && {scopes: scopesArray.map((scope) => scope.trim()).join(',')}),
          }),
        },
      ],
    },
    name,
  }
}

async function stubbedExtensionTemplates(): Promise<ExtensionTemplate[]> {
  return [
    {
      identifier: 'order_discounts',
      name: 'Discount orders - Function',
      defaultName: 'order-discount',
      group: 'Discounts and checkout',
      sortPriority: undefined,
      supportLinks: ['https://shopify.dev/docs/apps/discounts'],
      types: [
        {
          url: 'https://github.com/Shopify/function-examples',
          type: 'function',
          extensionPoints: [],
          supportedFlavors: [
            {
              name: 'JavaScript',
              value: 'vanilla-js',
              path: 'discounts/javascript/order-discounts/default',
            },
            {
              name: 'TypeScript',
              value: 'typescript',
              path: 'discounts/javascript/order-discounts/default',
            },
            {
              name: 'Rust',
              value: 'rust',
              path: 'discounts/rust/order-discounts/default',
            },
            {
              name: 'Wasm',
              value: 'wasm',
              path: 'discounts/wasm/order-discounts/default',
            },
          ],
        },
      ],
    },
    {
      identifier: 'cart_checkout_validation',
      name: 'Cart and checkout validation - Function',
      defaultName: 'cart-checkout-validation',
      group: 'Discounts and checkout',
      sortPriority: undefined,
      supportLinks: ['https://shopify.dev/docs/api/functions/reference/cart-checkout-validation'],
      types: [
        {
          url: 'https://github.com/Shopify/function-examples',
          type: 'function',
          extensionPoints: [],
          supportedFlavors: [
            {
              name: 'JavaScript',
              value: 'vanilla-js',
              path: 'checkout/javascript/cart-checkout-validation/default',
            },
            {
              name: 'TypeScript',
              value: 'typescript',
              path: 'checkout/javascript/cart-checkout-validation/default',
            },
            {
              name: 'Rust',
              value: 'rust',
              path: 'checkout/rust/cart-checkout-validation/default',
            },
            {
              name: 'Wasm',
              value: 'wasm',
              path: 'checkout/wasm/cart-checkout-validation/default',
            },
          ],
        },
      ],
    },
    {
      identifier: 'cart_transform',
      name: 'Cart transformer - Function',
      defaultName: 'cart-transformer',
      group: 'Discounts and checkout',
      sortPriority: undefined,
      supportLinks: [],
      types: [
        {
          url: 'https://github.com/Shopify/function-examples',
          type: 'function',
          extensionPoints: [],
          supportedFlavors: [
            {
              name: 'JavaScript',
              value: 'vanilla-js',
              path: 'checkout/javascript/cart-transform/default',
            },
            {
              name: 'TypeScript',
              value: 'typescript',
              path: 'checkout/javascript/cart-transform/default',
            },
            {
              name: 'Rust',
              value: 'rust',
              path: 'checkout/rust/cart-transform/default',
            },
            {
              name: 'Wasm',
              value: 'wasm',
              path: 'checkout/wasm/cart-transform/default',
            },
          ],
        },
      ],
    },
    {
      identifier: 'delivery_customization',
      name: 'Delivery customization - Function',
      defaultName: 'delivery-customization',
      group: 'Discounts and checkout',
      sortPriority: undefined,
      supportLinks: [],
      types: [
        {
          url: 'https://github.com/Shopify/function-examples',
          type: 'function',
          extensionPoints: [],
          supportedFlavors: [
            {
              name: 'JavaScript',
              value: 'vanilla-js',
              path: 'checkout/javascript/delivery-customization/default',
            },
            {
              name: 'TypeScript',
              value: 'typescript',
              path: 'checkout/javascript/delivery-customization/default',
            },
            {
              name: 'Rust',
              value: 'rust',
              path: 'checkout/rust/delivery-customization/default',
            },
            {
              name: 'Wasm',
              value: 'wasm',
              path: 'checkout/wasm/delivery-customization/default',
            },
          ],
        },
      ],
    },
    {
      identifier: 'payment_customization',
      name: 'Payment customization - Function',
      defaultName: 'payment-customization',
      group: 'Discounts and checkout',
      sortPriority: undefined,
      supportLinks: [],
      types: [
        {
          url: 'https://github.com/Shopify/function-examples',
          type: 'function',
          extensionPoints: [],
          supportedFlavors: [
            {
              name: 'JavaScript',
              value: 'vanilla-js',
              path: 'checkout/javascript/payment-customization/default',
            },
            {
              name: 'TypeScript',
              value: 'typescript',
              path: 'checkout/javascript/payment-customization/default',
            },
            {
              name: 'Rust',
              value: 'rust',
              path: 'checkout/rust/payment-customization/default',
            },
            {
              name: 'Wasm',
              value: 'wasm',
              path: 'checkout/wasm/payment-customization/default',
            },
          ],
        },
      ],
    },
    {
      identifier: 'product_discounts',
      name: 'Discount products - Function',
      defaultName: 'product-discount',
      group: 'Discounts and checkout',
      sortPriority: undefined,
      supportLinks: ['https://shopify.dev/docs/apps/discounts'],
      types: [
        {
          url: 'https://github.com/Shopify/function-examples',
          type: 'function',
          extensionPoints: [],
          supportedFlavors: [
            {
              name: 'JavaScript',
              value: 'vanilla-js',
              path: 'discounts/javascript/product-discounts/default',
            },
            {
              name: 'TypeScript',
              value: 'typescript',
              path: 'discounts/javascript/product-discounts/default',
            },
            {
              name: 'Rust',
              value: 'rust',
              path: 'discounts/rust/product-discounts/default',
            },
            {
              name: 'Wasm',
              value: 'wasm',
              path: 'discounts/wasm/product-discounts/default',
            },
          ],
        },
      ],
    },
    {
      identifier: 'shipping_discounts',
      name: 'Discount shipping - Function',
      defaultName: 'shipping-discount',
      group: 'Discounts and checkout',
      sortPriority: undefined,
      supportLinks: ['https://shopify.dev/docs/apps/discounts'],
      types: [
        {
          url: 'https://github.com/Shopify/function-examples',
          type: 'function',
          extensionPoints: [],
          supportedFlavors: [
            {
              name: 'JavaScript',
              value: 'vanilla-js',
              path: 'discounts/javascript/shipping-discounts/default',
            },
            {
              name: 'TypeScript',
              value: 'typescript',
              path: 'discounts/javascript/shipping-discounts/default',
            },
            {
              name: 'Rust',
              value: 'rust',
              path: 'discounts/rust/shipping-discounts/default',
            },
            {
              name: 'Wasm',
              value: 'wasm',
              path: 'discounts/wasm/shipping-discounts/default',
            },
          ],
        },
      ],
    },
    {
      identifier: 'fulfillment_constraints',
      name: 'Fulfillment constraints - Function',
      defaultName: 'fulfillment-constraints',
      group: 'Discounts and checkout',
      sortPriority: undefined,
      supportLinks: [],
      types: [
        {
          url: 'https://github.com/Shopify/function-examples',
          type: 'function',
          extensionPoints: [],
          supportedFlavors: [
            {
              name: 'JavaScript',
              value: 'vanilla-js',
              path: 'order-routing/javascript/fulfillment-constraints/default',
            },
            {
              name: 'TypeScript',
              value: 'typescript',
              path: 'order-routing/javascript/fulfillment-constraints/default',
            },
            {
              name: 'Rust',
              value: 'rust',
              path: 'order-routing/rust/fulfillment-constraints/default',
            },
            {
              name: 'Wasm',
              value: 'wasm',
              path: 'order-routing/wasm/fulfillment-constraints/default',
            },
          ],
        },
      ],
    },
    {
      identifier: 'local_pickup_delivery_option_generator',
      name: 'Local pickup delivery option generators — Function',
      defaultName: 'local-pickup-delivery-option-generators',
      group: 'Discounts and checkout',
      sortPriority: undefined,
      supportLinks: [],
      types: [
        {
          url: 'https://github.com/Shopify/function-examples',
          type: 'function',
          extensionPoints: [],
          supportedFlavors: [
            {
              name: 'JavaScript',
              value: 'vanilla-js',
              path: 'order-routing/javascript/local-pickup-delivery-option-generators/default',
            },
            {
              name: 'TypeScript',
              value: 'typescript',
              path: 'order-routing/javascript/local-pickup-delivery-option-generators/default',
            },
            {
              name: 'Rust',
              value: 'rust',
              path: 'order-routing/rust/local-pickup-delivery-option-generators/default',
            },
            {
              name: 'Wasm',
              value: 'wasm',
              path: 'order-routing/wasm/local-pickup-delivery-option-generators/default',
            },
          ],
        },
      ],
    },
    {
      identifier: 'discounts_allocator',
      name: 'Discounts allocator — Function',
      defaultName: 'discounts-allocator',
      group: 'Discounts and checkout',
      sortPriority: undefined,
      supportLinks: ['https://shopify.dev/docs/apps/discounts'],
      types: [
        {
          url: 'https://github.com/Shopify/function-examples',
          type: 'function',
          extensionPoints: [],
          supportedFlavors: [
            {
              name: 'JavaScript',
              value: 'vanilla-js',
              path: 'discounts/javascript/discounts-allocator/default',
            },
            {
              name: 'TypeScript',
              value: 'typescript',
              path: 'discounts/javascript/discounts-allocator/default',
            },
            {
              name: 'Rust',
              value: 'rust',
              path: 'discounts/rust/discounts-allocator/default',
            },
            {
              name: 'Wasm',
              value: 'wasm',
              path: 'discounts/wasm/discounts-allocator/default',
            },
          ],
        },
      ],
    },
    {
      identifier: 'pickup_point_delivery_option_generator',
      name: 'Pickup point delivery option generators — Function',
      defaultName: 'pickup-point-delivery-option-generators',
      group: 'Discounts and checkout',
      sortPriority: undefined,
      supportLinks: [],
      types: [
        {
          url: 'https://github.com/Shopify/function-examples',
          type: 'function',
          extensionPoints: [],
          supportedFlavors: [
            {
              name: 'JavaScript',
              value: 'vanilla-js',
              path: 'order-routing/javascript/pickup-point-delivery-option-generators/default',
            },
            {
              name: 'TypeScript',
              value: 'typescript',
              path: 'order-routing/typescript/pickup-point-delivery-option-generators/default',
            },
            {
              name: 'Rust',
              value: 'rust',
              path: 'order-routing/rust/pickup-point-delivery-option-generators/default',
            },
            {
              name: 'Wasm',
              value: 'wasm',
              path: 'order-routing/wasm/pickup-point-delivery-option-generators/default',
            },
          ],
        },
      ],
    },
    {
      identifier: 'admin_action',
      name: 'Admin action',
      defaultName: 'admin-action',
      group: 'Admin',
      sortPriority: undefined,
      supportLinks: [],
      types: [
        {
          url: 'https://github.com/Shopify/extensions-templates',
          type: 'ui_extension',
          extensionPoints: [],
          supportedFlavors: [
            {
              name: 'JavaScript React',
              value: 'react',
              path: 'admin-action',
            },
            {
              name: 'JavaScript',
              value: 'vanilla-js',
              path: 'admin-action',
            },
            {
              name: 'TypeScript React',
              value: 'typescript-react',
              path: 'admin-action',
            },
            {
              name: 'TypeScript',
              value: 'typescript',
              path: 'admin-action',
            },
          ],
        },
      ],
    },
    {
      identifier: 'admin_block',
      name: 'Admin block',
      defaultName: 'admin-block',
      group: 'Admin',
      sortPriority: undefined,
      supportLinks: [],
      types: [
        {
          url: 'https://github.com/Shopify/extensions-templates',
          type: 'ui_extension',
          extensionPoints: [],
          supportedFlavors: [
            {
              name: 'JavaScript React',
              value: 'react',
              path: 'admin-block',
            },
            {
              name: 'JavaScript',
              value: 'vanilla-js',
              path: 'admin-block',
            },
            {
              name: 'TypeScript React',
              value: 'typescript-react',
              path: 'admin-block',
            },
            {
              name: 'TypeScript',
              value: 'typescript',
              path: 'admin-block',
            },
          ],
        },
      ],
    },
    {
      identifier: 'checkout_ui',
      name: 'Checkout UI',
      defaultName: 'checkout-ui',
      group: 'Discounts and checkout',
      sortPriority: 0,
      supportLinks: ['https://shopify.dev/api/checkout-extensions/checkout/configuration'],
      types: [
        {
          url: 'https://github.com/Shopify/extensions-templates',
          type: 'ui_extension',
          extensionPoints: [],
          supportedFlavors: [
            {
              name: 'JavaScript React',
              value: 'react',
              path: 'checkout-extension',
            },
            {
              name: 'JavaScript',
              value: 'vanilla-js',
              path: 'checkout-extension',
            },
            {
              name: 'TypeScript React',
              value: 'typescript-react',
              path: 'checkout-extension',
            },
            {
              name: 'TypeScript',
              value: 'typescript',
              path: 'checkout-extension',
            },
          ],
        },
      ],
    },
    {
      identifier: 'product_configuration',
      name: 'Product configuration',
      defaultName: 'product-configuration',
      group: 'Admin',
      sortPriority: undefined,
      supportLinks: ['https://shopify.dev/docs/apps/selling-strategies/bundles/product-config'],
      types: [
        {
          url: 'https://github.com/Shopify/extensions-templates',
          type: 'ui_extension',
          extensionPoints: [],
          supportedFlavors: [
            {
              name: 'JavaScript React',
              value: 'react',
              path: 'product-configuration-extension',
            },
            {
              name: 'JavaScript',
              value: 'vanilla-js',
              path: 'product-configuration-extension',
            },
            {
              name: 'TypeScript React',
              value: 'typescript-react',
              path: 'product-configuration-extension',
            },
            {
              name: 'TypeScript',
              value: 'typescript',
              path: 'product-configuration-extension',
            },
          ],
        },
      ],
    },
    {
      identifier: 'customer_account_ui',
      name: 'Customer account UI (preview for dev stores only)',
      defaultName: 'customer-account-ui',
      group: 'Customer account',
      sortPriority: undefined,
      supportLinks: [],
      types: [
        {
          url: 'https://github.com/Shopify/extensions-templates',
          type: 'ui_extension',
          extensionPoints: [],
          supportedFlavors: [
            {
              name: 'JavaScript React',
              value: 'react',
              path: 'customer-account-extension',
            },
            {
              name: 'JavaScript',
              value: 'vanilla-js',
              path: 'customer-account-extension',
            },
            {
              name: 'TypeScript React',
              value: 'typescript-react',
              path: 'customer-account-extension',
            },
            {
              name: 'TypeScript',
              value: 'typescript',
              path: 'customer-account-extension',
            },
          ],
        },
      ],
    },
    {
      identifier: 'pos_ui',
      name: 'POS UI',
      defaultName: 'pos-ui',
      group: 'Point-of-Sale',
      sortPriority: undefined,
      supportLinks: [],
      types: [
        {
          url: 'https://github.com/Shopify/extensions-templates',
          type: 'pos_ui_extension',
          extensionPoints: [],
          supportedFlavors: [
            {
              name: 'JavaScript React',
              value: 'react',
              path: 'pos-ui-extension',
            },
            {
              name: 'JavaScript',
              value: 'vanilla-js',
              path: 'pos-ui-extension',
            },
            {
              name: 'TypeScript React',
              value: 'typescript-react',
              path: 'pos-ui-extension',
            },
            {
              name: 'TypeScript',
              value: 'typescript',
              path: 'pos-ui-extension',
            },
          ],
        },
      ],
    },
    {
      identifier: 'tax_calculation',
      name: 'Tax calculation',
      defaultName: 'tax-calculation',
      group: 'Admin',
      sortPriority: undefined,
      supportLinks: [],
      types: [
        {
          url: 'https://github.com/Shopify/extensions-templates',
          type: 'tax_calculation',
          extensionPoints: [],
          supportedFlavors: [
            {
              name: 'Config only',
              value: 'config-only',
              path: 'tax-calculation',
            },
          ],
        },
      ],
    },
    {
      identifier: 'flow_action',
      name: 'Flow action',
      defaultName: 'Flow action',
      group: 'Automations',
      sortPriority: undefined,
      supportLinks: [],
      types: [
        {
          url: 'https://github.com/Shopify/extensions-templates',
          type: 'flow_action',
          extensionPoints: [],
          supportedFlavors: [
            {
              name: 'Config only',
              value: 'config-only',
              path: 'flow-action',
            },
          ],
        },
      ],
    },
    {
      identifier: 'flow_trigger',
      name: 'Flow trigger',
      defaultName: 'Flow trigger',
      group: 'Automations',
      sortPriority: undefined,
      supportLinks: [],
      types: [
        {
          url: 'https://github.com/Shopify/extensions-templates',
          type: 'flow_trigger',
          extensionPoints: [],
          supportedFlavors: [
            {
              name: 'Config only',
              value: 'config-only',
              path: 'flow-trigger',
            },
          ],
        },
      ],
    },
    {
      identifier: 'post_purchase_ui',
      name: 'Post-purchase UI',
      defaultName: 'post-purchase-ui',
      group: 'Discounts and checkout',
      sortPriority: 1,
      supportLinks: ['https://shopify.dev/docs/apps/checkout/post-purchase'],
      types: [
        {
          url: 'https://github.com/Shopify/extensions-templates',
          type: 'checkout_post_purchase',
          extensionPoints: [],
          supportedFlavors: [
            {
              name: 'JavaScript React',
              value: 'react',
              path: 'checkout-post-purchase',
            },
            {
              name: 'JavaScript',
              value: 'vanilla-js',
              path: 'checkout-post-purchase',
            },
            {
              name: 'TypeScript React',
              value: 'typescript-react',
              path: 'checkout-post-purchase',
            },
            {
              name: 'TypeScript',
              value: 'typescript',
              path: 'checkout-post-purchase',
            },
          ],
        },
      ],
    },
    {
      identifier: 'validation_settings_ui',
      name: 'Validation Settings - UI Extension',
      defaultName: 'validation-settings-ui',
      group: 'Admin',
      sortPriority: undefined,
      supportLinks: ['https://shopify.dev/docs/apps/checkout/validation/server-side'],
      types: [
        {
          url: 'https://github.com/Shopify/extensions-templates',
          type: 'ui_extension',
          extensionPoints: [],
          supportedFlavors: [
            {
              name: 'JavaScript React',
              value: 'react',
              path: 'validation-settings',
            },
            {
              name: 'JavaScript',
              value: 'vanilla-js',
              path: 'validation-settings',
            },
            {
              name: 'TypeScript React',
              value: 'typescript-react',
              path: 'validation-settings',
            },
            {
              name: 'TypeScript',
              value: 'typescript',
              path: 'validation-settings',
            },
          ],
        },
      ],
    },
    {
      identifier: 'flow_template',
      name: 'Flow template',
      defaultName: 'Flow template',
      group: 'Automations',
      sortPriority: undefined,
      supportLinks: [],
      types: [
        {
          url: 'https://github.com/Shopify/extensions-templates',
          type: 'flow_template',
          extensionPoints: [],
          supportedFlavors: [
            {
              name: 'Config only',
              value: 'config-only',
              path: 'flow-template',
            },
          ],
        },
      ],
    },
  ]
}

// Business platform uses base64-encoded GIDs, while App Management uses
// just the integer portion of that ID. These functions convert between the two.

// 1234 => gid://organization/Organization/1234 => base64
function encodedGidFromId(id: string): string {
  const gid = `gid://organization/Organization/${id}`
  return Buffer.from(gid).toString('base64')
}

// base64 => gid://organization/Organization/1234 => 1234
function idFromEncodedGid(gid: string): string {
  const decodedGid = Buffer.from(gid, 'base64').toString('ascii')
  return numberFromGid(decodedGid).toString()
}

// gid://organization/Organization/1234 => 1234
function numberFromGid(gid: string): number {
  return Number(gid.match(/^gid.*\/(\d+)$/)![1])
}

interface DiffAppModulesInput {
  currentModules: AppModuleReturnType[]
  selectedVersionModules: AppModuleReturnType[]
}

interface DiffAppModulesOutput {
  added: AppModuleReturnType[]
  removed: AppModuleReturnType[]
  updated: AppModuleReturnType[]
}

export function diffAppModules({currentModules, selectedVersionModules}: DiffAppModulesInput): DiffAppModulesOutput {
  const currentModuleUids = currentModules.map((mod) => mod.uid)
  const selectedVersionModuleUids = selectedVersionModules.map((mod) => mod.uid)
  const removed = currentModules.filter((mod) => !selectedVersionModuleUids.includes(mod.uid))
  const added = selectedVersionModules.filter((mod) => !currentModuleUids.includes(mod.uid))
  const addedUids = added.map((mod) => mod.uid)
  const updated = selectedVersionModules.filter((mod) => !addedUids.includes(mod.uid))
  return {added, removed, updated}
}

async function stubbedExtensionSpecifications(): Promise<RemoteSpecification[]> {
  return [
    {
      name: 'App access',
      externalName: 'App access',
      externalIdentifier: 'app_access',
      identifier: 'app_access',
      gated: false,
      experience: 'configuration',
      options: {
        managementExperience: 'cli',
        registrationLimit: 1,
      },
      features: {
        argo: undefined,
      },
    },
    {
      name: 'App Home',
      externalName: 'App Home',
      externalIdentifier: 'app_home',
      identifier: 'app_home',
      gated: false,
      experience: 'configuration',
      options: {
        managementExperience: 'cli',
        registrationLimit: 1,
      },
      features: {
        argo: undefined,
      },
    },
    {
      name: 'Branding',
      externalName: 'Branding',
      externalIdentifier: 'branding',
      identifier: 'branding',
      gated: false,
      experience: 'configuration',
      options: {
        managementExperience: 'cli',
        registrationLimit: 1,
      },
      features: {
        argo: undefined,
      },
    },
    {
      name: 'Webhooks',
      externalName: 'Webhooks',
      externalIdentifier: 'webhooks',
      identifier: 'webhooks',
      gated: false,
      experience: 'configuration',
      options: {
        managementExperience: 'cli',
        registrationLimit: 1,
      },
      features: {
        argo: undefined,
      },
    },
  ]
}<|MERGE_RESOLUTION|>--- conflicted
+++ resolved
@@ -124,7 +124,6 @@
 import {devSessionRequest} from '@shopify/cli-kit/node/api/dev-session'
 import {businessPlatformRequest} from '@shopify/cli-kit/node/api/business-platform'
 import {appManagementFqdn} from '@shopify/cli-kit/node/context/fqdn'
-import {randomUUID} from 'node:crypto'
 
 export class AppManagementClient implements DeveloperPlatformClient {
   public requiresOrganization = true
@@ -758,33 +757,14 @@
     appSource: {
       modules: [
         {
-<<<<<<< HEAD
-          uid: randomUUID(),
-          specificationIdentifier: 'app_home',
-=======
           uid: '0f844fe3-fee9-45ae-9b68-7e596b3eaaa9', // TODO: change to AppHomeSpecIdentifier
           specificationIdentifier: AppHomeSpecIdentifier,
->>>>>>> 51deb3f9
           config: JSON.stringify({
             app_url: isLaunchable ? 'https://example.com' : MAGIC_URL,
             embedded: isLaunchable,
           }),
         },
         {
-<<<<<<< HEAD
-          uid: randomUUID(),
-          specificationIdentifier: 'branding',
-          config: JSON.stringify({name}),
-        },
-        {
-          uid: randomUUID(),
-          specificationIdentifier: 'webhooks',
-          config: JSON.stringify({api_version: '2024-01'}),
-        },
-        {
-          uid: randomUUID(),
-          specificationIdentifier: 'app_access',
-=======
           uid: '10457bd6-aeea-4f92-ab90-a9ab1e471276', // TODO: change to BrandingSpecIdentifier
           specificationIdentifier: BrandingSpecIdentifier,
           config: JSON.stringify({name}),
@@ -797,7 +777,6 @@
         {
           uid: '406bb2df-eaa4-44bc-860d-c714f4b65def', // TODO: change to AppAccessSpecIdentifier
           specificationIdentifier: AppAccessSpecIdentifier,
->>>>>>> 51deb3f9
           config: JSON.stringify({
             redirect_url_allowlist: isLaunchable ? ['https://example.com/api/auth'] : [MAGIC_REDIRECT_URL],
             ...(scopesArray && {scopes: scopesArray.map((scope) => scope.trim()).join(',')}),
