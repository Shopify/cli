import {
  CreateAppMutation,
  CreateAppMutationVariables,
  CreateAppMutationSchema,
} from './app-management-client/graphql/create-app.js'
import {
  ActiveAppReleaseQuery,
  ActiveAppReleaseQueryVariables,
  ActiveAppReleaseQuerySchema,
} from './app-management-client/graphql/active-app-release.js'
import {SpecificationsQuery, SpecificationsQuerySchema} from './app-management-client/graphql/specifications.js'
import {
  AppVersionsQuery,
  AppVersionsQueryVariables,
  AppVersionsQuerySchema,
} from './app-management-client/graphql/app-versions.js'
import {
  CreateAppVersionMutation,
  CreateAppVersionMutationSchema,
  CreateAppVersionMutationVariables,
} from './app-management-client/graphql/create-app-version.js'
import {
  ReleaseVersionMutation,
  ReleaseVersionMutationSchema,
  ReleaseVersionMutationVariables,
} from './app-management-client/graphql/release-version.js'
import {AppsQuery, AppsQuerySchema} from './app-management-client/graphql/apps.js'
import {
  OrganizationQuery,
  OrganizationQuerySchema,
  OrganizationQueryVariables,
} from './app-management-client/graphql/organization.js'
import {UserInfoQuery, UserInfoQuerySchema} from './app-management-client/graphql/user-info.js'
import {CreateAssetURLMutation, CreateAssetURLMutationSchema} from './app-management-client/graphql/create-asset-url.js'
import {
  AppVersionByIdQuery,
  AppVersionByIdQuerySchema,
  AppVersionByIdQueryVariables,
  AppModule as AppModuleReturnType,
} from './app-management-client/graphql/app-version-by-id.js'
import {RemoteSpecification} from '../../api/graphql/extension_specifications.js'
import {
  DeveloperPlatformClient,
  Paginateable,
  ActiveAppVersion,
  AppDeployOptions,
  AssetUrlSchema,
  AppVersionIdentifiers,
  DevSessionOptions,
} from '../developer-platform-client.js'
import {PartnersSession} from '../../services/context/partner-account-info.js'
import {
  MinimalAppIdentifiers,
  MinimalOrganizationApp,
  Organization,
  OrganizationApp,
  OrganizationSource,
  OrganizationStore,
} from '../../models/organization.js'
import {filterDisabledFlags} from '../../services/dev/fetch.js'
import {
  AllAppExtensionRegistrationsQuerySchema,
  ExtensionRegistration,
} from '../../api/graphql/all_app_extension_registrations.js'
import {AppDeploySchema} from '../../api/graphql/app_deploy.js'
import {FindStoreByDomainSchema} from '../../api/graphql/find_store_by_domain.js'
import {AppVersionsQuerySchema as AppVersionsQuerySchemaInterface} from '../../api/graphql/get_versions_list.js'
import {ExtensionCreateSchema, ExtensionCreateVariables} from '../../api/graphql/extension_create.js'
import {
  ConvertDevToTransferDisabledSchema,
  ConvertDevToTransferDisabledStoreVariables,
} from '../../api/graphql/convert_dev_to_transfer_disabled_store.js'
import {FindAppPreviewModeSchema, FindAppPreviewModeVariables} from '../../api/graphql/find_app_preview_mode.js'
import {
  DevelopmentStorePreviewUpdateInput,
  DevelopmentStorePreviewUpdateSchema,
} from '../../api/graphql/development_preview.js'
import {AppReleaseSchema} from '../../api/graphql/app_release.js'
import {AppVersionByTagSchema as AppVersionByTagSchemaInterface} from '../../api/graphql/app_version_by_tag.js'
import {AppVersionsDiffSchema} from '../../api/graphql/app_versions_diff.js'
import {SendSampleWebhookSchema, SendSampleWebhookVariables} from '../../services/webhook/request-sample.js'
import {PublicApiVersionsSchema} from '../../services/webhook/request-api-versions.js'
import {WebhookTopicsSchema, WebhookTopicsVariables} from '../../services/webhook/request-topics.js'
import {
  MigrateFlowExtensionSchema,
  MigrateFlowExtensionVariables,
} from '../../api/graphql/extension_migrate_flow_extension.js'
import {UpdateURLsSchema, UpdateURLsVariables} from '../../api/graphql/update_urls.js'
import {CurrentAccountInfoSchema} from '../../api/graphql/current_account_info.js'
import {ExtensionTemplate} from '../../models/app/template.js'
import {TargetSchemaDefinitionQueryVariables} from '../../api/graphql/functions/target_schema_definition.js'
import {ApiSchemaDefinitionQueryVariables} from '../../api/graphql/functions/api_schema_definition.js'
import {
  MigrateToUiExtensionVariables,
  MigrateToUiExtensionSchema,
} from '../../api/graphql/extension_migrate_to_ui_extension.js'
import {MigrateAppModuleSchema, MigrateAppModuleVariables} from '../../api/graphql/extension_migrate_app_module.js'
import {AppLogsSubscribeVariables, AppLogsSubscribeResponse} from '../../api/graphql/subscribe_to_app_logs.js'
import {
  ExtensionUpdateDraftMutation,
  ExtensionUpdateDraftMutationVariables,
} from '../../api/graphql/partners/generated/update-draft.js'
import {ListOrganizations} from '../../api/graphql/business-platform-destinations/generated/organizations.js'
import {AppHomeSpecIdentifier} from '../../models/extensions/specifications/app_config_app_home.js'
import {BrandingSpecIdentifier} from '../../models/extensions/specifications/app_config_branding.js'
import {WebhooksSpecIdentifier} from '../../models/extensions/specifications/app_config_webhook.js'
import {AppAccessSpecIdentifier} from '../../models/extensions/specifications/app_config_app_access.js'
import {CONFIG_EXTENSION_IDS} from '../../models/extensions/extension-instance.js'
import {DevSessionCreate, DevSessionCreateMutation} from '../../api/graphql/app-dev/generated/dev-session-create.js'
import {DevSessionUpdate, DevSessionUpdateMutation} from '../../api/graphql/app-dev/generated/dev-session-update.js'
import {DevSessionDelete, DevSessionDeleteMutation} from '../../api/graphql/app-dev/generated/dev-session-delete.js'
import {
  FetchDevStoreByDomain,
  FetchDevStoreByDomainQueryVariables,
} from '../../api/graphql/business-platform-organizations/generated/fetch_dev_store_by_domain.js'
import {
  ListAppDevStores,
  ListAppDevStoresQuery,
} from '../../api/graphql/business-platform-organizations/generated/list_app_dev_stores.js'
import {ensureAuthenticatedAppManagement, ensureAuthenticatedBusinessPlatform} from '@shopify/cli-kit/node/session'
import {FunctionUploadUrlGenerateResponse} from '@shopify/cli-kit/node/api/partners'
import {isUnitTest} from '@shopify/cli-kit/node/context/local'
import {AbortError, BugError} from '@shopify/cli-kit/node/error'
import {fetch} from '@shopify/cli-kit/node/http'
import {appManagementRequest} from '@shopify/cli-kit/node/api/app-management'
import {appDevRequest} from '@shopify/cli-kit/node/api/app-dev'
import {
  businessPlatformOrganizationsRequest,
  businessPlatformRequest,
  businessPlatformRequestDoc,
} from '@shopify/cli-kit/node/api/business-platform'
import {developerDashboardFqdn} from '@shopify/cli-kit/node/context/fqdn'
import {CLI_KIT_VERSION} from '@shopify/cli-kit/common/version'
import {versionSatisfies} from '@shopify/cli-kit/node/node-package-manager'
import {outputWarn} from '@shopify/cli-kit/node/output'

const TEMPLATE_JSON_URL = 'https://raw.githubusercontent.com/Shopify/extensions-templates/main/templates.json'

type OrgType = NonNullable<ListAppDevStoresQuery['organization']>
type Properties = NonNullable<OrgType['properties']>
type ShopEdge = NonNullable<Properties['edges'][number]>
type ShopNode = Exclude<ShopEdge['node'], {[key: string]: never}>
export interface GatedExtensionTemplate extends ExtensionTemplate {
  organizationBetaFlags?: string[]
  minimumCliVersion?: string
}

export class AppManagementClient implements DeveloperPlatformClient {
  public clientName = 'app-management'
  public webUiName = 'Developer Dashboard'
  public requiresOrganization = true
  public supportsAtomicDeployments = true
  private _session: PartnersSession | undefined
  private _businessPlatformToken: string | undefined

  constructor(session?: PartnersSession) {
    this._session = session
  }

  async subscribeToAppLogs(input: AppLogsSubscribeVariables): Promise<AppLogsSubscribeResponse> {
    throw new Error(`Not Implemented: ${input}`)
  }

  async session(): Promise<PartnersSession> {
    if (!this._session) {
      if (isUnitTest()) {
        throw new Error('AppManagementClient.session() should not be invoked dynamically in a unit test')
      }
      const userInfoResult = await businessPlatformRequest<UserInfoQuerySchema>(
        UserInfoQuery,
        await this.businessPlatformToken(),
      )
      const token = await ensureAuthenticatedAppManagement()
      if (userInfoResult.currentUserAccount) {
        this._session = {
          token,
          accountInfo: {
            type: 'UserAccount',
            email: userInfoResult.currentUserAccount.email,
          },
        }
      } else {
        this._session = {
          token,
          accountInfo: {
            type: 'UnknownAccount',
          },
        }
      }
    }
    return this._session
  }

  async token(): Promise<string> {
    return (await this.session()).token
  }

  async refreshToken(): Promise<string> {
    const newToken = await ensureAuthenticatedAppManagement([], process.env, {noPrompt: true})
    const session = await this.session()
    if (newToken) {
      session.token = newToken
    }
    return session.token
  }

  async businessPlatformToken(): Promise<string> {
    if (isUnitTest()) {
      throw new Error('AppManagementClient.businessPlatformToken() should not be invoked dynamically in a unit test')
    }
    if (!this._businessPlatformToken) {
      this._businessPlatformToken = await ensureAuthenticatedBusinessPlatform()
    }
    return this._businessPlatformToken
  }

  async accountInfo(): Promise<PartnersSession['accountInfo']> {
    return (await this.session()).accountInfo
  }

  async appFromId(appIdentifiers: MinimalAppIdentifiers): Promise<OrganizationApp | undefined> {
    const {app} = await this.fetchApp(appIdentifiers)
    const {name, appModules} = app.activeRelease.version
    const appAccessModule = appModules.find((mod) => mod.specification.externalIdentifier === 'app_access')
    const appHomeModule = appModules.find((mod) => mod.specification.externalIdentifier === 'app_home')
    const apiSecretKeys = app.activeRoot.clientCredentials.secrets.map((secret) => ({secret: secret.key}))
    return {
      id: app.id,
      title: name,
      apiKey: app.key,
      apiSecretKeys,
      organizationId: appIdentifiers.organizationId,
      grantedScopes: (appAccessModule?.config?.scopes as string[] | undefined) ?? [],
      applicationUrl: appHomeModule?.config?.app_url as string | undefined,
      flags: [],
      developerPlatformClient: this,
    }
  }

  async organizations(): Promise<Organization[]> {
    const organizationsResult = await businessPlatformRequestDoc(ListOrganizations, await this.businessPlatformToken())
    if (!organizationsResult.currentUserAccount) return []
    return organizationsResult.currentUserAccount.organizations.nodes.map((org) => ({
      id: idFromEncodedGid(org.id),
      businessName: org.name,
      source: OrganizationSource.BusinessPlatform,
    }))
  }

  async orgFromId(orgId: string): Promise<Organization | undefined> {
    const base64Id = encodedGidFromId(orgId)
    const variables: OrganizationQueryVariables = {organizationId: base64Id}
    const organizationResult = await businessPlatformRequest<OrganizationQuerySchema>(
      OrganizationQuery,
      await this.businessPlatformToken(),
      variables,
    )
    const org = organizationResult.currentUserAccount.organization
    if (!org) {
      return
    }
    return {
      id: orgId,
      businessName: org.name,
      source: OrganizationSource.BusinessPlatform,
    }
  }

  async orgAndApps(
    organizationId: string,
  ): Promise<Paginateable<{organization: Organization; apps: MinimalOrganizationApp[]}>> {
    const [organization, {apps, hasMorePages}] = await Promise.all([
      this.orgFromId(organizationId),
      this.appsForOrg(organizationId),
    ])
    return {organization: organization!, apps, hasMorePages}
  }

  async appsForOrg(organizationId: string, _term?: string): Promise<Paginateable<{apps: MinimalOrganizationApp[]}>> {
    const query = AppsQuery
    const result = await appManagementRequest<AppsQuerySchema>(organizationId, query, await this.token())
    const minimalOrganizationApps = result.apps.map((app) => {
      return {
        id: app.id,
        apiKey: app.key,
        title: app.activeRelease.version.name,
        organizationId,
      }
    })
    return {
      apps: minimalOrganizationApps,
      hasMorePages: false,
    }
  }

  async specifications({organizationId}: MinimalAppIdentifiers): Promise<RemoteSpecification[]> {
    const query = SpecificationsQuery
    const result = await appManagementRequest<SpecificationsQuerySchema>(organizationId, query, await this.token())
    return result.specifications.map(
      (spec): RemoteSpecification => ({
        name: spec.name,
        externalName: spec.name,
        identifier: spec.identifier,
        externalIdentifier: spec.externalIdentifier,
        gated: false,
        options: {
          managementExperience: 'cli',
          registrationLimit: spec.uidStrategy.appModuleLimit,
        },
        experience: experience(spec.identifier),
      }),
    )
  }

  async templateSpecifications({organizationId}: MinimalAppIdentifiers): Promise<ExtensionTemplate[]> {
    let response
    let templates: GatedExtensionTemplate[]
    try {
      response = await fetch(TEMPLATE_JSON_URL)
      templates = await (response.json() as Promise<GatedExtensionTemplate[]>)
    } catch (_e) {
      throw new AbortError(
        [
          'Failed to fetch extension templates from',
          {link: {url: TEMPLATE_JSON_URL}},
          {char: '.'},
          'This likely means a problem with GitHub.',
        ],
        [
          {link: {url: 'https://www.githubstatus.com', label: 'Check if GitHub is experiencing downtime'}},
          'or try again later.',
        ],
      )
    }
    // Fake the sortPriority as ascending, since the templates are already sorted
    // in the static JSON file. This can be removed once PartnersClient, which
    // uses sortPriority, is gone.
    let counter = 0
    return (
      await allowedTemplates(templates, async (betaFlags: string[]) =>
        this.organizationBetaFlags(organizationId, betaFlags),
      )
    ).map((template) => ({...template, sortPriority: counter++}))
  }

  async createApp(
    org: Organization,
    name: string,
    options?: {
      isLaunchable?: boolean
      scopesArray?: string[]
      directory?: string
    },
  ): Promise<OrganizationApp> {
    const variables = createAppVars(name, options?.isLaunchable, options?.scopesArray)

    const mutation = CreateAppMutation
    const result = await appManagementRequest<CreateAppMutationSchema>(org.id, mutation, await this.token(), variables)
    if (result.appCreate.userErrors?.length > 0) {
      const errors = result.appCreate.userErrors.map((error) => error.message).join(', ')
      throw new AbortError(errors)
    }

    // Need to figure this out still
    const flags = filterDisabledFlags([])
    const createdApp = result.appCreate.app
    return {
      ...createdApp,
      title: name,
      apiKey: createdApp.key,
      apiSecretKeys: [],
      grantedScopes: options?.scopesArray ?? [],
      organizationId: org.id,
      newApp: true,
      flags,
      developerPlatformClient: this,
    }
  }

  // we are returning OrganizationStore type here because we want to keep types consistent btwn
  // partners-client and app-management-client. Since we need transferDisabled and convertableToPartnerTest values
  // from the Partners OrganizationStore schema, we will return this type for now
  async devStoresForOrg(orgId: string): Promise<OrganizationStore[]> {
    const storesResult = await businessPlatformOrganizationsRequest<ListAppDevStoresQuery>(
      ListAppDevStores,
      await this.businessPlatformToken(),
      orgId,
    )
    const organization = storesResult.organization

    if (!organization) {
      throw new AbortError(`No organization found`)
    }

    const shopArray = organization.properties?.edges.map((value) => value.node as ShopNode) ?? []
    return mapBusinessPlatformStoresToOrganizationStores(shopArray)
  }

  async appExtensionRegistrations(
    appIdentifiers: MinimalAppIdentifiers,
  ): Promise<AllAppExtensionRegistrationsQuerySchema> {
    const {app} = await this.fetchApp(appIdentifiers)
    const configurationRegistrations: ExtensionRegistration[] = []
    const extensionRegistrations: ExtensionRegistration[] = []
    app.activeRelease.version.appModules.forEach((mod) => {
      const registration = {
        id: mod.uuid,
        uid: mod.uuid,
        uuid: mod.uuid,
        title: mod.specification.name,
        type: mod.specification.identifier,
      }
      if (CONFIG_EXTENSION_IDS.includes(mod.uuid)) {
        configurationRegistrations.push(registration)
      } else {
        extensionRegistrations.push(registration)
      }
    })
    return {
      app: {
        dashboardManagedExtensionRegistrations: [],
        configurationRegistrations,
        extensionRegistrations,
      },
    }
  }

  async appVersions({id, organizationId, title}: OrganizationApp): Promise<AppVersionsQuerySchemaInterface> {
    const query = AppVersionsQuery
    const variables: AppVersionsQueryVariables = {appId: id}
    const result = await appManagementRequest<AppVersionsQuerySchema>(
      organizationId,
      query,
      await this.token(),
      variables,
    )
    return {
      app: {
        id: result.app.id,
        organizationId,
        title,
        appVersions: {
          nodes: result.versions.map((version) => {
            return {
              createdAt: version.createdAt,
              createdBy: {
                displayName: version.createdBy,
              },
              versionTag: version.metadata.versionTag,
              status: version.id === result.app.activeRelease.version.id ? 'active' : 'inactive',
              versionId: version.id,
              message: version.metadata.message,
            }
          }),
          pageInfo: {
            totalResults: result.versions.length,
          },
        },
      },
    }
  }

  async appVersionByTag(
    {id: appId, apiKey, organizationId}: MinimalOrganizationApp,
    tag: string,
  ): Promise<AppVersionByTagSchemaInterface> {
    const query = AppVersionsQuery
    const variables: AppVersionsQueryVariables = {appId}
    const result = await appManagementRequest<AppVersionsQuerySchema>(
      organizationId,
      query,
      await this.token(),
      variables,
    )
    if (!result.app) {
      throw new AbortError(`App not found for API key: ${apiKey}`)
    }
    const version = result.versions.find((version) => version.metadata.versionTag === tag)
    if (!version) {
      throw new AbortError(`Version not found for tag: ${tag}`)
    }

    const query2 = AppVersionByIdQuery
    const variables2: AppVersionByIdQueryVariables = {versionId: version.id}
    const result2 = await appManagementRequest<AppVersionByIdQuerySchema>(
      organizationId,
      query2,
      await this.token(),
      variables2,
    )
    const versionInfo = result2.version

    return {
      app: {
        appVersion: {
          id: parseInt(versionInfo.id, 10),
          uuid: versionInfo.id,
          versionTag: versionInfo.metadata.versionTag,
          location: [
            await this.appDeepLink({organizationId, id: appId}),
            'versions',
            numberFromGid(versionInfo.id),
          ].join('/'),
          message: '',
          appModuleVersions: versionInfo.appModules.map((mod: AppModuleReturnType) => {
            return {
              registrationId: mod.uuid,
              registrationUid: mod.uuid,
              registrationUuid: mod.uuid,
              registrationTitle: mod.handle,
              type: mod.specification.externalIdentifier,
              config: JSON.stringify(mod.config),
              specification: {
                ...mod.specification,
                identifier: mod.specification.externalIdentifier,
                options: {managementExperience: 'cli'},
                experience: experience(mod.specification.identifier),
              },
            }
          }),
        },
      },
    }
  }

  async appVersionsDiff(
    app: MinimalOrganizationApp,
    {versionId}: AppVersionIdentifiers,
  ): Promise<AppVersionsDiffSchema> {
    const variables: AppVersionByIdQueryVariables = {versionId}
    const [currentVersion, selectedVersion] = await Promise.all([
      this.activeAppVersionRawResult(app),
      appManagementRequest<AppVersionByIdQuerySchema>(
        app.organizationId,
        AppVersionByIdQuery,
        await this.token(),
        variables,
      ),
    ])
    const currentModules = currentVersion.app.activeRelease.version.appModules
    const selectedVersionModules = selectedVersion.version.appModules
    const {added, removed, updated} = diffAppModules({currentModules, selectedVersionModules})

    function formattedModule(mod: AppModuleReturnType) {
      return {
        uuid: mod.uuid,
        registrationTitle: mod.handle,
        specification: {
          identifier: mod.specification.identifier,
          experience: experience(mod.specification.identifier),
          options: {
            managementExperience: 'cli',
          },
        },
      }
    }

    return {
      app: {
        versionsDiff: {
          added: added.map(formattedModule),
          updated: updated.map(formattedModule),
          removed: removed.map(formattedModule),
        },
      },
    }
  }

  async activeAppVersion(app: MinimalAppIdentifiers): Promise<ActiveAppVersion> {
    const result = await this.activeAppVersionRawResult(app)
    return {
      appModuleVersions: result.app.activeRelease.version.appModules.map((mod) => {
        return {
          registrationId: mod.uuid,
          registrationUid: mod.uuid,
          registrationUuid: mod.uuid,
          registrationTitle: mod.handle,
          type: mod.specification.externalIdentifier,
          config: mod.config,
          specification: {
            ...mod.specification,
            identifier: mod.specification.identifier,
            options: {managementExperience: 'cli'},
            experience: experience(mod.specification.identifier),
          },
        }
      }),
      ...result.app.activeRelease,
    }
  }

  async functionUploadUrl(): Promise<FunctionUploadUrlGenerateResponse> {
    throw new BugError('Not implemented: functionUploadUrl')
  }

  async generateSignedUploadUrl({organizationId}: MinimalAppIdentifiers): Promise<AssetUrlSchema> {
    const result = await appManagementRequest<CreateAssetURLMutationSchema>(
      organizationId,
      CreateAssetURLMutation,
      await this.token(),
    )
    return {
      assetUrl: result.appRequestSourceUploadUrl.sourceUploadUrl,
      userErrors: result.appRequestSourceUploadUrl.userErrors,
    }
  }

  async updateExtension(_extensionInput: ExtensionUpdateDraftMutationVariables): Promise<ExtensionUpdateDraftMutation> {
    throw new BugError('Not implemented: updateExtension')
  }

  async deploy({
    appId,
    name,
    appModules,
    organizationId,
    versionTag,
    bundleUrl,
    skipPublish: noRelease,
  }: AppDeployOptions): Promise<AppDeploySchema> {
    // `name` is from the package.json package name or the directory name, while
    // the branding module reflects the current specified name in the TOML.
    // Since it is technically valid to not have a branding module, we will default
    // to the `name` if no branding module is present.
    let updatedName = name
    const brandingModule = appModules?.find((mod) => mod.specificationIdentifier === BrandingSpecIdentifier)
    if (brandingModule) {
      updatedName = JSON.parse(brandingModule.config).name
    }
    const variables: CreateAppVersionMutationVariables = {
      appId,
      name: updatedName,
      appSource: {
        assetsUrl: bundleUrl,
        appModules: (appModules ?? []).map((mod) => {
          return {
            uid: mod.uid ?? mod.uuid ?? mod.handle,
            specificationIdentifier: mod.specificationIdentifier,
            handle: mod.handle,
            config: JSON.parse(mod.config),
          }
        }),
      },
      metadata: versionTag ? {versionTag} : {},
    }

    const result = await appManagementRequest<CreateAppVersionMutationSchema>(
      organizationId,
      CreateAppVersionMutation,
      await this.token(),
      variables,
    )
    const {version, userErrors} = result.appVersionCreate
    if (!version) return {appDeploy: {userErrors}} as unknown as AppDeploySchema

    const versionResult = {
      appDeploy: {
        appVersion: {
          uuid: version.id,
          // Need to deal with ID properly as it's expected to be a number... how do we use it?
          id: parseInt(version.id, 10),
          versionTag: version.metadata.versionTag,
          location: [await this.appDeepLink({organizationId, id: appId}), `versions/${version.id}`].join('/'),
          appModuleVersions: version.appModules.map((mod) => {
            return {
              uuid: mod.uuid,
              registrationUuid: mod.uuid,
              validationErrors: [],
            }
          }),
          message: version.metadata.message,
        },
        userErrors: userErrors?.map((err) => ({...err, details: []})),
      },
    }
    if (noRelease) return versionResult

    const releaseVariables: ReleaseVersionMutationVariables = {appId, versionId: version.id}
    const releaseResult = await appManagementRequest<ReleaseVersionMutationSchema>(
      organizationId,
      ReleaseVersionMutation,
      await this.token(),
      releaseVariables,
    )
    if (releaseResult.appReleaseCreate?.userErrors) {
      versionResult.appDeploy.userErrors = (versionResult.appDeploy.userErrors ?? []).concat(
        releaseResult.appReleaseCreate.userErrors.map((err) => ({...err, details: []})),
      )
    }

    return versionResult
  }

  async release({
    app: {id: appId, organizationId},
    version: {versionId},
  }: {
    app: MinimalOrganizationApp
    version: AppVersionIdentifiers
  }): Promise<AppReleaseSchema> {
    const releaseVariables: ReleaseVersionMutationVariables = {appId, versionId}
    const releaseResult = await appManagementRequest<ReleaseVersionMutationSchema>(
      organizationId,
      ReleaseVersionMutation,
      await this.token(),
      releaseVariables,
    )
    return {
      appRelease: {
        appVersion: {
          versionTag: releaseResult.appReleaseCreate.release.version.metadata.versionTag,
          message: releaseResult.appReleaseCreate.release.version.metadata.message,
          location: [
            await this.appDeepLink({organizationId, id: appId}),
            'versions',
            numberFromGid(releaseResult.appReleaseCreate.release.version.id),
          ].join('/'),
        },
        userErrors: releaseResult.appReleaseCreate.userErrors?.map((err) => ({
          field: err.field,
          message: err.message,
          category: '',
          details: [],
        })),
      },
    }
  }

<<<<<<< HEAD
  async storeByDomain(_orgId: string, _shopDomain: string): Promise<FindStoreByDomainSchema> {
=======
  // we are using FindStoreByDomainSchema type here because we want to keep types consistent btwn
  // partners-client and app-management-client. Since we need transferDisabled and convertableToPartnerTest values
  // from the Partners FindByStoreDomainSchema, we will return this type for now
  async storeByDomain(orgId: string, shopDomain: string): Promise<FindStoreByDomainSchema> {
    const queryVariables: FetchDevStoreByDomainQueryVariables = {domain: shopDomain}
    const storesResult = await businessPlatformOrganizationsRequest(
      FetchDevStoreByDomain,
      await this.businessPlatformToken(),
      orgId,
      queryVariables,
    )

    const organization = storesResult.organization

    if (!organization) {
      throw new AbortError(`No organization found`)
    }

    const bpStoresArray = organization.properties?.edges.map((value) => value.node as ShopNode) ?? []
    const storesArray = mapBusinessPlatformStoresToOrganizationStores(bpStoresArray)

>>>>>>> 6b9fec7b
    return {
      organizations: {
        nodes: [
          {
<<<<<<< HEAD
            id: _orgId,
            businessName: 'Fake Business',
            website: 'https://example.com',
            stores: {
              nodes: [
                {
                  shopId: '1',
                  link: `https://${_shopDomain}`,
                  shopDomain: _shopDomain,
                  shopName: 'Fake Shop',
                  transferDisabled: true,
                  convertableToPartnerTest: true,
                },
              ],
=======
            id: organization.id,
            businessName: organization.name,
            website: 'N/A',
            stores: {
              nodes: storesArray,
>>>>>>> 6b9fec7b
            },
          },
        ],
      },
    }
  }

  async createExtension(_input: ExtensionCreateVariables): Promise<ExtensionCreateSchema> {
    throw new BugError('Not implemented: createExtension')
  }

  async convertToTransferDisabledStore(
    _input: ConvertDevToTransferDisabledStoreVariables,
  ): Promise<ConvertDevToTransferDisabledSchema> {
    throw new BugError('Not implemented: convertToTransferDisabledStore')
  }

  async updateDeveloperPreview(
    _input: DevelopmentStorePreviewUpdateInput,
  ): Promise<DevelopmentStorePreviewUpdateSchema> {
    throw new BugError('Not implemented: updateDeveloperPreview')
  }

  async appPreviewMode(_input: FindAppPreviewModeVariables): Promise<FindAppPreviewModeSchema> {
    throw new BugError('Not implemented: appPreviewMode')
  }

  async sendSampleWebhook(_input: SendSampleWebhookVariables): Promise<SendSampleWebhookSchema> {
    return {
      sendSampleWebhook: {
        samplePayload: '',
        headers: '{}',
        success: true,
        userErrors: [],
      },
    }
    // throw new BugError('Not implemented: sendSampleWebhook')
  }

  async apiVersions(): Promise<PublicApiVersionsSchema> {
    throw new BugError('Not implemented: apiVersions')
  }

  async topics(_input: WebhookTopicsVariables): Promise<WebhookTopicsSchema> {
    throw new BugError('Not implemented: topics')
  }

  async migrateFlowExtension(_input: MigrateFlowExtensionVariables): Promise<MigrateFlowExtensionSchema> {
    throw new BugError('Not implemented: migrateFlowExtension')
  }

  async migrateAppModule(_input: MigrateAppModuleVariables): Promise<MigrateAppModuleSchema> {
    throw new BugError('Not implemented: migrateAppModule')
  }

  async updateURLs(_input: UpdateURLsVariables): Promise<UpdateURLsSchema> {
    outputWarn('updateURLs is not implemented')
    return {appUpdate: {userErrors: []}}
    // throw new BugError('Not implemented: updateURLs')
  }

  async currentAccountInfo(): Promise<CurrentAccountInfoSchema> {
    throw new BugError('Not implemented: currentAccountInfo')
  }

  async targetSchemaDefinition(_input: TargetSchemaDefinitionQueryVariables): Promise<string | null> {
    throw new BugError('Not implemented: targetSchemaDefinition')
  }

  async apiSchemaDefinition(_input: ApiSchemaDefinitionQueryVariables): Promise<string | null> {
    throw new BugError('Not implemented: apiSchemaDefinition')
  }

  async migrateToUiExtension(_input: MigrateToUiExtensionVariables): Promise<MigrateToUiExtensionSchema> {
    throw new BugError('Not implemented: migrateToUiExtension')
  }

  toExtensionGraphQLType(input: string) {
    return input.toLowerCase()
  }

  async appDeepLink({id, organizationId}: Pick<MinimalAppIdentifiers, 'id' | 'organizationId'>): Promise<string> {
    return `https://${await developerDashboardFqdn()}/dashboard/${organizationId}/apps/${numberFromGid(id)}`
  }

  async devSessionCreate({appId, assetsUrl, shopFqdn}: DevSessionOptions): Promise<DevSessionCreateMutation> {
    const appIdNumber = String(numberFromGid(appId))
    return appDevRequest(DevSessionCreate, shopFqdn, await this.token(), {appId: appIdNumber, assetsUrl})
  }

  async devSessionUpdate({appId, assetsUrl, shopFqdn}: DevSessionOptions): Promise<DevSessionUpdateMutation> {
    const appIdNumber = String(numberFromGid(appId))
    return appDevRequest(DevSessionUpdate, shopFqdn, await this.token(), {appId: appIdNumber, assetsUrl})
  }

  async devSessionDelete({appId, shopFqdn}: Omit<DevSessionOptions, 'assetsUrl'>): Promise<DevSessionDeleteMutation> {
    const appIdNumber = String(numberFromGid(appId))
    return appDevRequest(DevSessionDelete, shopFqdn, await this.token(), {appId: appIdNumber})
  }

  private async fetchApp({id, organizationId}: MinimalAppIdentifiers): Promise<ActiveAppReleaseQuerySchema> {
    const query = ActiveAppReleaseQuery
    const variables: ActiveAppReleaseQueryVariables = {appId: id}
    return appManagementRequest<ActiveAppReleaseQuerySchema>(organizationId, query, await this.token(), variables)
  }

  private async activeAppVersionRawResult({
    id,
    organizationId,
  }: MinimalAppIdentifiers): Promise<ActiveAppReleaseQuerySchema> {
    const variables: ActiveAppReleaseQueryVariables = {appId: id}
    return appManagementRequest<ActiveAppReleaseQuerySchema>(
      organizationId,
      ActiveAppReleaseQuery,
      await this.token(),
      variables,
    )
  }

  private async organizationBetaFlags(
    _organizationId: string,
    allBetaFlags: string[],
  ): Promise<{[key: string]: boolean}> {
    // For now, stub everything as false
    const stub: {[flag: string]: boolean} = {}
    allBetaFlags.forEach((flag) => {
      stub[flag] = false
    })
    return stub
  }
}

// this is a temporary solution for editions to support https://vault.shopify.io/gsd/projects/31406
// read more here: https://vault.shopify.io/gsd/projects/31406
const MAGIC_URL = 'https://shopify.dev/apps/default-app-home'
const MAGIC_REDIRECT_URL = 'https://shopify.dev/apps/default-app-home/api/auth'

function createAppVars(name: string, isLaunchable = true, scopesArray?: string[]): CreateAppMutationVariables {
  return {
    appSource: {
      appModules: [
        {
          // Change the uid to AppHomeSpecIdentifier
          uid: 'app_home',
          specificationIdentifier: AppHomeSpecIdentifier,
          config: {
            app_url: isLaunchable ? 'https://example.com' : MAGIC_URL,
            embedded: isLaunchable,
          },
        },
        {
          // Change the uid to BrandingSpecIdentifier
          uid: 'branding',
          specificationIdentifier: BrandingSpecIdentifier,
          config: {name},
        },
        {
          // Change the uid to WebhooksSpecIdentifier
          uid: 'webhooks',
          specificationIdentifier: WebhooksSpecIdentifier,
          config: {api_version: '2024-01'},
        },
        {
          // Change the uid to AppAccessSpecIdentifier
          uid: 'app_access',
          specificationIdentifier: AppAccessSpecIdentifier,
          config: {
            redirect_url_allowlist: isLaunchable ? ['https://example.com/api/auth'] : [MAGIC_REDIRECT_URL],
            ...(scopesArray && {scopes: scopesArray.map((scope) => scope.trim()).join(',')}),
          },
        },
      ],
    },
    name,
  }
}

// Business platform uses base64-encoded GIDs, while App Management uses
// just the integer portion of that ID. These functions convert between the two.

// 1234 => gid://organization/Organization/1234 => base64
function encodedGidFromId(id: string): string {
  const gid = `gid://organization/Organization/${id}`
  return Buffer.from(gid).toString('base64')
}

// base64 => gid://organization/Organization/1234 => 1234
function idFromEncodedGid(gid: string): string {
  const decodedGid = Buffer.from(gid, 'base64').toString('ascii')
  return numberFromGid(decodedGid).toString()
}

// gid://organization/Organization/1234 => 1234
function numberFromGid(gid: string): number {
  return Number(gid.match(/^gid.*\/(\d+)$/)![1])
}

interface DiffAppModulesInput {
  currentModules: AppModuleReturnType[]
  selectedVersionModules: AppModuleReturnType[]
}

interface DiffAppModulesOutput {
  added: AppModuleReturnType[]
  removed: AppModuleReturnType[]
  updated: AppModuleReturnType[]
}

export function diffAppModules({currentModules, selectedVersionModules}: DiffAppModulesInput): DiffAppModulesOutput {
  const currentModuleUids = currentModules.map((mod) => mod.uuid)
  const selectedVersionModuleUids = selectedVersionModules.map((mod) => mod.uuid)
  const removed = currentModules.filter((mod) => !selectedVersionModuleUids.includes(mod.uuid))
  const added = selectedVersionModules.filter((mod) => !currentModuleUids.includes(mod.uuid))
  const addedUids = added.map((mod) => mod.uuid)
  const updated = selectedVersionModules.filter((mod) => !addedUids.includes(mod.uuid))
  return {added, removed, updated}
}

export async function allowedTemplates(
  templates: GatedExtensionTemplate[],
  betaFlagsFetcher: (betaFlags: string[]) => Promise<{[key: string]: boolean}>,
): Promise<GatedExtensionTemplate[]> {
  const allBetaFlags = Array.from(new Set(templates.map((ext) => ext.organizationBetaFlags ?? []).flat()))
  const enabledBetaFlags = await betaFlagsFetcher(allBetaFlags)
  return templates.filter((ext) => {
    const hasAnyNeededBetas =
      !ext.organizationBetaFlags || ext.organizationBetaFlags.every((flag) => enabledBetaFlags[flag])
    const satisfiesMinCliVersion =
      !ext.minimumCliVersion || versionSatisfies(CLI_KIT_VERSION, `>=${ext.minimumCliVersion}`)
    return hasAnyNeededBetas && satisfiesMinCliVersion
  })
}

function experience(identifier: string): 'configuration' | 'extension' {
  return CONFIG_EXTENSION_IDS.includes(identifier) ? 'configuration' : 'extension'
}

function mapBusinessPlatformStoresToOrganizationStores(storesArray: ShopNode[]): OrganizationStore[] {
  return storesArray.map((store: ShopNode) => {
    const {externalId, primaryDomain, name} = store
    return {
      shopId: externalId,
      link: primaryDomain,
      shopDomain: primaryDomain,
      shopName: name,
      transferDisabled: true,
      convertableToPartnerTest: true,
    } as OrganizationStore
  })
}<|MERGE_RESOLUTION|>--- conflicted
+++ resolved
@@ -726,9 +726,6 @@
     }
   }
 
-<<<<<<< HEAD
-  async storeByDomain(_orgId: string, _shopDomain: string): Promise<FindStoreByDomainSchema> {
-=======
   // we are using FindStoreByDomainSchema type here because we want to keep types consistent btwn
   // partners-client and app-management-client. Since we need transferDisabled and convertableToPartnerTest values
   // from the Partners FindByStoreDomainSchema, we will return this type for now
@@ -750,33 +747,15 @@
     const bpStoresArray = organization.properties?.edges.map((value) => value.node as ShopNode) ?? []
     const storesArray = mapBusinessPlatformStoresToOrganizationStores(bpStoresArray)
 
->>>>>>> 6b9fec7b
     return {
       organizations: {
         nodes: [
           {
-<<<<<<< HEAD
-            id: _orgId,
-            businessName: 'Fake Business',
-            website: 'https://example.com',
-            stores: {
-              nodes: [
-                {
-                  shopId: '1',
-                  link: `https://${_shopDomain}`,
-                  shopDomain: _shopDomain,
-                  shopName: 'Fake Shop',
-                  transferDisabled: true,
-                  convertableToPartnerTest: true,
-                },
-              ],
-=======
             id: organization.id,
             businessName: organization.name,
             website: 'N/A',
             stores: {
               nodes: storesArray,
->>>>>>> 6b9fec7b
             },
           },
         ],
