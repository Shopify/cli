--- conflicted
+++ resolved
@@ -696,24 +696,16 @@
   }
 
   async generateSignedUploadUrl({organizationId}: MinimalAppIdentifiers): Promise<AssetUrlSchema> {
-<<<<<<< HEAD
-    const variables = {
-      sourceExtension: 'BR' as SourceExtension,
-    }
-    const result = await appManagementRequestDoc(organizationId, CreateAssetUrl, await this.token(), variables, {
-      cacheTTL: {minutes: 59},
-    })
-=======
+    const variables = {sourceExtension: 'BR' as SourceExtension}
     const result = await appManagementRequestDoc(
       organizationId,
       CreateAssetUrl,
       await this.token(),
-      {},
+      variables,
       {cacheTTL: {minutes: 59}},
       undefined,
       createUnauthorizedHandler(this),
     )
->>>>>>> ef25ae67
     return {
       assetUrl: result.appRequestSourceUploadUrl.sourceUploadUrl,
       userErrors: result.appRequestSourceUploadUrl.userErrors,
