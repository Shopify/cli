--- conflicted
+++ resolved
@@ -206,24 +206,14 @@
     const {app} = await this.fetchApp(appIdentifiers)
     const {name, appModules} = app.activeRelease.version
     const appAccessModule = appModules.find((mod) => mod.specification.externalIdentifier === 'app_access')
-<<<<<<< HEAD
-=======
     const appHomeModule = appModules.find((mod) => mod.specification.externalIdentifier === 'app_home')
->>>>>>> d462d733
     const apiSecretKeys = app.activeRoot.clientCredentials.secrets.map((secret) => ({secret: secret.key}))
     return {
       id: app.id,
       title: name,
-<<<<<<< HEAD
-      apiKey: app.id,
-      _temporaryApiKey: app.key,
-      organizationId: appIdentifiers.organizationId,
-      apiSecretKeys,
-=======
       apiKey: app.key,
       apiSecretKeys,
       organizationId: appIdentifiers.organizationId,
->>>>>>> d462d733
       grantedScopes: (appAccessModule?.config?.scopes as string[] | undefined) ?? [],
       applicationUrl: appHomeModule?.config?.app_url as string | undefined,
       flags: [],
