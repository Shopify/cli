--- conflicted
+++ resolved
@@ -1,11 +1,6 @@
-<<<<<<< HEAD
-import {ExtensionSpec} from '../../models/extensions/extensions.js'
-=======
-import {allThemeSpecifications, allUISpecifications} from '../../models/extensions/specifications.js'
 import {UIExtensionSpec} from '../../models/extensions/ui.js'
 import {ThemeExtensionSpec} from '../../models/extensions/theme.js'
 import {GenericSpecification} from '../../models/app/extensions.js'
->>>>>>> 8c2a28e0
 import {api} from '@shopify/cli-kit'
 import {getArrayRejectingUndefined} from '@shopify/cli-kit/common/array'
 import {FlattenedRemoteSpecification} from '@shopify/cli-kit/src/api/graphql/extension_specifications.js'
@@ -19,15 +14,11 @@
  * @param token - Token to access partners API
  * @returns List of extension specifications
  */
-<<<<<<< HEAD
 export async function fetchExtensionSpecifications(
   token: string,
   apiKey: string,
   localSpecs: ExtensionSpec[],
-): Promise<ExtensionSpec[]> {
-=======
-export async function fetchExtensionSpecifications(token: string, apiKey: string): Promise<GenericSpecification[]> {
->>>>>>> 8c2a28e0
+): Promise<GenericSpecification[]> {
   const query = api.graphql.ExtensionSpecificationsQuery
   const result: api.graphql.ExtensionSpecificationsQuerySchema = await api.partners.request(query, token, {
     api_key: apiKey,
@@ -46,15 +37,7 @@
       return newSpec
     })
 
-<<<<<<< HEAD
   return mergeLocalAndRemoteSpecs(localSpecs, extensionSpecifications)
-=======
-  const ui = await allUISpecifications()
-  const theme = await allThemeSpecifications()
-  const local = [...ui, ...theme]
-
-  return mergeLocalAndRemoteSpecs(local, extensionSpecifications)
->>>>>>> 8c2a28e0
 }
 
 function mergeLocalAndRemoteSpecs(
