--- conflicted
+++ resolved
@@ -1,13 +1,7 @@
 import {
-<<<<<<< HEAD
-  allThemeSpecifications,
+  loadThemeSpecifications,
   allUISpecifications,
   allFunctionSpecifications,
-=======
-  loadFunctionSpecifications,
-  loadThemeSpecifications,
-  loadUIExtensionSpecifications,
->>>>>>> 8f137d2b
 } from '../../models/extensions/specifications.js'
 import {UIExtensionSpec} from '../../models/extensions/ui.js'
 import {ThemeExtensionSpec} from '../../models/extensions/theme.js'
@@ -57,15 +51,9 @@
       return newSpec
     })
 
-<<<<<<< HEAD
   const ui = await allUISpecifications(config)
-  const theme = await allThemeSpecifications()
+  const theme = await loadThemeSpecifications()
   const functions = await allFunctionSpecifications(config)
-=======
-  const ui = await loadUIExtensionSpecifications()
-  const theme = await loadThemeSpecifications()
-  const functions = await loadFunctionSpecifications()
->>>>>>> 8f137d2b
   const local = [...ui, ...theme]
 
   const updatedSpecs = mergeLocalAndRemoteSpecs(local, extensionSpecifications)
