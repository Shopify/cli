--- conflicted
+++ resolved
@@ -8,7 +8,6 @@
 import {Config} from '@oclif/core'
 import {fileURLToPath} from 'url'
 
-<<<<<<< HEAD
 export async function allUISpecifications(config: Config): Promise<UIExtensionSpec[]> {
   const local = await allLocalUISpecifications()
   const plugins = await getListOfExtensionSpecs(config)
@@ -26,13 +25,6 @@
 }
 
 export async function allLocalFunctionSpecifications(): Promise<FunctionSpec[]> {
-=======
-export async function loadUIExtensionSpecifications(): Promise<UIExtensionSpec[]> {
-  return memLoadSpecs('ui-specifications')
-}
-
-export async function loadFunctionSpecifications(): Promise<FunctionSpec[]> {
->>>>>>> 8f137d2b
   return (await memLoadSpecs('function-specifications')).filter((spec) => !spec.gated || environment.local.isShopify())
 }
 
@@ -40,24 +32,17 @@
   return memLoadSpecs('theme-specifications')
 }
 
-<<<<<<< HEAD
 export async function allSpecifications(config: Config): Promise<GenericSpecification[]> {
   const ui = await allUISpecifications(config)
   const functions = await allFunctionSpecifications(config)
-  const theme = await allThemeSpecifications()
+  const theme = await loadThemeSpecifications()
   return [...ui, ...functions, ...theme]
 }
 
 export async function allLocalSpecs(): Promise<GenericSpecification[]> {
   const ui = await allLocalUISpecifications()
   const functions = await allLocalFunctionSpecifications()
-  const theme = await allThemeSpecifications()
-=======
-export async function loadLocalExtensionsSpecifications(): Promise<GenericSpecification[]> {
-  const ui = await loadUIExtensionSpecifications()
-  const functions = await loadFunctionSpecifications()
   const theme = await loadThemeSpecifications()
->>>>>>> 8f137d2b
   return [...ui, ...functions, ...theme]
 }
 
