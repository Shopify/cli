--- conflicted
+++ resolved
@@ -1,22 +1,18 @@
 import {UIExtensionSpec} from './ui.js'
 import {FunctionSpec} from './functions.js'
-<<<<<<< HEAD
+import {ThemeExtensionSpec} from './theme.js'
 import {getListOfExtensionSpecs, getListOfFunctionSpecs} from '../../plugins/extension.js'
-=======
-import {ThemeExtensionSpec} from './theme.js'
->>>>>>> 8c2a28e0
 import {os, path} from '@shopify/cli-kit'
 import {memoize} from 'lodash-es'
 import {Config} from '@oclif/core'
 import {fileURLToPath} from 'url'
 
-<<<<<<< HEAD
 /**
  * Load all ExtensionSpecs from plugins and local specs
  */
-export async function allExtensionSpecifications(config: Config): Promise<ExtensionSpec[]> {
+export async function allUIExtensionSpecifications(config: Config): Promise<UIExtensionSpec[]> {
   const pluginSpecs = await getListOfExtensionSpecs(config)
-  const localSpecs = await allLocalExtensionSpecs()
+  const localSpecs = await allLocalUISpecifications()
   return [...localSpecs, ...pluginSpecs]
 }
 
@@ -25,30 +21,23 @@
  */
 export async function allFunctionSpecifications(config: Config): Promise<FunctionSpec[]> {
   const pluginSpecs = await getListOfFunctionSpecs(config)
-  const localSpecs = await allLocalFunctionSpecs()
+  const localSpecs = await allLocalFunctionSpecifications()
   return [...localSpecs, ...pluginSpecs]
 }
 
-/**
- * Load only local ExtensionSpecs
- */
-export async function allLocalExtensionSpecs(): Promise<ExtensionSpec[]> {
-  return memLoadSpecs('extension-specifications')
-=======
-export async function allUISpecifications(): Promise<UIExtensionSpec[]> {
-  return memLoadSpecs('ui-specifications')
->>>>>>> 8c2a28e0
+export async function allThemeSpecifications(): Promise<ThemeExtensionSpec[]> {
+  return memLoadSpecs('theme-specifications')
 }
 
 /**
  * Load only local FunctionSpecs
  */
-export async function allLocalFunctionSpecs(): Promise<FunctionSpec[]> {
-  return memLoadSpecs('function-specifications')
+export async function allLocalUISpecifications(): Promise<UIExtensionSpec[]> {
+  return memLoadSpecs('ui-specifications')
 }
 
-export async function allThemeSpecifications(): Promise<ThemeExtensionSpec[]> {
-  return memLoadSpecs('theme-specifications')
+export async function allLocalFunctionSpecifications(): Promise<FunctionSpec[]> {
+  return memLoadSpecs('function-specifications')
 }
 
 const memLoadSpecs = memoize(loadSpecs)
