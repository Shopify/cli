/* eslint-disable no-case-declarations */
import {BaseConfigType} from './schemas.js'
import {FunctionConfigType} from './specifications/function.js'
import {ExtensionFeature, ExtensionSpecification} from './specification.js'
import {SingleWebhookSubscriptionType} from './specifications/app_config_webhook_schemas/webhooks_schema.js'
import {
  ExtensionBuildOptions,
  buildFlowTemplateExtension,
  buildFunctionExtension,
  buildThemeExtension,
  buildUIExtension,
} from '../../services/build/extension.js'
import {bundleThemeExtension} from '../../services/extensions/bundle.js'
import {Identifiers} from '../app/identifiers.js'
import {uploadWasmBlob} from '../../services/deploy/upload.js'
import {DeveloperPlatformClient} from '../../utilities/developer-platform-client.js'
import {ok} from '@shopify/cli-kit/node/result'
import {constantize, slugify} from '@shopify/cli-kit/common/string'
import {hashString, randomUUID} from '@shopify/cli-kit/node/crypto'
import {partnersFqdn} from '@shopify/cli-kit/node/context/fqdn'
import {joinPath} from '@shopify/cli-kit/node/path'
import {useThemebundling} from '@shopify/cli-kit/node/context/local'
import {fileExists, touchFile, writeFile} from '@shopify/cli-kit/node/fs'
import {getPathValue} from '@shopify/cli-kit/common/object'

/**
 * Class that represents an instance of a local extension
 * Before creating this class we've validated that:
 * - There is a spec for this type of extension
 * - The Schema for that spec is followed by the extension config toml file
 * - We were able to find an entry point file for that extension
 *
 * It supports extension points, making this Class compatible with both new ui-extension
 * and legacy extension types. Extension points are optional and this class will handle them if present.
 *
 * This class holds the public interface to interact with extensions
 */
export class ExtensionInstance<TConfiguration extends BaseConfigType = BaseConfigType> {
  entrySourceFilePath: string
  devUUID: string
  localIdentifier: string
  idEnvironmentVariableName: string
  directory: string
  configuration: TConfiguration
  configurationPath: string
  outputPath: string
  handle: string
  specification: ExtensionSpecification
  uid: string

  get graphQLType() {
    return (this.specification.graphQLType ?? this.specification.identifier).toUpperCase()
  }

  get type() {
    return this.configuration.type
  }

  get humanName() {
    return this.specification.externalName
  }

  get name() {
    return this.configuration.name
  }

  get dependency() {
    return this.specification.dependency
  }

  get externalType() {
    return this.specification.externalIdentifier
  }

  get surface() {
    return this.specification.surface
  }

  get isPreviewable() {
    return this.features.includes('ui_preview')
  }

  get isThemeExtension() {
    return this.features.includes('theme')
  }

  get isFunctionExtension() {
    return this.features.includes('function')
  }

  get isESBuildExtension() {
    return this.features.includes('esbuild')
  }

  get isAppConfigExtension() {
    return this.specification.experience === 'configuration'
  }

  get isFlow() {
    return this.specification.identifier.includes('flow')
  }

  get isEditorExtensionCollection() {
    return this.specification.identifier === 'editor_extension_collection'
  }

  get features(): ExtensionFeature[] {
    return this.specification.appModuleFeatures(this.configuration)
  }

  get outputFileName() {
    return `${this.handle}.js`
  }

  constructor(options: {
    configuration: TConfiguration
    configurationPath: string
    entryPath?: string
    directory: string
    specification: ExtensionSpecification
  }) {
    this.configuration = options.configuration
    this.configurationPath = options.configurationPath
    this.entrySourceFilePath = options.entryPath ?? ''
    this.directory = options.directory
    this.specification = options.specification
    this.devUUID = `dev-${randomUUID()}`
    this.handle = this.buildHandle()
    this.localIdentifier = this.handle
    this.idEnvironmentVariableName = `SHOPIFY_${constantize(this.localIdentifier)}_ID`
    this.outputPath = this.directory
    this.uid = this.configuration.uid ?? randomUUID()

    if (this.features.includes('esbuild') || this.type === 'tax_calculation') {
      this.outputPath = joinPath(this.directory, 'dist', `${this.outputFileName}`)
    }

    if (this.isFunctionExtension) {
      const config = this.configuration as unknown as FunctionConfigType
      this.outputPath = joinPath(this.directory, config.build.path ?? joinPath('dist', 'index.wasm'))
    }
  }

  get draftMessages() {
    if (this.isAppConfigExtension) return {successMessage: undefined, errorMessage: undefined}
    const successMessage = `Draft updated successfully for extension: ${this.localIdentifier}`
    const errorMessage = `Error while deploying updated extension draft`
    return {successMessage, errorMessage}
  }

  get isUUIDStrategyExtension() {
    return this.specification.uidStrategy === 'uuid'
  }

  get isSingleStrategyExtension() {
    return this.specification.uidStrategy === 'single'
  }

  get isDynamicStrategyExtension() {
    return this.specification.uidStrategy === 'dynamic'
  }

  isSentToMetrics() {
    return !this.isAppConfigExtension
  }

  isReturnedAsInfo() {
    return !this.isAppConfigExtension
  }

  async deployConfig({
    apiKey,
    developerPlatformClient,
  }: ExtensionDeployConfigOptions): Promise<{[key: string]: unknown} | undefined> {
    if (this.isFunctionExtension) return this.functionDeployConfig({apiKey, developerPlatformClient})
    return this.commonDeployConfig(apiKey)
  }

  async functionDeployConfig({
    apiKey,
    developerPlatformClient,
  }: ExtensionDeployConfigOptions): Promise<{[key: string]: unknown} | undefined> {
    const {moduleId} = await uploadWasmBlob(this.localIdentifier, this.outputPath, developerPlatformClient)
    return this.specification.deployConfig?.(this.configuration, this.directory, apiKey, moduleId)
  }

  async commonDeployConfig(apiKey: string): Promise<{[key: string]: unknown} | undefined> {
    const deployConfig = await this.specification.deployConfig?.(this.configuration, this.directory, apiKey, undefined)
    const transformedConfig = this.specification.transform?.(this.configuration) as {[key: string]: unknown} | undefined
    const resultDeployConfig = deployConfig ?? transformedConfig ?? undefined
    return resultDeployConfig && Object.keys(resultDeployConfig).length > 0 ? resultDeployConfig : undefined
  }

  validate() {
    if (!this.specification.validate) return Promise.resolve(ok(undefined))
    return this.specification.validate(this.configuration, this.configurationPath, this.directory)
  }

  preDeployValidation(): Promise<void> {
    if (!this.specification.preDeployValidation) return Promise.resolve()
    return this.specification.preDeployValidation(this)
  }

  buildValidation(): Promise<void> {
    if (!this.specification.buildValidation) return Promise.resolve()
    return this.specification.buildValidation(this)
  }

  async publishURL(options: {orgId: string; appId: string; extensionId?: string}) {
    const fqdn = await partnersFqdn()
    const parnersPath = this.specification.partnersWebIdentifier
    return `https://${fqdn}/${options.orgId}/apps/${options.appId}/extensions/${parnersPath}/${options.extensionId}`
  }

  // UI Specific properties
  getBundleExtensionStdinContent() {
    if (this.specification.getBundleExtensionStdinContent) {
      return this.specification.getBundleExtensionStdinContent(this.configuration)
    }
    const relativeImportPath = this.entrySourceFilePath?.replace(this.directory, '')
    return `import '.${relativeImportPath}';`
  }

  shouldFetchCartUrl(): boolean {
    return this.features.includes('cart_url')
  }

  hasExtensionPointTarget(target: string): boolean {
    return this.specification.hasExtensionPointTarget?.(this.configuration, target) || false
  }

  // Functions specific properties
  get buildCommand() {
    const config = this.configuration as unknown as FunctionConfigType
    return config.build.command
  }

  get watchBuildPaths() {
    if (this.isFunctionExtension) {
      const config = this.configuration as unknown as FunctionConfigType
      const configuredPaths = config.build.watch ? [config.build.watch].flat() : []

      if (!this.isJavaScript && configuredPaths.length === 0) {
        return null
      }

      const watchPaths: string[] = configuredPaths ?? []
      if (this.isJavaScript && configuredPaths.length === 0) {
        watchPaths.push(joinPath('src', '**', '*.{js,ts}'))
      }
      watchPaths.push(joinPath('**', '!(.)*.graphql'))

      return watchPaths.map((path) => joinPath(this.directory, path))
    } else if (this.isESBuildExtension) {
      return [joinPath(this.directory, 'src', '**', '*.{ts,tsx,js,jsx}')]
    } else if (this.isThemeExtension) {
      return [joinPath(this.directory, '*', '*')]
    } else {
      return []
    }
  }

  async watchConfigurationPaths() {
    if (this.isAppConfigExtension) {
      return [this.configurationPath]
    } else {
      const additionalPaths = []
      if (await fileExists(joinPath(this.directory, 'locales'))) {
        additionalPaths.push(joinPath(this.directory, 'locales', '**.json'))
      }
      additionalPaths.push(joinPath(this.directory, '**.toml'))
      return additionalPaths
    }
  }

  get inputQueryPath() {
    return joinPath(this.directory, 'input.graphql')
  }

  get isJavaScript() {
    return Boolean(this.entrySourceFilePath?.endsWith('.js') || this.entrySourceFilePath?.endsWith('.ts'))
  }

  async build(options: ExtensionBuildOptions): Promise<void> {
    if (this.isThemeExtension) {
      return buildThemeExtension(this, options)
    } else if (this.isFunctionExtension) {
      return buildFunctionExtension(this, options)
    } else if (this.features.includes('esbuild')) {
      return buildUIExtension(this, options)
    } else if (this.specification.identifier === 'flow_template' && options.environment === 'production') {
      return buildFlowTemplateExtension(this, options)
    }

    // Workaround for tax_calculations because they remote spec NEEDS a valid js file to be included.
    if (this.type === 'tax_calculation') {
      await touchFile(this.outputPath)
      await writeFile(this.outputPath, '(()=>{})();')
    }
  }

  async buildForBundle(options: ExtensionBuildOptions, identifiers: Identifiers, bundleDirectory: string) {
    const extensionId = identifiers.extensions[this.localIdentifier]!
    const outputFile = this.isThemeExtension ? '' : joinPath('dist', `${this.outputFileName}`)

    if (this.features.includes('bundling')) {
      // Modules that are going to be inclued in the bundle should be built in the bundle directory
      this.outputPath = joinPath(bundleDirectory, extensionId, outputFile)
    }

    await this.build(options)

    if (this.isThemeExtension && useThemebundling()) {
      await bundleThemeExtension(this, options)
    }
  }

  get singleTarget() {
    const targets = (getPathValue(this.configuration, 'targeting') as {target: string}[]) ?? []
    if (targets.length !== 1) return undefined
    return targets[0]?.target
  }

  get contextValue() {
    let context = this.singleTarget ?? ''
    if (this.isFlow) context = this.configuration.handle ?? ''
    return context
  }

  async bundleConfig({
    identifiers,
    developerPlatformClient,
    apiKey,
  }: ExtensionBundleConfigOptions): Promise<BundleConfig | undefined> {
    const configValue = await this.deployConfig({apiKey, developerPlatformClient})
    if (!configValue) return undefined

    const result = {
      config: JSON.stringify(configValue),
      context: this.contextValue,
      handle: this.handle,
    }

<<<<<<< HEAD
    const uuid = this.isUuidManaged()
      ? identifiers.extensions[this.localIdentifier]!
      : identifiers.extensionsNonUuidManaged[this.localIdentifier]!
    const uid = this.isUuidManaged() ? this.uid : uuid

    return {
      ...result,
      uid,
      uuid,
      specificationIdentifier: developerPlatformClient.toExtensionGraphQLType(this.graphQLType),
    }
=======
    const uuid = this.isUUIDStrategyExtension
      ? identifiers.extensions[this.localIdentifier]
      : identifiers.extensionsNonUuidManaged[this.localIdentifier]

    return {...result, uuid}
>>>>>>> 8157d364
  }

  private buildHandle() {
    switch (this.specification.uidStrategy) {
      case 'single':
        return slugify(this.specification.identifier)
      case 'uuid':
        return this.configuration.handle ?? slugify(this.configuration.name ?? '')
      case 'dynamic':
        // Hardcoded temporal solution for webhooks
        const subscription = this.configuration as unknown as SingleWebhookSubscriptionType
        const handle = `${subscription.topic}${subscription.uri}`
        return hashString(handle).substring(0, 30)
    }
  }
}

interface ExtensionDeployConfigOptions {
  apiKey: string
  developerPlatformClient: DeveloperPlatformClient
}

interface ExtensionBundleConfigOptions {
  identifiers: Identifiers
  developerPlatformClient: DeveloperPlatformClient
  apiKey: string
}

export interface BundleConfig {
  config: string
  context: string
  handle: string
  uid: string
  uuid: string
  specificationIdentifier: string
}<|MERGE_RESOLUTION|>--- conflicted
+++ resolved
@@ -341,11 +341,10 @@
       handle: this.handle,
     }
 
-<<<<<<< HEAD
-    const uuid = this.isUuidManaged()
+    const uuid = this.isUUIDStrategyExtension
       ? identifiers.extensions[this.localIdentifier]!
       : identifiers.extensionsNonUuidManaged[this.localIdentifier]!
-    const uid = this.isUuidManaged() ? this.uid : uuid
+    const uid = this.isUUIDStrategyExtension ? this.uid : uuid
 
     return {
       ...result,
@@ -353,13 +352,6 @@
       uuid,
       specificationIdentifier: developerPlatformClient.toExtensionGraphQLType(this.graphQLType),
     }
-=======
-    const uuid = this.isUUIDStrategyExtension
-      ? identifiers.extensions[this.localIdentifier]
-      : identifiers.extensionsNonUuidManaged[this.localIdentifier]
-
-    return {...result, uuid}
->>>>>>> 8157d364
   }
 
   private buildHandle() {
