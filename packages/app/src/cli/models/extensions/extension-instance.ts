--- conflicted
+++ resolved
@@ -313,12 +313,7 @@
   }
 
   async buildForBundle(options: ExtensionBuildOptions, bundleDirectory: string, identifiers?: Identifiers) {
-<<<<<<< HEAD
     const extensionId = this.getOutputFolderId(identifiers?.extensions[this.localIdentifier])
-=======
-    const extensionId = identifiers?.extensions[this.localIdentifier] ?? this.configuration.uid ?? this.handle
-    const outputFile = this.isThemeExtension ? '' : joinPath('dist', this.outputFileName)
->>>>>>> e6f83b67
 
     if (this.features.includes('bundling')) {
       // Modules that are going to be inclued in the bundle should be built in the bundle directory
@@ -337,7 +332,7 @@
 
   getOutputPathForDirectory(directory: string, extensionId?: string) {
     const id = this.getOutputFolderId(extensionId)
-    const outputFile = this.isThemeExtension ? '' : joinPath('dist', `${this.outputFileName}`)
+    const outputFile = this.isThemeExtension ? '' : joinPath('dist', this.outputFileName)
     return joinPath(directory, id, outputFile)
   }
 
