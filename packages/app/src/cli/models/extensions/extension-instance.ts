/* eslint-disable @typescript-eslint/no-non-null-assertion */

import {BaseConfigType, MAX_EXTENSION_HANDLE_LENGTH, MAX_UID_LENGTH} from './schemas.js'
import {FunctionConfigType} from './specifications/function.js'
import {ExtensionFeature, ExtensionSpecification} from './specification.js'
import {SingleWebhookSubscriptionType} from './specifications/app_config_webhook_schemas/webhooks_schema.js'
import {AppHomeSpecIdentifier} from './specifications/app_config_app_home.js'
import {AppAccessSpecIdentifier} from './specifications/app_config_app_access.js'
import {AppProxySpecIdentifier} from './specifications/app_config_app_proxy.js'
import {BrandingSpecIdentifier} from './specifications/app_config_branding.js'
import {PosSpecIdentifier} from './specifications/app_config_point_of_sale.js'
import {PrivacyComplianceWebhooksSpecIdentifier} from './specifications/app_config_privacy_compliance_webhooks.js'
import {WebhooksSpecIdentifier} from './specifications/app_config_webhook.js'
import {WebhookSubscriptionSpecIdentifier} from './specifications/app_config_webhook_subscription.js'
import {
  ExtensionBuildOptions,
  buildFunctionExtension,
  buildThemeExtension,
  buildUIExtension,
  bundleFunctionExtension,
} from '../../services/build/extension.js'
import {bundleThemeExtension, copyFilesForExtension} from '../../services/extensions/bundle.js'
import {Identifiers} from '../app/identifiers.js'
import {DeveloperPlatformClient} from '../../utilities/developer-platform-client.js'
import {AppConfigurationWithoutPath} from '../app/app.js'
import {ApplicationURLs} from '../../services/dev/urls.js'
import {ok} from '@shopify/cli-kit/node/result'
import {constantize, slugify} from '@shopify/cli-kit/common/string'
import {hashString, nonRandomUUID} from '@shopify/cli-kit/node/crypto'
import {partnersFqdn} from '@shopify/cli-kit/node/context/fqdn'
import {joinPath, basename, normalizePath, resolvePath} from '@shopify/cli-kit/node/path'
import {fileExists, touchFile, moveFile, writeFile, glob, copyFile, globSync} from '@shopify/cli-kit/node/fs'
import {getPathValue} from '@shopify/cli-kit/common/object'
import {outputDebug} from '@shopify/cli-kit/node/output'
import {extractJSImports, extractImportPathsRecursively} from '@shopify/cli-kit/node/import-extractor'
import {uniq} from '@shopify/cli-kit/common/array'

export const CONFIG_EXTENSION_IDS: string[] = [
  AppAccessSpecIdentifier,
  AppHomeSpecIdentifier,
  AppProxySpecIdentifier,
  BrandingSpecIdentifier,
  PosSpecIdentifier,
  PrivacyComplianceWebhooksSpecIdentifier,
  WebhookSubscriptionSpecIdentifier,
  WebhooksSpecIdentifier,
]

/**
 * Class that represents an instance of a local extension
 * Before creating this class we've validated that:
 * - There is a spec for this type of extension
 * - The Schema for that spec is followed by the extension config toml file
 * - We were able to find an entry point file for that extension
 *
 * It supports extension points, making this Class compatible with both new ui-extension
 * and legacy extension types. Extension points are optional and this class will handle them if present.
 *
 * This class holds the public interface to interact with extensions
 */
export class ExtensionInstance<TConfiguration extends BaseConfigType = BaseConfigType> {
  entrySourceFilePath: string
  devUUID: string
  localIdentifier: string
  idEnvironmentVariableName: string
  directory: string
  configuration: TConfiguration
  configurationPath: string
  outputPath: string
  handle: string
  specification: ExtensionSpecification
  uid: string
  private cachedImportPaths?: string[]

  get graphQLType() {
    return (this.specification.graphQLType ?? this.specification.identifier).toUpperCase()
  }

  get type(): string {
    return this.specification.identifier
  }

  get humanName() {
    return this.specification.externalName
  }

  get name(): string {
    return this.configuration.name ?? this.specification.externalName
  }

  get dependency() {
    return this.specification.dependency
  }

  get externalType() {
    return this.specification.externalIdentifier
  }

  get surface() {
    return this.specification.surface
  }

  get isPreviewable() {
    return this.features.includes('ui_preview')
  }

  get isThemeExtension() {
    return this.features.includes('theme')
  }

  get isFunctionExtension() {
    return this.features.includes('function')
  }

  get isESBuildExtension() {
    return this.features.includes('esbuild')
  }

  get isSourceMapGeneratingExtension() {
    return this.features.includes('generates_source_maps')
  }

  get isAppConfigExtension() {
    return ['single', 'dynamic'].includes(this.specification.uidStrategy)
  }

  get isFlow() {
    return this.specification.identifier.includes('flow')
  }

  get isEditorExtensionCollection() {
    return this.specification.identifier === 'editor_extension_collection'
  }

  get features(): ExtensionFeature[] {
    return this.specification.appModuleFeatures(this.configuration)
  }

  get outputFileName() {
    const mode = this.specification.buildConfig.mode
    if (mode === 'copy_files' || mode === 'theme') {
      return ''
    } else if (mode === 'function') {
      return 'index.wasm'
    } else {
      return `${this.handle}.js`
    }
  }

  constructor(options: {
    configuration: TConfiguration
    configurationPath: string
    entryPath?: string
    directory: string
    specification: ExtensionSpecification
  }) {
    this.configuration = options.configuration
    this.configurationPath = options.configurationPath
    this.entrySourceFilePath = options.entryPath ?? ''
    this.directory = options.directory
    this.specification = options.specification
    this.handle = this.buildHandle()
    this.localIdentifier = this.handle
    this.idEnvironmentVariableName = `SHOPIFY_${constantize(this.localIdentifier)}_ID`
    this.outputPath = this.directory
    this.uid = this.buildUIDFromStrategy()
    this.devUUID = `dev-${this.uid}`

    if (this.features.includes('esbuild') || this.type === 'tax_calculation') {
      this.outputPath = joinPath(this.directory, 'dist', this.outputFileName)
    }

    if (this.isFunctionExtension) {
      const config = this.configuration as unknown as FunctionConfigType
      const defaultPath = joinPath('dist', 'index.wasm')
      this.outputPath = joinPath(this.directory, config.build?.path ?? defaultPath)
    }
  }

  get draftMessages() {
    if (this.isAppConfigExtension) return {successMessage: undefined, errorMessage: undefined}
    const successMessage = `Draft updated successfully for extension: ${this.localIdentifier}`
    const errorMessage = `Error updating extension draft for ${this.localIdentifier}`
    return {successMessage, errorMessage}
  }

  get isUUIDStrategyExtension() {
    return this.specification.uidStrategy === 'uuid'
  }

  get isSingleStrategyExtension() {
    return this.specification.uidStrategy === 'single'
  }

  get isDynamicStrategyExtension() {
    return this.specification.uidStrategy === 'dynamic'
  }

  get outputPrefix() {
    return this.handle
  }

  isSentToMetrics() {
    return !this.isAppConfigExtension
  }

  isReturnedAsInfo() {
    return !this.isAppConfigExtension
  }

  async deployConfig({
    apiKey,
    appConfiguration,
  }: ExtensionDeployConfigOptions): Promise<{[key: string]: unknown} | undefined> {
    const deployConfig = await this.specification.deployConfig?.(this.configuration, this.directory, apiKey, undefined)
    const transformedConfig = this.specification.transformLocalToRemote?.(this.configuration, appConfiguration) as
      | {[key: string]: unknown}
      | undefined
    const resultDeployConfig = deployConfig ?? transformedConfig ?? undefined
    return resultDeployConfig && Object.keys(resultDeployConfig).length > 0 ? resultDeployConfig : undefined
  }

  validate() {
    if (!this.specification.validate) return Promise.resolve(ok(undefined))
    return this.specification.validate(this.configuration, this.configurationPath, this.directory)
  }

  preDeployValidation(): Promise<void> {
    if (!this.specification.preDeployValidation) return Promise.resolve()
    return this.specification.preDeployValidation(this)
  }

  buildValidation(): Promise<void> {
    if (!this.specification.buildValidation) return Promise.resolve()
    return this.specification.buildValidation(this)
  }

  async keepBuiltSourcemapsLocally(inputPath: string): Promise<void> {
    if (!this.isSourceMapGeneratingExtension) return Promise.resolve()

    const pathsToMove = await glob(`**/${this.handle}.js.map`, {
      cwd: inputPath,
      absolute: true,
      followSymbolicLinks: false,
    })

    const pathToMove = pathsToMove[0]
    if (pathToMove === undefined) return Promise.resolve()

    const outputPath = joinPath(this.directory, 'dist', basename(pathToMove))
    await moveFile(pathToMove, outputPath, {overwrite: true})
    outputDebug(`Source map for ${this.localIdentifier} created: ${outputPath}`)
  }

  async publishURL(options: {orgId: string; appId: string; extensionId?: string}) {
    const fqdn = await partnersFqdn()
    const parnersPath = this.specification.partnersWebIdentifier
    return `https://${fqdn}/${options.orgId}/apps/${options.appId}/extensions/${parnersPath}/${options.extensionId}`
  }

  getOutputFolderId(outputId?: string) {
    // Ideally we want to return `this.uid` always. To keep supporting Partners API we accept a value to override that.

    return outputId ?? this.uid
  }

  // UI Specific properties
  getBundleExtensionStdinContent() {
    if (this.specification.getBundleExtensionStdinContent) {
      return this.specification.getBundleExtensionStdinContent(this.configuration)
    }
    const relativeImportPath = this.entrySourceFilePath.replace(this.directory, '')
    return {main: `import '.${relativeImportPath}';`}
  }

  /**
   * Gets the entry files for this extension by checking various sources.
   * For UI extensions, this returns the generated bundle content rather than file paths.
   * @returns Object with either entryFiles array or generatedContent string
   */
  getExtensionEntryFiles(): string[] {
    // For UI extensions, use the generated bundle content
    if (this.specification.identifier === 'ui_extension') {
      const {main} = this.getBundleExtensionStdinContent()
      return extractJSImports(main, this.directory)
    }

    return [this.entrySourceFilePath]
  }

  shouldFetchCartUrl(): boolean {
    return this.features.includes('cart_url')
  }

  hasExtensionPointTarget(target: string): boolean {
    return this.specification.hasExtensionPointTarget?.(this.configuration, target) ?? false
  }

  // Functions specific properties
  get buildCommand() {
    const config = this.configuration as unknown as FunctionConfigType
    return config.build?.command
  }

  // Paths to be watched in a dev session
  // Return undefiend if there aren't custom configured paths. (everything is watched)
  // If there are, include some default paths.
  get devSessionWatchPaths() {
    const config = this.configuration as unknown as FunctionConfigType
    if (!config.build || !config.build.watch) return undefined

    const watchPaths = [config.build.watch].flat().map((path) => joinPath(this.directory, path))

    watchPaths.push(joinPath(this.directory, 'locales', '**.json'))
    watchPaths.push(joinPath(this.directory, '**', '!(.)*.graphql'))
    watchPaths.push(joinPath(this.directory, '**.toml'))

    return watchPaths
  }

<<<<<<< HEAD
=======
  get watchBuildPaths() {
    if (this.isFunctionExtension) {
      const config = this.configuration as unknown as FunctionConfigType
      const configuredPaths = config.build?.watch ? [config.build.watch].flat() : []

      if (!this.isJavaScript && configuredPaths.length === 0) {
        return null
      }

      const watchPaths: string[] = configuredPaths ?? []
      if (this.isJavaScript && configuredPaths.length === 0) {
        watchPaths.push(joinPath('src', '**', '*.{js,ts}'))
      }
      watchPaths.push(joinPath('**', '!(.)*.graphql'))

      return watchPaths.map((path) => joinPath(this.directory, path))
    } else if (this.isESBuildExtension) {
      return [joinPath(this.directory, 'src', '**', '*.{ts,tsx,js,jsx}')]
    } else if (this.isThemeExtension) {
      return [joinPath(this.directory, '*', '*')]
    } else {
      return []
    }
  }

>>>>>>> bdb504d9
  async watchConfigurationPaths() {
    if (this.isAppConfigExtension) {
      return [this.configurationPath]
    } else {
      const additionalPaths = []
      if (await fileExists(joinPath(this.directory, 'locales'))) {
        additionalPaths.push(joinPath(this.directory, 'locales', '**.json'))
      }
      additionalPaths.push(joinPath(this.directory, '**.toml'))
      return additionalPaths
    }
  }

  get inputQueryPath() {
    return joinPath(this.directory, 'input.graphql')
  }

  get isJavaScript() {
    return Boolean(this.entrySourceFilePath.endsWith('.js') || this.entrySourceFilePath.endsWith('.ts'))
  }

  async build(options: ExtensionBuildOptions): Promise<void> {
    const mode = this.specification.buildConfig.mode

    switch (mode) {
      case 'theme':
        await buildThemeExtension(this, options)
        return bundleThemeExtension(this, options)
      case 'function':
        return buildFunctionExtension(this, options)
      case 'ui':
        return buildUIExtension(this, options)
      case 'tax_calculation':
        await touchFile(this.outputPath)
        await writeFile(this.outputPath, '(()=>{})();')
        break
      case 'copy_files':
        return copyFilesForExtension(
          this,
          options,
          this.specification.buildConfig.filePatterns,
          this.specification.buildConfig.ignoredFilePatterns,
        )
      case 'none':
        break
    }
  }

  async buildForBundle(options: ExtensionBuildOptions, bundleDirectory: string, outputId?: string) {
    this.outputPath = this.getOutputPathForDirectory(bundleDirectory, outputId)

    await this.build(options)

    const bundleInputPath = joinPath(bundleDirectory, this.getOutputFolderId(outputId))
    await this.keepBuiltSourcemapsLocally(bundleInputPath)
  }

  async copyIntoBundle(options: ExtensionBuildOptions, bundleDirectory: string, extensionUuid?: string) {
    const defaultOutputPath = this.outputPath

    this.outputPath = this.getOutputPathForDirectory(bundleDirectory, extensionUuid)

    const buildMode = this.specification.buildConfig.mode

    if (this.isThemeExtension) {
      await bundleThemeExtension(this, options)
    } else if (buildMode !== 'none') {
      outputDebug(`Will copy pre-built file from ${defaultOutputPath} to ${this.outputPath}`)
      if (await fileExists(defaultOutputPath)) {
        await copyFile(defaultOutputPath, this.outputPath)

        if (buildMode === 'function') {
          await bundleFunctionExtension(this.outputPath, this.outputPath)
        }
      }
    }
  }

  getOutputPathForDirectory(directory: string, outputId?: string) {
    const id = this.getOutputFolderId(outputId)
    const outputFile = this.outputFileName === '' ? '' : joinPath('dist', this.outputFileName)
    return joinPath(directory, id, outputFile)
  }

  get singleTarget() {
    const targets = (getPathValue(this.configuration, 'targeting') as {target: string}[]) ?? []
    if (targets.length !== 1) return undefined
    return targets[0]?.target
  }

  get contextValue() {
    let context = this.singleTarget ?? ''
    if (this.isFlow) context = this.configuration.handle ?? ''
    return context
  }

  async bundleConfig({
    identifiers,
    developerPlatformClient,
    apiKey,
    appConfiguration,
  }: ExtensionBundleConfigOptions): Promise<BundleConfig | undefined> {
    const configValue = await this.deployConfig({apiKey, appConfiguration})
    if (!configValue) return undefined

    const result = {
      config: JSON.stringify(configValue),
      context: this.contextValue,
      handle: this.handle,
    }

    const uuid = this.isUUIDStrategyExtension
      ? identifiers.extensions[this.localIdentifier]!
      : identifiers.extensionsNonUuidManaged[this.localIdentifier]!

    return {
      ...result,
      uid: this.uid,
      uuid,
      specificationIdentifier: developerPlatformClient.toExtensionGraphQLType(this.graphQLType),
    }
  }

  async getDevSessionUpdateMessages(): Promise<string[] | undefined> {
    if (!this.specification.getDevSessionUpdateMessages) return undefined
    return this.specification.getDevSessionUpdateMessages(this.configuration)
  }

  /**
   * Patches the configuration with the app dev URLs if applicable
   * Only for modules that use the app URL in their configuration.
   * @param urls - The app dev URLs
   */
  patchWithAppDevURLs(urls: ApplicationURLs) {
    if (!this.specification.patchWithAppDevURLs) return
    this.specification.patchWithAppDevURLs(this.configuration, urls)
  }

  async contributeToSharedTypeFile(typeDefinitionsByFile: Map<string, Set<string>>) {
    await this.specification.contributeToSharedTypeFile?.(this, typeDefinitionsByFile)
  }

  /**
   * Returns all files that need to be watched for this extension
   * This includes files in the extension directory (respecting watch paths and gitignore)
   * as well as any imported files from outside the extension directory
   */
  watchedFiles(): string[] {
    const watchedFiles: string[] = []

    // Add extension directory files based on devSessionWatchPaths or all files
    const watchPaths = this.devSessionWatchPaths

    const patterns = watchPaths ?? ['**/*']
    const files = patterns.flatMap((pattern) =>
      globSync(pattern, {
        cwd: this.directory,
        absolute: true,
        followSymbolicLinks: false,
        ignore: ['**/node_modules/**', '**/.git/**', '**/dist/**', '**/*.swp', '**/generated/**'],
      }),
    )
    watchedFiles.push(...files.flat())

    // Add imported files from outside the extension directory
    const importedFiles = this.scanImports()
    watchedFiles.push(...importedFiles)

    // Return unique normalized paths
    return [...new Set(watchedFiles.map((file) => normalizePath(file)))]
  }

  /**
   * Rescans imports for this extension and updates the cached import paths
   * Returns true if the imports changed
   */
  async rescanImports(): Promise<boolean> {
    const oldImportPaths = this.cachedImportPaths
    this.cachedImportPaths = undefined
    this.scanImports()
    return oldImportPaths !== this.cachedImportPaths
  }

  /**
   * Scans for imports in this extension's entry files
   * Returns absolute paths of imported files that are outside the extension directory
   */
  private scanImports(): string[] {
    // Return cached paths if available
    if (this.cachedImportPaths !== undefined) {
      return this.cachedImportPaths
    }

    try {
      const imports: string[] = []
      const entryFiles = this.getExtensionEntryFiles()

      for (const entryFile of entryFiles) {
        // Extract import paths recursively from the entry file and all its dependencies
        const fileImports = extractImportPathsRecursively(entryFile)

        for (const importPath of fileImports) {
          const normalizedPath = normalizePath(resolvePath(importPath))
          imports.push(normalizedPath)
        }
      }

      // Cache and return unique paths
      this.cachedImportPaths = uniq(imports) ?? []
      outputDebug(`Found ${this.cachedImportPaths.length} external imports (recursively) for extension ${this.handle}`)
      return this.cachedImportPaths
      // eslint-disable-next-line no-catch-all/no-catch-all
    } catch (error) {
      outputDebug(`Failed to scan imports for extension ${this.handle}: ${error}`)
      this.cachedImportPaths = []
      return this.cachedImportPaths
    }
  }

  private buildHandle() {
    switch (this.specification.uidStrategy) {
      case 'single':
        return this.specification.identifier
      case 'uuid':
        return this.configuration.handle ?? slugify(this.name ?? '')
      case 'dynamic':
        // Hardcoded temporal solution for webhooks
        if ('topic' in this.configuration && 'uri' in this.configuration) {
          const subscription = this.configuration as unknown as SingleWebhookSubscriptionType
          const handle = `${subscription.topic}${subscription.uri}${subscription.filter}`
          return hashString(handle).substring(0, MAX_EXTENSION_HANDLE_LENGTH)
        } else {
          return nonRandomUUID(JSON.stringify(this.configuration))
        }
    }
  }

  private buildUIDFromStrategy() {
    switch (this.specification.uidStrategy) {
      case 'single':
        return this.specification.identifier
      case 'uuid':
        return this.configuration.uid ?? nonRandomUUID(this.handle)
      case 'dynamic':
        // NOTE: This is a temporary special case for webhook subscriptions.
        // We're directly checking for webhook properties and casting the configuration
        // instead of using a proper dynamic strategy implementation.
        // To remove this special case:
        // 1. Implement a proper dynamic UID strategy for webhooks in the server-side specification
        // 2. Update the CLI to use that strategy instead of this hardcoded logic
        // Related issues: PR #559094 in old Core repo
        if ('topic' in this.configuration && 'uri' in this.configuration) {
          const subscription = this.configuration as unknown as SingleWebhookSubscriptionType
          return `${subscription.topic}::${subscription.filter}::${subscription.uri}`.substring(0, MAX_UID_LENGTH)
        } else {
          return nonRandomUUID(JSON.stringify(this.configuration))
        }
    }
  }
}

interface ExtensionDeployConfigOptions {
  apiKey: string
  appConfiguration: AppConfigurationWithoutPath
}

interface ExtensionBundleConfigOptions {
  identifiers: Identifiers
  developerPlatformClient: DeveloperPlatformClient
  apiKey: string
  appConfiguration: AppConfigurationWithoutPath
}

interface BundleConfig {
  config: string
  context: string
  handle: string
  uid: string
  uuid: string
  specificationIdentifier: string
}<|MERGE_RESOLUTION|>--- conflicted
+++ resolved
@@ -318,34 +318,6 @@
     return watchPaths
   }
 
-<<<<<<< HEAD
-=======
-  get watchBuildPaths() {
-    if (this.isFunctionExtension) {
-      const config = this.configuration as unknown as FunctionConfigType
-      const configuredPaths = config.build?.watch ? [config.build.watch].flat() : []
-
-      if (!this.isJavaScript && configuredPaths.length === 0) {
-        return null
-      }
-
-      const watchPaths: string[] = configuredPaths ?? []
-      if (this.isJavaScript && configuredPaths.length === 0) {
-        watchPaths.push(joinPath('src', '**', '*.{js,ts}'))
-      }
-      watchPaths.push(joinPath('**', '!(.)*.graphql'))
-
-      return watchPaths.map((path) => joinPath(this.directory, path))
-    } else if (this.isESBuildExtension) {
-      return [joinPath(this.directory, 'src', '**', '*.{ts,tsx,js,jsx}')]
-    } else if (this.isThemeExtension) {
-      return [joinPath(this.directory, '*', '*')]
-    } else {
-      return []
-    }
-  }
-
->>>>>>> bdb504d9
   async watchConfigurationPaths() {
     if (this.isAppConfigExtension) {
       return [this.configurationPath]
