--- conflicted
+++ resolved
@@ -190,14 +190,10 @@
     return this.specification.deployConfig?.(this.configuration, this.directory, apiKey, moduleId)
   }
 
-<<<<<<< HEAD
-  async commonDeployConfig(apiKey: string): Promise<{[key: string]: any} | undefined> {
-=======
   async commonDeployConfig(
     apiKey: string,
     appConfiguration: AppConfigurationWithoutPath,
   ): Promise<{[key: string]: unknown} | undefined> {
->>>>>>> 8f225ad0
     const deployConfig = await this.specification.deployConfig?.(this.configuration, this.directory, apiKey, undefined)
     const transformedConfig = this.specification.transformLocalToRemote?.(this.configuration, appConfiguration) as
       | {[key: string]: unknown}
