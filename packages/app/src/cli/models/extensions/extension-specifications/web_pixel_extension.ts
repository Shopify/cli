import {createExtensionSpec} from '../extensions.js'
import {BaseExtensionSchema} from '../schemas.js'
import {error, schema} from '@shopify/cli-kit'

const dependency = {name: '@shopify/web-pixels-extension', version: '^0.1.1'}

const WebPixelSchema = BaseExtensionSchema.extend({
  runtimeContext: schema.define.string(),
  version: schema.define.string().optional(),
  configuration: schema.define.any().optional(),
<<<<<<< HEAD
  settings: schema.define.any(),
=======
  settings: schema.define.any().optional(),
>>>>>>> fea94fd3
})

const spec = createExtensionSpec({
  identifier: 'web_pixel_extension',
  dependency,
  partnersWebId: 'web_pixel',
  schema: WebPixelSchema,
  deployConfig: async (config, _) => {
    return {
      runtime_context: config.runtimeContext,
      runtime_configuration_definition: config.settings,
    }
  },
<<<<<<< HEAD
  previewMessage: () => undefined,
  preDeployValidation(config) {
    if (config.configuration) {
      throw new error.Abort(
        `The property "configuration" is deprecated and no longer supported.`,
        `It has been replaced by "settings".`,
=======
  previewMessage: () => '',
  preDeployValidation: (config) => {
    if (config.configuration) {
      throw new error.Abort(
        `The property "configuration" is deprecated and no longer supported.`,
        `It has been replaced by "settings.`,
>>>>>>> fea94fd3
      )
    }
    return true
  },
})

export default spec<|MERGE_RESOLUTION|>--- conflicted
+++ resolved
@@ -8,11 +8,7 @@
   runtimeContext: schema.define.string(),
   version: schema.define.string().optional(),
   configuration: schema.define.any().optional(),
-<<<<<<< HEAD
-  settings: schema.define.any(),
-=======
   settings: schema.define.any().optional(),
->>>>>>> fea94fd3
 })
 
 const spec = createExtensionSpec({
@@ -26,21 +22,12 @@
       runtime_configuration_definition: config.settings,
     }
   },
-<<<<<<< HEAD
   previewMessage: () => undefined,
-  preDeployValidation(config) {
-    if (config.configuration) {
-      throw new error.Abort(
-        `The property "configuration" is deprecated and no longer supported.`,
-        `It has been replaced by "settings".`,
-=======
-  previewMessage: () => '',
   preDeployValidation: (config) => {
     if (config.configuration) {
       throw new error.Abort(
         `The property "configuration" is deprecated and no longer supported.`,
         `It has been replaced by "settings.`,
->>>>>>> fea94fd3
       )
     }
     return true
