--- conflicted
+++ resolved
@@ -102,7 +102,7 @@
   const fileContent = await readFile(configurationPath)
   const obj = decodeToml(fileContent)
   const {type} = TypeSchema.parse(obj)
-  const specification = findSpecificationForType(specifications, type) as UIExtensionSpec | undefined
+  const specification = findSpecificationForType(specifications, type) as ExtensionSpecification | undefined
 
   if (!specification) {
     const isShopifolk = await isShopify()
@@ -172,12 +172,6 @@
   }
 
   findSpecificationForType(type: string) {
-<<<<<<< HEAD
-    return this.specifications.find(
-      (spec) =>
-        spec.identifier === type || spec.externalIdentifier === type || spec.additionalIdentifiers?.includes(type),
-    )
-=======
     return findSpecificationForType(this.specifications, type)
   }
 
@@ -188,7 +182,6 @@
     decode: (input: any) => any = decodeToml,
   ) {
     return parseConfigurationFile(schema, filepath, this.abortOrReport.bind(this), decode)
->>>>>>> 4cd46e52
   }
 
   async loaded() {
@@ -312,14 +305,7 @@
 
     const extensions = configPaths.map(async (configurationPath) => {
       const directory = dirname(configurationPath)
-<<<<<<< HEAD
-      const fileContent = await readFile(configurationPath)
-      const obj = decodeToml(fileContent)
-      const {type} = TypeSchema.parse(obj)
-      const specification = this.findSpecificationForType(type) as ExtensionSpecification | undefined
-=======
       const specification = await findSpecificationForConfig(this.specifications, configurationPath, this.abortOrReport)
->>>>>>> 4cd46e52
 
       if (!specification) {
         return
