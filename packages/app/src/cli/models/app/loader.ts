--- conflicted
+++ resolved
@@ -2,17 +2,15 @@
 import {AppConfigurationSchema, Web, WebConfigurationSchema, App, AppInterface, WebType} from './app.js'
 import {configurationFileNames, dotEnvFileNames} from '../../constants.js'
 import metadata from '../../metadata.js'
-<<<<<<< HEAD
-import {ExtensionInstance, ExtensionSpec, extensionSpecForType} from '../extensions/extensions.js'
-import {TypeSchema} from '../extensions/schemas.js'
+import {UIExtensionInstance, UIExtensionSpec, uiSpecForType} from '../extensions/ui.js'
+import {ThemeExtensionInstance, ThemeExtensionSpec, themeSpecForType} from '../extensions/theme.js'
+import {ThemeExtensionSchema, TypeSchema} from '../extensions/schemas.js'
 import {FunctionInstance, FunctionSpec, functionSpecForType} from '../extensions/functions.js'
-import {allExtensionSpecifications, allFunctionSpecifications} from '../extensions/specifications.js'
-=======
-import {UIExtensionInstance, uiSpecForType} from '../extensions/ui.js'
-import {ThemeExtensionInstance, themeSpecForType} from '../extensions/theme.js'
-import {ThemeExtensionSchema, TypeSchema} from '../extensions/schemas.js'
-import {FunctionInstance, functionSpecForType} from '../extensions/functions.js'
->>>>>>> 8c2a28e0
+import {
+  allFunctionSpecifications,
+  allThemeSpecifications,
+  allUIExtensionSpecifications,
+} from '../extensions/specifications.js'
 import {error, file, path, schema, string, toml, output} from '@shopify/cli-kit'
 import {readAndParseDotEnv, DotEnvFile} from '@shopify/cli-kit/node/dot-env'
 import {
@@ -81,8 +79,9 @@
     const configuration = await this.parseConfigurationFile(AppConfigurationSchema, configurationPath)
     const dotenv = await this.loadDotEnv()
 
-    const extensionSpecs = await allExtensionSpecifications(this.config)
+    const extensionSpecs = await allUIExtensionSpecifications(this.config)
     const functionSpecs = await allFunctionSpecifications(this.config)
+    const themeSpecs = await allThemeSpecifications()
 
     const {functions, usedCustomLayout: usedCustomLayoutForFunctionExtensions} = await this.loadFunctions(
       configuration.extensionDirectories,
@@ -94,7 +93,7 @@
     )
     const {themeExtensions, usedCustomLayout: usedCustomLayoutForThemeExtensions} = await this.loadThemeExtensions(
       configuration.extensionDirectories,
-      extensionSpecs,
+      themeSpecs,
     )
     const packageJSONPath = path.join(this.appDirectory, 'package.json')
     const name = await loadAppName(this.appDirectory)
@@ -252,7 +251,7 @@
 
   async loadUIExtensions(
     extensionDirectories?: string[],
-    extensionSpecifications: ExtensionSpec[] = [],
+    extensionSpecifications: UIExtensionSpec[] = [],
   ): Promise<{uiExtensions: UIExtension[]; usedCustomLayout: boolean}> {
     const extensionConfigPaths = [...(extensionDirectories ?? [defaultExtensionDirectory])].map((extensionPath) => {
       return path.join(this.appDirectory, extensionPath, `${configurationFileNames.extension.ui}`)
@@ -264,11 +263,7 @@
       const fileContent = await file.read(configurationPath)
       const obj = toml.decode(fileContent)
       const {type} = TypeSchema.parse(obj)
-<<<<<<< HEAD
-      const specification = await extensionSpecForType(type, extensionSpecifications)
-=======
-      const specification = await uiSpecForType(type)
->>>>>>> 8c2a28e0
+      const specification = await uiSpecForType(type, extensionSpecifications)
 
       if (!specification) {
         this.abortOrReport(
@@ -361,7 +356,7 @@
 
   async loadThemeExtensions(
     extensionDirectories?: string[],
-    extensionSpecifications: ExtensionSpec[] = [],
+    extensionSpecifications: ThemeExtensionSpec[] = [],
   ): Promise<{themeExtensions: ThemeExtension[]; usedCustomLayout: boolean}> {
     const themeConfigPaths = [...(extensionDirectories ?? [defaultExtensionDirectory])].map((extensionPath) => {
       return path.join(this.appDirectory, extensionPath, `${configurationFileNames.extension.theme}`)
@@ -370,15 +365,8 @@
 
     const extensions = configPaths.map(async (configurationPath) => {
       const directory = path.dirname(configurationPath)
-<<<<<<< HEAD
-      const fileContent = await file.read(configurationPath)
-      const obj = toml.decode(fileContent)
-      const {type} = TypeSchema.parse(obj)
-      const specification = await extensionSpecForType(type, extensionSpecifications)
-=======
       const configuration = await this.parseConfigurationFile(ThemeExtensionSchema, configurationPath)
       const specification = await themeSpecForType('theme')
->>>>>>> 8c2a28e0
 
       if (!specification) {
         this.abortOrReport(
