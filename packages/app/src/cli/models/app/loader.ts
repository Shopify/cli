--- conflicted
+++ resolved
@@ -579,22 +579,15 @@
   })
 }
 
-<<<<<<< HEAD
 export const appConfigurationFileNameRegex = /^shopify\.app(\.[-\w]+)?\.toml$/
+
+export function isValidAppConfigurationFile(config: string) {
+  return appConfigurationFileNameRegex.test(config)
+}
 
 export function getAppConfigurationFileName(config?: string) {
   if (config) {
     if (appConfigurationFileNameRegex.test(config)) {
-=======
-export function isValidAppConfigurationFile(config: string) {
-  const validFileRegex = /^shopify\.app(\.[-\w]+)?\.toml$/g
-  return validFileRegex.test(config)
-}
-
-export function getAppConfigurationFileName(config?: string) {
-  if (config) {
-    if (isValidAppConfigurationFile(config)) {
->>>>>>> b9f2b442
       return config
     }
 
