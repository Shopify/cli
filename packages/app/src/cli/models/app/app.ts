--- conflicted
+++ resolved
@@ -262,28 +262,16 @@
 type RendererVersionResult = {name: string; version: string} | undefined | 'not_found'
 
 /**
- * Given a UI extension and the app it belongs to, it returns the version of the renderer package.
+ * Given a UI extension, it returns the version of the renderer package.
  * Looks for `/node_modules/@shopify/{renderer-package-name}/package.json` to find the real version used.
- * @param uiExtensionType - UI extension whose renderer version will be obtained.
- * @param appDirectory - location of the app code.
+ * @param extension - UI extension whose renderer version will be obtained.
  * @returns The version if the dependency exists.
  */
-<<<<<<< HEAD
-export async function getUIExtensionRendererVersion(
-  extension: ExtensionInstance,
-  appDirectory: string,
-): Promise<RendererVersionResult> {
-  // Look for the vanilla JS version of the dependency (the react one depends on it, will always be present)
-  const rendererDependency = extension.dependency
-  if (!rendererDependency) return undefined
-  return getDependencyVersion(rendererDependency, appDirectory)
-=======
 export async function getUIExtensionRendererVersion(extension: ExtensionInstance): Promise<RendererVersionResult> {
   // Look for the vanilla JS version of the dependency (the react one depends on it, will always be present)
   const rendererDependency = extension.dependency
   if (!rendererDependency) return undefined
   return getDependencyVersion(rendererDependency, extension.directory)
->>>>>>> 0bec2697
 }
 
 export async function getDependencyVersion(dependency: string, directory: string): Promise<RendererVersionResult> {
