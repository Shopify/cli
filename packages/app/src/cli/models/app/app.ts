/* eslint-disable @typescript-eslint/no-non-null-assertion */
import {AppErrors, isWebType} from './loader.js'
import {ensurePathStartsWithSlash} from './validation/common.js'
import {Identifiers} from './identifiers.js'
import {ExtensionInstance} from '../extensions/extension-instance.js'
import {isType} from '../../utilities/types.js'
import {FunctionConfigType} from '../extensions/specifications/function.js'
import {ExtensionSpecification, RemoteAwareExtensionSpecification} from '../extensions/specification.js'
import {AppConfigurationUsedByCli} from '../extensions/specifications/types/app_config.js'
import {EditorExtensionCollectionType} from '../extensions/specifications/editor_extension_collection.js'
import {UIExtensionSchema} from '../extensions/specifications/ui_extension.js'
import {Flag} from '../../utilities/developer-platform-client.js'
import {AppAccessSpecIdentifier} from '../extensions/specifications/app_config_app_access.js'
import {WebhookSubscriptionSchema} from '../extensions/specifications/app_config_webhook_schemas/webhook_subscription_schema.js'
import {ZodObjectOf, zod} from '@shopify/cli-kit/node/schema'
import {DotEnvFile} from '@shopify/cli-kit/node/dot-env'
import {getDependencies, PackageManager, readAndParsePackageJson} from '@shopify/cli-kit/node/node-package-manager'
import {fileRealPath, findPathUp} from '@shopify/cli-kit/node/fs'
import {joinPath} from '@shopify/cli-kit/node/path'
import {AbortError} from '@shopify/cli-kit/node/error'
import {normalizeDelimitedString} from '@shopify/cli-kit/common/string'
import {JsonMapType} from '@shopify/cli-kit/node/toml'
import {getArrayRejectingUndefined} from '@shopify/cli-kit/common/array'

// Schemas for loading app configuration

/**
 * Schema for a freshly minted app template.
 */
export const LegacyAppSchema = zod
  .object({
    client_id: zod.number().optional(),
    name: zod.string().optional(),
    scopes: zod
      .string()
      .transform((scopes) => normalizeDelimitedString(scopes) ?? '')
      .default(''),
    extension_directories: zod.array(zod.string()).optional().transform(removeTrailingPathSeparator),
    web_directories: zod.array(zod.string()).optional(),
    webhooks: zod
      .object({
        api_version: zod.string({required_error: 'String is required'}),
        subscriptions: zod.array(WebhookSubscriptionSchema).optional(),
      })
      .optional(),
  })
  .strict()

function removeTrailingPathSeparator(value: string[] | undefined) {
  // eslint-disable-next-line no-useless-escape
  return value?.map((dir) => dir.replace(/[\/\\]+$/, ''))
}
/**
 * Schema for a normal, linked app. Properties from modules are not validated.
 */
export const AppSchema = zod.object({
  client_id: zod.string(),
  app_id: zod.string().optional(),
  organization_id: zod.string().optional(),
  build: zod
    .object({
      automatically_update_urls_on_dev: zod.boolean().optional(),
      dev_store_url: zod.string().optional(),
      include_config_on_deploy: zod.boolean().optional(),
    })
    .optional(),
  extension_directories: zod.array(zod.string()).optional().transform(removeTrailingPathSeparator),
  web_directories: zod.array(zod.string()).optional(),
})

/**
 * Utility schema that matches freshly minted or normal, linked, apps.
 */
export const AppConfigurationSchema = zod.union([LegacyAppSchema, AppSchema])

// Types representing post-validated app configurations

/**
 * App configuration for something validated as either a freshly minted app template or a normal, linked, app.
 *
 * Try to avoid using this: generally you should be working with a more specific type.
 */
export type AppConfiguration = zod.infer<typeof AppConfigurationSchema> & {path: string}

export type AppConfigurationWithoutPath = zod.infer<typeof AppConfigurationSchema>

/**
 * App configuration for a normal, linked, app. Doesn't include properties that are module derived.
 */
export type BasicAppConfigurationWithoutModules = zod.infer<typeof AppSchema> & {path: string}

/**
 * The build section for a normal, linked app. The options here tweak the CLI's behavior when working with the app.
 */
export type CliBuildPreferences = BasicAppConfigurationWithoutModules['build']

/**
 * App configuration for a normal, linked, app -- including properties that are module derived, such as scopes etc.
 */
export type CurrentAppConfiguration = BasicAppConfigurationWithoutModules & AppConfigurationUsedByCli

/**
 * App configuration for a freshly minted app template. Very old apps *may* have a client_id provided.
 */
export type LegacyAppConfiguration = zod.infer<typeof LegacyAppSchema> & {path: string}

/** Validation schema that produces a provided app configuration type */
export type SchemaForConfig<TConfig extends {path: string}> = ZodObjectOf<Omit<TConfig, 'path'>>

export function getAppVersionedSchema(
  specs: ExtensionSpecification[],
  allowDynamicallySpecifiedConfigs = false,
): ZodObjectOf<Omit<CurrentAppConfiguration, 'path'>> {
  // eslint-disable-next-line @typescript-eslint/no-explicit-any
  const schema = specs.reduce<any>((schema, spec) => spec.contributeToAppConfigurationSchema(schema), AppSchema)

  if (allowDynamicallySpecifiedConfigs) {
    return schema.passthrough()
  } else {
    return specs.length > 0 ? schema.strict() : schema
  }
}

/**
 * Check whether a shopify.app.toml schema is valid against the legacy schema definition.
 * @param item - the item to validate
 */
export function isLegacyAppSchema(item: AppConfiguration): item is LegacyAppConfiguration {
  const {path, ...rest} = item
  return isType(LegacyAppSchema, rest)
}

/**
 * Check whether a shopify.app.toml schema is valid against the current schema definition.
 * @param item - the item to validate
 */
export function isCurrentAppSchema(item: AppConfiguration): item is CurrentAppConfiguration {
  const {path, ...rest} = item
  return isType(AppSchema.nonstrict(), rest)
}

/**
 * Get scopes from a given app.toml config file.
 * @param config - a configuration file
 */
export function getAppScopes(config: AppConfiguration): string {
  if (isLegacyAppSchema(config)) {
    return config.scopes
  } else if (isCurrentAppSchema(config)) {
    return config.access_scopes?.scopes ?? ''
  }
  return ''
}

/**
 * Get scopes as an array from a given app.toml config file.
 * @param config - a configuration file
 */
export function getAppScopesArray(config: AppConfiguration) {
  const scopes = getAppScopes(config)
  return scopes.length ? scopes.split(',').map((scope) => scope.trim()) : []
}

export function usesLegacyScopesBehavior(config: AppConfiguration) {
  if (isLegacyAppSchema(config)) return true
  if (isCurrentAppSchema(config)) return config.access_scopes?.use_legacy_install_flow ?? false
  return false
}

/**
 * Get the field names from the configuration that aren't found in the basic built-in app configuration schema.
 */
export function filterNonVersionedAppFields(configuration: object): string[] {
  const builtInFieldNames = Object.keys(AppSchema.shape).concat('path')
  return Object.keys(configuration).filter((fieldName) => {
    return !builtInFieldNames.includes(fieldName)
  })
}

export enum WebType {
  Frontend = 'frontend',
  Backend = 'backend',
  Background = 'background',
}

const WebConfigurationAuthCallbackPathSchema = zod.preprocess(ensurePathStartsWithSlash, zod.string())

const baseWebConfigurationSchema = zod.object({
  auth_callback_path: zod
    .union([WebConfigurationAuthCallbackPathSchema, WebConfigurationAuthCallbackPathSchema.array()])
    .optional(),
  webhooks_path: zod.preprocess(ensurePathStartsWithSlash, zod.string()).optional(),
  port: zod.number().max(65536).min(0).optional(),
  commands: zod.object({
    build: zod.string().optional(),
    predev: zod.string().optional(),
    dev: zod.string(),
  }),
  name: zod.string().optional(),
  hmr_server: zod.object({http_paths: zod.string().array()}).optional(),
})
const webTypes = zod.enum([WebType.Frontend, WebType.Backend, WebType.Background]).default(WebType.Frontend)
export const WebConfigurationSchema = zod.union([
  baseWebConfigurationSchema.extend({roles: zod.array(webTypes)}),
  baseWebConfigurationSchema.extend({type: webTypes}),
])
export const ProcessedWebConfigurationSchema = baseWebConfigurationSchema.extend({roles: zod.array(webTypes)})

export type WebConfiguration = zod.infer<typeof WebConfigurationSchema>
export type ProcessedWebConfiguration = zod.infer<typeof ProcessedWebConfigurationSchema>
export type WebConfigurationCommands = keyof WebConfiguration['commands']

export interface Web {
  directory: string
  configuration: ProcessedWebConfiguration
  framework?: string
}

export interface AppConfigurationInterface<
  TConfig extends AppConfiguration = AppConfiguration,
  TModuleSpec extends ExtensionSpecification = ExtensionSpecification,
> {
  directory: string
  configuration: TConfig
  configSchema: SchemaForConfig<TConfig>
  specifications: TModuleSpec[]
  remoteFlags: Flag[]
}

export type AppLinkedInterface = AppInterface<CurrentAppConfiguration, RemoteAwareExtensionSpecification>

export interface AppInterface<
  TConfig extends AppConfiguration = AppConfiguration,
  TModuleSpec extends ExtensionSpecification = ExtensionSpecification,
> extends AppConfigurationInterface<TConfig, TModuleSpec> {
  name: string
  packageManager: PackageManager
  idEnvironmentVariableName: 'SHOPIFY_API_KEY'
  nodeDependencies: {[key: string]: string}
  webs: Web[]
  usesWorkspaces: boolean
  dotenv?: DotEnvFile
  allExtensions: ExtensionInstance[]
  realExtensions: ExtensionInstance[]
  draftableExtensions: ExtensionInstance[]
  errors?: AppErrors
  includeConfigOnDeploy: boolean | undefined
  updateDependencies: () => Promise<void>
  extensionsForType: (spec: {identifier: string; externalIdentifier: string}) => ExtensionInstance[]
  updateExtensionUUIDS: (uuids: {[key: string]: string}) => void
  preDeployValidation: () => Promise<void>
  /**
   * Checks if the app has any elements that means it can be "launched" -- can host its own app home section.
   *
   * @returns true if the app can be launched, false otherwise
   */
  appIsLaunchable: () => boolean

  /**
   * If creating an app on the platform based on this app and its configuration, what default options should the app take?
   */
  creationDefaultOptions(): AppCreationDefaultOptions
  manifest: (identifiers: Identifiers | undefined) => Promise<JsonMapType>
  removeExtension: (extensionHandle: string) => void
}

type AppConstructor<
  TConfig extends AppConfiguration,
  TModuleSpec extends ExtensionSpecification,
> = AppConfigurationInterface<TConfig, TModuleSpec> & {
  name: string
  packageManager: PackageManager
  nodeDependencies: {[key: string]: string}
  webs: Web[]
  modules: ExtensionInstance[]
  usesWorkspaces: boolean
  dotenv?: DotEnvFile
  errors?: AppErrors
  specifications: ExtensionSpecification[]
  remoteFlags?: Flag[]
}

export class App<
  TConfig extends AppConfiguration = AppConfiguration,
  TModuleSpec extends ExtensionSpecification = ExtensionSpecification,
> implements AppInterface<TConfig, TModuleSpec>
{
  name: string
  idEnvironmentVariableName: 'SHOPIFY_API_KEY' = 'SHOPIFY_API_KEY' as const
  directory: string
  packageManager: PackageManager
  configuration: TConfig
  nodeDependencies: {[key: string]: string}
  webs: Web[]
  usesWorkspaces: boolean
  dotenv?: DotEnvFile
  errors?: AppErrors
  specifications: TModuleSpec[]
  configSchema: ZodObjectOf<Omit<TConfig, 'path'>>
  remoteFlags: Flag[]
  realExtensions: ExtensionInstance[]

  constructor({
    name,
    directory,
    packageManager,
    configuration,
    nodeDependencies,
    webs,
    modules,
    usesWorkspaces,
    dotenv,
    errors,
    specifications,
    configSchema,
    remoteFlags,
  }: AppConstructor<TConfig, TModuleSpec>) {
    this.name = name
    this.directory = directory
    this.packageManager = packageManager
    this.configuration = configuration
    this.nodeDependencies = nodeDependencies
    this.webs = webs
    this.dotenv = dotenv
    this.realExtensions = modules
    this.errors = errors
    this.usesWorkspaces = usesWorkspaces
    this.specifications = specifications
    this.configSchema = configSchema ?? AppSchema
    this.remoteFlags = remoteFlags ?? []
  }

  get allExtensions() {
    if (this.includeConfigOnDeploy) return this.realExtensions
    return this.realExtensions.filter((ext) => !ext.isAppConfigExtension)
  }

  get draftableExtensions() {
    return this.realExtensions.filter(
      (ext) => ext.isUUIDStrategyExtension || ext.specification.identifier === AppAccessSpecIdentifier,
    )
  }

<<<<<<< HEAD
  async manifest(identifiers: Identifiers | undefined): Promise<JsonMapType> {
=======
  get appManagementApiEnabled() {
    if (isLegacyAppSchema(this.configuration)) return false
    return this.configuration.organization_id !== undefined
  }

  async manifest(): Promise<JsonMapType> {
>>>>>>> 8d2d454b
    const modules = await Promise.all(
      this.realExtensions.map(async (module) => {
        const config = await module.deployConfig({
          apiKey: String(this.configuration.client_id ?? ''),
          appConfiguration: this.configuration,
        })
        return {
          type: module.externalType,
          handle: module.handle,
          uid: module.uid,
          uuid: identifiers?.extensions[module.localIdentifier] ?? undefined,
          assets: module.configuration.uid ?? module.handle,
          target: module.contextValue,
          config: (config ?? {}) as JsonMapType,
        }
      }),
    )
    const realModules = getArrayRejectingUndefined(modules)
    return {
      name: this.name,
      handle: '',
      modules: realModules,
    }
  }

  async updateDependencies() {
    const nodeDependencies = await getDependencies(joinPath(this.directory, 'package.json'))
    this.nodeDependencies = nodeDependencies
  }

  async preDeployValidation() {
    const functionExtensionsWithUiHandle = this.allExtensions.filter(
      (ext) => ext.isFunctionExtension && (ext.configuration as unknown as FunctionConfigType).ui?.handle,
    ) as ExtensionInstance<FunctionConfigType>[]

    if (functionExtensionsWithUiHandle.length > 0) {
      const errors = validateFunctionExtensionsWithUiHandle(functionExtensionsWithUiHandle, this.allExtensions)
      if (errors) {
        throw new AbortError('Invalid function configuration', errors.join('\n'))
      }
    }

    const extensionCollections = this.allExtensions.filter(
      (ext) => ext.isEditorExtensionCollection,
    ) as ExtensionInstance<EditorExtensionCollectionType>[]

    if (extensionCollections.length > 0) {
      const errors = validateExtensionsHandlesInCollection(extensionCollections, this.allExtensions)
      if (errors) {
        throw new AbortError('Invalid editor extension collection configuration', errors.join('\n\n'))
      }
    }

    await Promise.all([this.allExtensions.map((ext) => ext.preDeployValidation())])
  }

  extensionsForType(specification: {identifier: string; externalIdentifier: string}): ExtensionInstance[] {
    return this.allExtensions.filter(
      (extension) => extension.type === specification.identifier || extension.type === specification.externalIdentifier,
    )
  }

  updateExtensionUUIDS(uuids: {[key: string]: string}) {
    this.allExtensions.forEach((extension) => {
      extension.devUUID = uuids[extension.localIdentifier] ?? extension.devUUID
    })
  }

  appIsLaunchable() {
    const frontendConfig = this.webs.find((web) => isWebType(web, WebType.Frontend))
    const backendConfig = this.webs.find((web) => isWebType(web, WebType.Backend))

    return Boolean(frontendConfig || backendConfig)
  }

  creationDefaultOptions(): AppCreationDefaultOptions {
    return {
      isLaunchable: this.appIsLaunchable(),
      scopesArray: getAppScopesArray(this.configuration),
      name: this.name,
    }
  }

  removeExtension(extensionHandle: string) {
    this.realExtensions = this.realExtensions.filter((ext) => ext.handle !== extensionHandle)
  }

  get includeConfigOnDeploy() {
    if (isLegacyAppSchema(this.configuration)) return false
    if (this.appManagementApiEnabled) return true
    return this.configuration.build?.include_config_on_deploy
  }
}

export function validateFunctionExtensionsWithUiHandle(
  functionExtensionsWithUiHandle: ExtensionInstance<FunctionConfigType>[],
  allExtensions: ExtensionInstance[],
): string[] | undefined {
  const errors: string[] = []

  functionExtensionsWithUiHandle.forEach((extension) => {
    const uiHandle = extension.configuration.ui!.handle!

    const matchingExtension = findExtensionByHandle(allExtensions, uiHandle)
    if (!matchingExtension) {
      errors.push(`[${extension.name}] - Local app must contain a ui_extension with handle '${uiHandle}'`)
    } else if (matchingExtension.configuration.type !== 'ui_extension') {
      errors.push(
        `[${extension.name}] - Local app must contain one extension of type 'ui_extension' and handle '${uiHandle}'`,
      )
    }
  })

  return errors.length > 0 ? errors : undefined
}

export type UIExtensionType = zod.infer<typeof UIExtensionSchema>

export function validateExtensionsHandlesInCollection(
  editorExtensionCollections: ExtensionInstance<EditorExtensionCollectionType>[],
  allExtensions: ExtensionInstance[],
): string[] | undefined {
  const errors: string[] = []

  const allowableTypesForExtensionInCollection = ['ui_extension']
  editorExtensionCollections.forEach((collection) => {
    collection.configuration.inCollection.forEach((extension) => {
      const matchingExtension = findExtensionByHandle(allExtensions, extension.handle)

      if (!matchingExtension) {
        errors.push(
          `[${collection.handle}] editor extension collection: Add extension with handle '${extension.handle}' to local app. Local app must include extension with handle '${extension.handle}'.`,
        )
      } else if (!allowableTypesForExtensionInCollection.includes(matchingExtension.specification.identifier)) {
        errors.push(
          `[${collection.handle}] editor extension collection: Remove extension of type '${matchingExtension.specification.identifier}' from this collection. This extension type is not supported in collections.`,
        )
      } else if (matchingExtension.specification.identifier === 'ui_extension') {
        const uiExtension = matchingExtension as ExtensionInstance<UIExtensionType>
        uiExtension.configuration.extension_points.forEach((extensionPoint) => {
          if (extensionPoint.target.startsWith('admin.')) {
            errors.push(
              `[${collection.handle}] editor extension collection: Remove extension '${matchingExtension.configuration.handle}' with target '${extensionPoint.target}' from this collection. This extension target is not supported in collections.`,
            )
          }
        })
      }
    })
  })

  return errors.length > 0 ? errors : undefined
}

function findExtensionByHandle(allExtensions: ExtensionInstance[], handle: string): ExtensionInstance | undefined {
  return allExtensions.find((ext) => ext.handle === handle)
}

type RendererVersionResult = {name: string; version: string} | undefined | 'not_found'

/**
 * Given a UI extension, it returns the version of the renderer package.
 * Looks for `/node_modules/@shopify/{renderer-package-name}/package.json` to find the real version used.
 * @param extension - UI extension whose renderer version will be obtained.
 * @returns The version if the dependency exists.
 */
export async function getUIExtensionRendererVersion(extension: ExtensionInstance): Promise<RendererVersionResult> {
  // Look for the vanilla JS version of the dependency (the react one depends on it, will always be present)
  const rendererDependency = extension.dependency
  if (!rendererDependency) return undefined
  return getDependencyVersion(rendererDependency, extension.directory)
}

export async function getDependencyVersion(dependency: string, directory: string): Promise<RendererVersionResult> {
  // Split the dependency name to avoid using "/" in windows. Only look for non react dependencies.
  const dependencyName = dependency.replace('-react', '').split('/')
  const pattern = joinPath('node_modules', dependencyName[0]!, dependencyName[1]!, 'package.json')

  let packagePath = await findPathUp(pattern, {
    cwd: directory,
    type: 'file',
    allowSymlinks: true,
  })
  if (!packagePath) return 'not_found'
  packagePath = await fileRealPath(packagePath)

  // Load the package.json and extract the version
  const packageContent = await readAndParsePackageJson(packagePath)
  if (!packageContent.version) return 'not_found'
  return {name: dependency, version: packageContent.version}
}

export interface AppCreationDefaultOptions {
  isLaunchable: boolean
  scopesArray: string[]
  name: string
}<|MERGE_RESOLUTION|>--- conflicted
+++ resolved
@@ -341,16 +341,12 @@
     )
   }
 
-<<<<<<< HEAD
-  async manifest(identifiers: Identifiers | undefined): Promise<JsonMapType> {
-=======
   get appManagementApiEnabled() {
     if (isLegacyAppSchema(this.configuration)) return false
     return this.configuration.organization_id !== undefined
   }
 
-  async manifest(): Promise<JsonMapType> {
->>>>>>> 8d2d454b
+  async manifest(identifiers: Identifiers | undefined): Promise<JsonMapType> {
     const modules = await Promise.all(
       this.realExtensions.map(async (module) => {
         const config = await module.deployConfig({
