import {
  App,
  AppConfiguration,
  AppConfigurationSchema,
  AppConfigurationWithoutPath,
  AppInterface,
  CurrentAppConfiguration,
  LegacyAppConfiguration,
  WebType,
  getAppVersionedSchema,
} from './app.js'
import {ExtensionTemplate} from './template.js'
import {RemoteSpecification} from '../../api/graphql/extension_specifications.js'
import {ExtensionInstance} from '../extensions/extension-instance.js'
import {loadLocalExtensionsSpecifications} from '../extensions/load-specifications.js'
import {FunctionConfigType} from '../extensions/specifications/function.js'
import {MinimalAppIdentifiers, Organization, OrganizationApp} from '../organization.js'
import {BaseConfigType} from '../extensions/schemas.js'
import {PartnersSession} from '../../services/context/partner-account-info.js'
import {WebhooksConfig} from '../extensions/specifications/types/app_config_webhook.js'
import {PaymentsAppExtensionConfigType} from '../extensions/specifications/payments_app_extension.js'
import {
  ActiveAppVersion,
  AppVersionIdentifiers,
  AssetUrlSchema,
  CreateAppOptions,
  DevSessionDeployOptions,
  DeveloperPlatformClient,
} from '../../utilities/developer-platform-client.js'
import {AllAppExtensionRegistrationsQuerySchema} from '../../api/graphql/all_app_extension_registrations.js'
import {AppDeploySchema, AppDeployVariables} from '../../api/graphql/app_deploy.js'
import {ExtensionCreateSchema, ExtensionCreateVariables} from '../../api/graphql/extension_create.js'
import {ConvertDevToTransferDisabledStoreVariables} from '../../api/graphql/convert_dev_to_transfer_disabled_store.js'
import {
  DevelopmentStorePreviewUpdateInput,
  DevelopmentStorePreviewUpdateSchema,
} from '../../api/graphql/development_preview.js'
import {FindAppPreviewModeSchema, FindAppPreviewModeVariables} from '../../api/graphql/find_app_preview_mode.js'
import {SendSampleWebhookSchema, SendSampleWebhookVariables} from '../../services/webhook/request-sample.js'
import {PublicApiVersionsSchema} from '../../services/webhook/request-api-versions.js'
import {WebhookTopicsSchema, WebhookTopicsVariables} from '../../services/webhook/request-topics.js'
import {AppReleaseSchema} from '../../api/graphql/app_release.js'
import {AppVersionByTagSchema, AppVersionByTagVariables} from '../../api/graphql/app_version_by_tag.js'
import {AppVersionsDiffSchema, AppVersionsDiffVariables} from '../../api/graphql/app_versions_diff.js'
import {
  MigrateFlowExtensionSchema,
  MigrateFlowExtensionVariables,
} from '../../api/graphql/extension_migrate_flow_extension.js'
import {UpdateURLsSchema, UpdateURLsVariables} from '../../api/graphql/update_urls.js'
import {CurrentAccountInfoSchema} from '../../api/graphql/current_account_info.js'
import {TargetSchemaDefinitionQueryVariables} from '../../api/graphql/functions/target_schema_definition.js'
import {ApiSchemaDefinitionQueryVariables} from '../../api/graphql/functions/api_schema_definition.js'
import {
  MigrateToUiExtensionSchema,
  MigrateToUiExtensionVariables,
} from '../../api/graphql/extension_migrate_to_ui_extension.js'
import {MigrateAppModuleSchema, MigrateAppModuleVariables} from '../../api/graphql/extension_migrate_app_module.js'
import appWebhookSubscriptionSpec from '../extensions/specifications/app_config_webhook_subscription.js'
import appAccessSpec from '../extensions/specifications/app_config_app_access.js'
import {AppLogsSubscribeResponse, AppLogsSubscribeVariables} from '../../api/graphql/subscribe_to_app_logs.js'
import {
  ExtensionUpdateDraftMutation,
  ExtensionUpdateDraftMutationVariables,
} from '../../api/graphql/partners/generated/update-draft.js'
import {vi} from 'vitest'
import {joinPath} from '@shopify/cli-kit/node/path'

export const DEFAULT_CONFIG = {
  path: '/tmp/project/shopify.app.toml',
  application_url: 'https://myapp.com',
  client_id: 'api-key',
  name: 'my app',
  webhooks: {
    api_version: '2023-04',
  },
  embedded: true,
  access_scopes: {
    scopes: 'read_products',
  },
}

export function testApp(app: Partial<AppInterface> = {}, schemaType: 'current' | 'legacy' = 'legacy'): AppInterface {
  const getConfig = () => {
    if (schemaType === 'legacy') {
      return {scopes: '', extension_directories: [], path: ''}
    } else {
      return DEFAULT_CONFIG as CurrentAppConfiguration
    }
  }

  const newApp = new App({
    name: app.name ?? 'App',
    directory: app.directory ?? '/tmp/project',
    packageManager: app.packageManager ?? 'yarn',
    configuration: app.configuration ?? getConfig(),
    nodeDependencies: app.nodeDependencies ?? {},
    webs: app.webs ?? [
      {
        directory: '',
        configuration: {
          roles: [WebType.Backend],
          commands: {dev: ''},
        },
      },
    ],
    modules: app.allExtensions ?? [],
    usesWorkspaces: app.usesWorkspaces ?? false,
    dotenv: app.dotenv,
    errors: app.errors,
    specifications: app.specifications ?? [],
    // eslint-disable-next-line @typescript-eslint/no-explicit-any
    configSchema: (app.configSchema ?? AppConfigurationSchema) as any,
    remoteFlags: app.remoteFlags ?? [],
  })

  if (app.updateDependencies) {
    Object.getPrototypeOf(newApp).updateDependencies = app.updateDependencies
  }
  if (app.extensionsForType) {
    Object.getPrototypeOf(newApp).extensionsForType = app.extensionsForType
  }
  return newApp
}

interface TestAppWithConfigOptions {
  app?: Partial<AppInterface>
  config: object
}

export function testAppWithLegacyConfig({
  app = {},
  config = {},
}: TestAppWithConfigOptions): AppInterface<LegacyAppConfiguration> {
  const configuration: AppConfiguration = {
    path: '',
    scopes: '',
    name: 'name',
    extension_directories: [],
    ...config,
  }
  return testApp({...app, configuration}) as AppInterface<LegacyAppConfiguration>
}

export function testAppWithConfig(options?: TestAppWithConfigOptions): AppInterface<CurrentAppConfiguration> {
  const app = testApp(options?.app, 'current')
  app.configuration = {
    ...DEFAULT_CONFIG,
    ...options?.config,
  } as CurrentAppConfiguration

  return app as AppInterface<CurrentAppConfiguration>
}

export function getWebhookConfig(webhookConfigOverrides?: WebhooksConfig): CurrentAppConfiguration {
  return {
    ...DEFAULT_CONFIG,
    webhooks: {
      ...DEFAULT_CONFIG.webhooks,
      ...webhookConfigOverrides,
    },
  }
}

function testOrganization(): Organization {
  return {
    id: '1',
    businessName: 'org1',
    website: 'https://www.example.com',
  }
}

export function testOrganizationApp(app: Partial<OrganizationApp> = {}): OrganizationApp {
  const defaultApp = {
    id: '1',
    title: 'app1',
    apiKey: 'api-key',
    apiSecretKeys: [{secret: 'api-secret'}],
    organizationId: '1',
    grantedScopes: [],
    disabledFlags: ['5b25141b'],
    flags: [],
  }
  return {...defaultApp, ...app}
}

export const placeholderAppConfiguration: AppConfigurationWithoutPath = {scopes: ''}

export async function testUIExtension(
  uiExtension: Omit<Partial<ExtensionInstance>, 'configuration'> & {
    configuration?: Partial<BaseConfigType> & {path?: string}
  } = {},
): Promise<ExtensionInstance> {
  const directory = uiExtension?.directory ?? '/tmp/project/extensions/test-ui-extension'

  const configuration = uiExtension?.configuration ?? {
    name: uiExtension?.name ?? 'test-ui-extension',
    type: uiExtension?.type ?? 'product_subscription',
    handle: uiExtension?.handle ?? 'test-ui-extension',
    metafields: [],
    capabilities: {
      block_progress: false,
      network_access: false,
      api_access: false,
      collect_buyer_consent: {
        sms_marketing: false,
        customer_privacy: false,
      },
    },
    targeting: [{target: 'target1'}, {target: 'target2'}],
  }
  const configurationPath = uiExtension?.configurationPath ?? `${directory}/shopify.ui.extension.toml`
  const entryPath = uiExtension?.entrySourceFilePath ?? `${directory}/src/index.js`

  const allSpecs = await loadLocalExtensionsSpecifications()
  const specification = allSpecs.find((spec) => spec.identifier === configuration.type)!

  const extension = new ExtensionInstance({
    configuration: configuration as BaseConfigType,
    configurationPath,
    entryPath,
    directory,
    specification,
  })

  extension.devUUID = uiExtension?.devUUID ?? 'test-ui-extension-uuid'
  extension.uid = uiExtension?.uid ?? 'test-ui-extension-uid'

  return extension
}

export async function testThemeExtensions(directory = './my-extension'): Promise<ExtensionInstance> {
  const configuration = {
    name: 'theme extension name',
    type: 'theme' as const,
    metafields: [],
  }

  const allSpecs = await loadLocalExtensionsSpecifications()
  const specification = allSpecs.find((spec) => spec.identifier === 'theme')!

  const extension = new ExtensionInstance({
    configuration,
    configurationPath: '',
    directory,
    specification,
  })

  return extension
}

export async function testAppConfigExtensions(emptyConfig = false): Promise<ExtensionInstance> {
  const configuration = emptyConfig
    ? ({} as unknown as BaseConfigType)
    : ({
        pos: {
          embedded: true,
        },
      } as unknown as BaseConfigType)

  const allSpecs = await loadLocalExtensionsSpecifications()
  const specification = allSpecs.find((spec) => spec.identifier === 'point_of_sale')!

  const extension = new ExtensionInstance({
    configuration,
    configurationPath: 'shopify.app.toml',
    directory: './',
    specification,
  })

  return extension
}

export async function testAppAccessConfigExtension(emptyConfig = false): Promise<ExtensionInstance> {
  const configuration = emptyConfig
    ? ({} as unknown as BaseConfigType)
    : ({
        access: {
          admin: {direct_api_mode: 'online'},
        },
        access_scopes: {
          scopes: 'read_products,write_products',
          use_legacy_install_flow: true,
        },
        auth: {
          redirect_urls: ['https://example.com/auth/callback'],
        },
      } as unknown as BaseConfigType)

  const extension = new ExtensionInstance({
    configuration,
    configurationPath: 'shopify.app.toml',
    directory: './',
    specification: appAccessSpec,
  })

  return extension
}

export async function testPaymentExtensions(directory = './my-extension'): Promise<ExtensionInstance> {
  const configuration = {
    name: 'Payment Extension Name',
    type: 'payments_extension' as const,
    targeting: [{target: 'payments.offsite.render'}],
    metafields: [],
  }

  const allSpecs = await loadLocalExtensionsSpecifications()
  const specification = allSpecs.find((spec) => spec.identifier === 'payments_extension')!

  const extension = new ExtensionInstance({
    configuration,
    configurationPath: '',
    directory,
    specification,
  })

  return extension
}

export function testWebhookExtensions(params?: {
  emptyConfig?: boolean
  complianceTopics: false
}): Promise<ExtensionInstance>
export function testWebhookExtensions(params?: {
  emptyConfig?: boolean
  complianceTopics: true
}): Promise<ExtensionInstance[]>
export async function testWebhookExtensions({emptyConfig = false, complianceTopics = false} = {}): Promise<
  ExtensionInstance | ExtensionInstance[]
> {
  const configuration = emptyConfig
    ? ({} as unknown as BaseConfigType)
    : ({
        webhooks: {
          api_version: '2024-01',
          subscriptions: [
            {
              topics: ['orders/delete'],
              uri: 'https://my-app.com/webhooks',
            },
            ...(complianceTopics
              ? [
                  {
                    compliance_topics: ['shop/redact'],
                    uri: 'https://my-app.com/compliance-webhooks',
                  },
                ]
              : []),
          ],
          ...(complianceTopics && {
            privacy_compliance: {
              customer_deletion_url: 'https://my-app.com/compliance/customer-deletion',
              customer_data_request_url: 'https://my-app.com/compliance/customer-data-deletion',
              shop_deletion_url: 'https://my-app.com/compliance/shop-deletion',
            },
          }),
        },
      } as unknown as BaseConfigType)

  const allSpecs = await loadLocalExtensionsSpecifications()
  const webhooksSpecification = allSpecs.find((spec) => spec.identifier === 'webhooks')!
  const privacySpecification = allSpecs.find((spec) => spec.identifier === 'privacy_compliance_webhooks')!

  const webhooksExtension = new ExtensionInstance({
    configuration,
    configurationPath: '',
    directory: './',
    specification: webhooksSpecification,
  })

  const privacyExtension = new ExtensionInstance({
    configuration,
    configurationPath: '',
    directory: './',
    specification: privacySpecification,
  })

  return complianceTopics ? [webhooksExtension, privacyExtension] : webhooksExtension
}

export async function testSingleWebhookSubscriptionExtension({
  emptyConfig = false,
  topic = 'orders/delete',
  config = {
    topic,
    api_version: '2024-01',
    uri: 'https://my-app.com/webhooks',
  },
}: {
  emptyConfig?: boolean
  topic?: string
  config?: object
} = {}): Promise<ExtensionInstance> {
  // configuration should be a single webhook subscription because of how
  // we create the extension instances in loader
  const configuration = emptyConfig ? ({} as unknown as BaseConfigType) : (config as unknown as BaseConfigType)

  const webhooksExtension = new ExtensionInstance({
    configuration,
    configurationPath: 'shopify.app.toml',
    directory: './',
    specification: appWebhookSubscriptionSpec,
  })

  return webhooksExtension
}

export async function testTaxCalculationExtension(directory = './my-extension'): Promise<ExtensionInstance> {
  const configuration = {
    name: 'tax',
    type: 'tax_calculation' as const,
    metafields: [],
    runtime_context: 'strict',
    customer_privacy: {
      analytics: false,
      marketing: true,
      preferences: false,
      sale_of_data: 'enabled',
    },
  }

  const allSpecs = await loadLocalExtensionsSpecifications()
  const specification = allSpecs.find((spec) => spec.identifier === 'tax_calculation')!

  const extension = new ExtensionInstance({
    configuration,
    configurationPath: '',
    directory,
    specification,
  })

  return extension
}

export async function testFlowActionExtension(directory = './my-extension'): Promise<ExtensionInstance> {
  const configuration = {
    name: 'flow action',
    type: 'flow_action' as const,
    metafields: [],
    runtime_context: 'strict',
  }

  const allSpecs = await loadLocalExtensionsSpecifications()
  const specification = allSpecs.find((spec) => spec.identifier === 'flow_action')!

  const extension = new ExtensionInstance({
    configuration,
    configurationPath: '',
    directory,
    specification,
  })

  return extension
}

function defaultFunctionConfiguration(): FunctionConfigType {
  return {
    name: 'test function extension',
    description: 'description',
    type: 'product_discounts',
    build: {
      command: 'echo "hello world"',
    },
    api_version: '2022-07',
    configuration_ui: true,
    metafields: [],
  }
}

interface TestFunctionExtensionOptions {
  dir?: string
  config?: FunctionConfigType
  entryPath?: string
}

export async function testFunctionExtension(
  opts: TestFunctionExtensionOptions = {},
): Promise<ExtensionInstance<FunctionConfigType>> {
  const directory = opts.dir ?? '/tmp/project/extensions/my-function'
  const configuration = opts.config ?? defaultFunctionConfiguration()

  const allSpecs = await loadLocalExtensionsSpecifications()
  const specification = allSpecs.find((spec) => spec.identifier === 'function')!

  const extension = new ExtensionInstance({
    configuration,
    configurationPath: '',
    entryPath: opts.entryPath,
    directory,
    specification,
  })
  return extension
}

interface EditorExtensionCollectionProps {
  directory?: string
  configuration: {
    name: string
    handle?: string
    includes?: string[]
    include?: {handle: string}[]
  }
}

export async function testEditorExtensionCollection({
  directory,
  configuration: passedConfig,
}: EditorExtensionCollectionProps) {
  const resolvedDir = directory ?? '/tmp/project/extensions/editor-extension-collection'
  const configurationPath = joinPath(
    resolvedDir ?? '/tmp/project/extensions/editor-extension-collection',
    'shopify.extension.toml',
  )
  const allSpecs = await loadLocalExtensionsSpecifications()
  const specification = allSpecs.find((spec) => spec.identifier === 'editor_extension_collection')!
  const parsed = specification.parseConfigurationObject({
    ...passedConfig,
    type: 'editor_extension_collection',
    metafields: [],
  })
  if (parsed.state !== 'ok') {
    throw new Error('Failed to parse configuration')
  }
  const configuration = parsed.data

  return new ExtensionInstance({
    configuration,
    directory: resolvedDir,
    specification,
    configurationPath,
    entryPath: '',
  })
}

interface TestPaymentsAppExtensionOptions {
  dir?: string
  config: PaymentsAppExtensionConfigType
  entryPath?: string
}
export async function testPaymentsAppExtension(
  opts: TestPaymentsAppExtensionOptions,
): Promise<ExtensionInstance<PaymentsAppExtensionConfigType>> {
  const directory = opts.dir ?? '/tmp/project/extensions/my-payments-app-extension'
  const configuration = opts.config

  const allSpecs = await loadLocalExtensionsSpecifications()
  const specification = allSpecs.find((spec) => spec.identifier === 'payments_extension')!

  const extension = new ExtensionInstance({
    configuration,
    configurationPath: '',
    entryPath: opts.entryPath,
    directory,
    specification,
  })
  return extension
}

const testRemoteSpecifications: RemoteSpecification[] = [
  {
    name: 'Checkout Post Purchase',
    externalName: 'Post-purchase UI',
    identifier: 'checkout_post_purchase',
    externalIdentifier: 'checkout_post_purchase_external',
    gated: false,
    experience: 'extension',
    options: {
      managementExperience: 'cli',
      registrationLimit: 1,
    },
    features: {
      argo: {
        surface: 'checkout',
      },
    },
  },
  {
    name: 'Online Store - App Theme Extension',
    externalName: 'Theme App Extension',
    identifier: 'theme',
    externalIdentifier: 'theme_external',
    gated: false,
    experience: 'extension',
    options: {
      managementExperience: 'cli',
      registrationLimit: 1,
    },
  },
  {
    name: 'Product Subscription',
    externalName: 'Subscription UI',
    identifier: 'product_subscription',
    externalIdentifier: 'product_subscription_external',
    gated: false,
    experience: 'extension',
    options: {
      managementExperience: 'cli',
      registrationLimit: 1,
    },
    features: {
      argo: {
        surface: 'admin',
      },
    },
  },
  {
    name: 'UI Extension',
    externalName: 'UI Extension',
    identifier: 'ui_extension',
    externalIdentifier: 'ui_extension_external',
    gated: false,
    experience: 'extension',
    options: {
      managementExperience: 'cli',
      registrationLimit: 50,
    },
    features: {
      argo: {
        surface: 'all',
      },
    },
  },
  {
    name: 'Checkout Extension',
    externalName: 'Checkout UI',
    identifier: 'checkout_ui_extension',
    externalIdentifier: 'checkout_ui_extension_external',
    gated: false,
    experience: 'extension',
    options: {
      managementExperience: 'cli',
      registrationLimit: 5,
    },
    features: {
      argo: {
        surface: 'checkout',
      },
    },
  },
  {
    name: 'Product Subscription',
    externalName: 'Subscription UI',
    // we are going to replace this to 'product_subscription' because we
    // started using it before relying on the extension specification identifier
    identifier: 'subscription_management',
    externalIdentifier: 'product_subscription_external',
    gated: false,
    experience: 'extension',
    options: {
      managementExperience: 'cli',
      registrationLimit: 1,
    },
    features: {
      argo: {
        surface: 'admin',
      },
    },
  },
  {
    name: 'Marketing Activity',
    externalName: 'Marketing Activity',
    identifier: 'marketing_activity_extension',
    externalIdentifier: 'marketing_activity_extension_external',
    gated: false,
    experience: 'extension',
    options: {
      managementExperience: 'dashboard',
      registrationLimit: 100,
    },
  },
  {
    name: 'function',
    externalName: 'function',
    identifier: 'function',
    externalIdentifier: 'function',
    gated: false,
    experience: 'extension',
    options: {
      managementExperience: 'cli',
      registrationLimit: 1,
    },
    features: {
      argo: {
        surface: 'checkout',
      },
    },
  },
  {
    name: 'Editor extension collection',
    externalName: 'Editor extension collection',
    identifier: 'editor_extension_collection',
    externalIdentifier: 'editor_extension_collection_external',
    gated: false,
    experience: 'extension',
    options: {
      managementExperience: 'cli',
      registrationLimit: 100,
    },
  },
  {
    name: 'Flow Action',
    externalName: 'Flow Action',
    identifier: 'flow_action',
    externalIdentifier: 'flow_action',
    gated: true,
    experience: 'extension',
    options: {
      managementExperience: 'cli',
      registrationLimit: 100,
    },
  },
  {
    name: 'Flow Template',
    externalName: 'Flow Template',
    externalIdentifier: 'flow_template',
    identifier: 'flow_template',
    gated: true,
    experience: 'extension',
    options: {
      managementExperience: 'cli',
      registrationLimit: 300,
    },
  },
  {
    name: 'Flow Trigger',
    externalName: 'Flow Trigger',
    externalIdentifier: 'flow_trigger',
    identifier: 'flow_trigger',
    gated: true,
    experience: 'extension',
    options: {
      managementExperience: 'cli',
      registrationLimit: 100,
    },
  },
  {
    name: 'POS UI Extension',
    externalName: 'POS UI',
    externalIdentifier: 'pos_ui',
    identifier: 'pos_ui_extension',
    gated: false,
    experience: 'extension',
    options: {
      managementExperience: 'cli',
      registrationLimit: 50,
    },
  },
  {
    name: 'Web Pixel Extension',
    externalName: 'Web Pixel',
    externalIdentifier: 'web_pixel',
    identifier: 'web_pixel_extension',
    gated: false,
    experience: 'extension',
    options: {
      managementExperience: 'cli',
      registrationLimit: 1,
    },
  },
  {
    name: 'Branding',
    externalName: 'Branding',
    externalIdentifier: 'branding',
    identifier: 'branding',
    gated: false,
    experience: 'configuration',
    options: {
      managementExperience: 'cli',
      registrationLimit: 1,
    },
  },
  {
    name: 'App access',
    externalName: 'App access',
    externalIdentifier: 'app_access',
    identifier: 'app_access',
    gated: false,
    experience: 'configuration',
    options: {
      managementExperience: 'cli',
      registrationLimit: 1,
    },
  },
  {
    name: 'Webhooks',
    externalName: 'Webhooks',
    externalIdentifier: 'webhooks',
    identifier: 'webhooks',
    gated: false,
    experience: 'configuration',
    options: {
      managementExperience: 'cli',
      registrationLimit: 1,
    },
  },
  {
    name: 'Privacy Compliance Webhooks',
    externalName: 'Privacy Compliance Webhooks',
    externalIdentifier: 'privacy_compliance_webhooks',
    identifier: 'privacy_compliance_webhooks',
    gated: false,
    experience: 'configuration',
    options: {
      managementExperience: 'cli',
      registrationLimit: 1,
    },
  },
  {
    name: 'App Proxy',
    externalName: 'App Proxy',
    externalIdentifier: 'app_proxy',
    identifier: 'app_proxy',
    gated: false,
    experience: 'configuration',
    options: {
      managementExperience: 'cli',
      registrationLimit: 1,
    },
  },
  {
    name: 'Point Of Sale Configuration',
    externalName: 'Point Of Sale Configuration',
    externalIdentifier: 'point_of_sale',
    identifier: 'point_of_sale',
    gated: false,
    experience: 'configuration',
    options: {
      managementExperience: 'cli',
      registrationLimit: 1,
    },
  },
  {
    name: 'App Home',
    externalName: 'App Home',
    externalIdentifier: 'app_home',
    identifier: 'app_home',
    gated: false,
    experience: 'configuration',
    options: {
      managementExperience: 'cli',
      registrationLimit: 1,
    },
  },
]

export const productSubscriptionUIExtensionTemplate: ExtensionTemplate = {
  identifier: 'subscription_ui',
  name: 'Subscription UI',
  defaultName: 'subscription-ui',
  group: 'Admin',
  supportLinks: [],
  url: 'https://github.com/Shopify/cli',
  type: 'product_subscription',
  extensionPoints: [],
  supportedFlavors: [
    {
      name: 'JavaScript React',
      value: 'react',
      path: 'templates/ui-extensions/projects/product_subscription',
    },
    {
      name: 'JavaScript',
      value: 'vanilla-js',
      path: 'templates/ui-extensions/projects/product_subscription',
    },
    {
      name: 'TypeScript React',
      value: 'typescript-react',
      path: 'templates/ui-extensions/projects/product_subscription',
    },
    {
      name: 'TypeScript',
      value: 'typescript',
      path: 'templates/ui-extensions/projects/product_subscription',
    },
  ],
}

const themeAppExtensionTemplate: ExtensionTemplate = {
  identifier: 'theme_app_extension',
  name: 'Theme app extension',
  defaultName: 'theme-extension',
  group: 'Online store',
  supportLinks: [],
  url: 'https://github.com/Shopify/cli',
  type: 'theme',
  extensionPoints: [],
  supportedFlavors: [
    {
      name: 'Liquid',
      value: 'liquid',
      path: 'templates/theme-extension',
    },
  ],
}

export const testRemoteExtensionTemplates: ExtensionTemplate[] = [
  {
    identifier: 'cart_checkout_validation',
    name: 'Function - Cart and Checkout Validation',
    defaultName: 'cart-checkout-validation',
    group: 'Discounts and checkout',
    supportLinks: ['https://shopify.dev/docs/api/functions/reference/cart-checkout-validation'],
    type: 'function',
    url: 'https://github.com/Shopify/function-examples',
    extensionPoints: [],
    supportedFlavors: [
      {
        name: 'Rust',
        value: 'rust',
        path: 'checkout/rust/cart-checkout-validation/default',
      },
    ],
  },
  {
    identifier: 'cart_transform',
    name: 'Function - Cart transformer',
    defaultName: 'cart-transformer',
    group: 'Discounts and checkout',
    supportLinks: [],
    type: 'function',
    url: 'https://github.com/Shopify/function-examples',
    extensionPoints: [],
    supportedFlavors: [
      {
        name: 'Wasm',
        value: 'wasm',
        path: 'checkout/wasm/cart-transform/default',
      },
      {
        name: 'Rust',
        value: 'rust',
        path: 'checkout/rust/cart-transform/default',
      },
    ],
  },
  {
    identifier: 'product_discounts',
    name: 'Function - Product discounts',
    defaultName: 'product-discounts',
    group: 'Discounts and checkout',
    supportLinks: ['https://shopify.dev/docs/apps/discounts'],
    type: 'function',
    url: 'https://github.com/Shopify/function-examples',
    extensionPoints: [],
    supportedFlavors: [
      {
        name: 'Wasm',
        value: 'wasm',
        path: 'discounts/wasm/product-discounts/default',
      },
      {
        name: 'Rust',
        value: 'rust',
        path: 'discounts/rust/product-discounts/default',
      },
    ],
  },
  {
    identifier: 'order_discounts',
    name: 'Function - Order discounts',
    defaultName: 'order-discounts',
    group: 'Discounts and checkout',
    supportLinks: [],
    type: 'function',
    url: 'https://github.com/Shopify/function-examples',
    extensionPoints: [],
    supportedFlavors: [
      {
        name: 'Wasm',
        value: 'wasm',
        path: 'discounts/wasm/order-discounts/default',
      },
      {
        name: 'Rust',
        value: 'rust',
        path: 'discounts/rust/order-discounts/default',
      },
      {
        name: 'JavaScript',
        value: 'vanilla-js',
        path: 'discounts/javascript/order-discounts/default',
      },
    ],
  },
  productSubscriptionUIExtensionTemplate,
  themeAppExtensionTemplate,
]

export const testPartnersUserSession: PartnersSession = {
  token: 'token',
  accountInfo: {
    type: 'UserAccount',
    email: 'partner@shopify.com',
  },
}

const emptyAppExtensionRegistrations: AllAppExtensionRegistrationsQuerySchema = {
  app: {
    extensionRegistrations: [],
    configurationRegistrations: [],
    dashboardManagedExtensionRegistrations: [],
  },
}

const emptyAppVersions = {
  app: {
    id: 'app-id',
    organizationId: 'org-id',
    title: 'my app',
    appVersions: {
      nodes: [],
      pageInfo: {
        totalResults: 0,
      },
    },
  },
}

const emptyActiveAppVersion: ActiveAppVersion = {
  appModuleVersions: [],
}

const appVersionByTagResponse: AppVersionByTagSchema = {
  app: {
    appVersion: {
      id: 1,
      uuid: 'uuid',
      versionTag: 'version-tag',
      location: 'location',
      message: 'MESSAGE',
      appModuleVersions: [],
    },
  },
}

const appVersionsDiffResponse: AppVersionsDiffSchema = {
  app: {
    versionsDiff: {
      added: [],
      updated: [],
      removed: [],
    },
  },
}

const functionUploadUrlResponse = {
  functionUploadUrlGenerate: {
    generatedUrlDetails: {
      headers: {},
      maxSize: '200 kb',
      url: 'https://example.com/upload-url',
      moduleId: 'module-id',
      maxBytes: 200,
    },
  },
}

export const extensionCreateResponse: ExtensionCreateSchema = {
  extensionCreate: {
    extensionRegistration: {
      id: 'extension-id',
      uuid: 'extension-uuid',
      title: 'my extension',
      type: 'other',
      draftVersion: {
        config: 'config',
        registrationId: 'registration-id',
        lastUserInteractionAt: '2024-01-01',
        validationErrors: [],
      },
    },
    userErrors: [],
  },
}

const extensionUpdateResponse: ExtensionUpdateDraftMutation = {
  extensionUpdateDraft: {
    userErrors: [],
  },
}

const deployResponse: AppDeploySchema = {
  appDeploy: {
    appVersion: {
      uuid: 'uuid',
      id: 1,
      versionTag: 'version-tag',
      location: 'location',
      message: 'message',
      appModuleVersions: [],
    },
    userErrors: [],
  },
}

const releaseResponse: AppReleaseSchema = {
  appRelease: {
    appVersion: {
      versionTag: 'version-tag',
      location: 'location',
      message: 'message',
    },
    userErrors: [],
  },
}

const generateSignedUploadUrlResponse: AssetUrlSchema = {
  assetUrl: 'signed-upload-url',
  userErrors: [],
}

const convertedToTransferDisabledStoreResponse = {
  convertDevToTestStore: {
    convertedToTestStore: true,
    userErrors: [],
  },
}

const updateDeveloperPreviewResponse: DevelopmentStorePreviewUpdateSchema = {
  developmentStorePreviewUpdate: {
    app: {
      id: 'app-id',
      developmentStorePreviewEnabled: true,
    },
    userErrors: [],
  },
}

const appPreviewModeResponse: FindAppPreviewModeSchema = {
  app: {
    developmentStorePreviewEnabled: true,
  },
}

const organizationsResponse: Organization[] = [testOrganization()]

const sendSampleWebhookResponse: SendSampleWebhookSchema = {
  sendSampleWebhook: {
    samplePayload: '{ "sampleField": "SampleValue" }',
    headers: '{ "header": "Header Value" }',
    success: true,
    userErrors: [],
  },
}

const migrateFlowExtensionResponse: MigrateFlowExtensionSchema = {
  migrateFlowExtension: {
    migratedFlowExtension: true,
    userErrors: [],
  },
}

const migrateAppModuleResponse: MigrateAppModuleSchema = {
  migrateAppModule: {
    migratedAppModule: true,
    userErrors: [],
  },
}

const apiVersionsResponse: PublicApiVersionsSchema = {
  publicApiVersions: ['2022', 'unstable', '2023'],
}

const topicsResponse: WebhookTopicsSchema = {
  webhookTopics: ['orders/create', 'shop/redact'],
}

const updateURLsResponse: UpdateURLsSchema = {
  appUpdate: {
    userErrors: [],
  },
}

const currentAccountInfoResponse: CurrentAccountInfoSchema = {
  currentAccountInfo: {
    __typename: 'UserAccount',
    email: 'user@example.com',
    orgName: 'org1',
  },
}

const migrateToUiExtensionResponse: MigrateToUiExtensionSchema = {
  migrateToUiExtension: {
    migratedToUiExtension: true,
    userErrors: [],
  },
}

const appLogsSubscribeResponse: AppLogsSubscribeResponse = {
  appLogsSubscribe: {
    success: true,
    jwtToken: 'jwttoken',
  },
}

export function testDeveloperPlatformClient(stubs: Partial<DeveloperPlatformClient> = {}): DeveloperPlatformClient {
  const clientStub: DeveloperPlatformClient = {
    clientName: 'test',
    webUiName: 'Test Dashboard',
    requiresOrganization: false,
    supportsAtomicDeployments: false,
    session: () => Promise.resolve(testPartnersUserSession),
    refreshToken: () => Promise.resolve(testPartnersUserSession.token),
    accountInfo: () => Promise.resolve(testPartnersUserSession.accountInfo),
    appFromId: (_app: MinimalAppIdentifiers) => Promise.resolve(testOrganizationApp()),
    organizations: () => Promise.resolve(organizationsResponse),
    orgFromId: (_organizationId: string) => Promise.resolve(testOrganization()),
    appsForOrg: (_organizationId: string) => Promise.resolve({apps: [testOrganizationApp()], hasMorePages: false}),
    specifications: (_app: MinimalAppIdentifiers) => Promise.resolve(testRemoteSpecifications),
    templateSpecifications: (_app: MinimalAppIdentifiers) => Promise.resolve(testRemoteExtensionTemplates),
    orgAndApps: (_orgId: string) =>
      Promise.resolve({organization: testOrganization(), apps: [testOrganizationApp()], hasMorePages: false}),
    createApp: (_organization: Organization, _name: string, _options?: CreateAppOptions) =>
      Promise.resolve(testOrganizationApp()),
    devStoresForOrg: (_organizationId: string) => Promise.resolve([]),
    storeByDomain: (_orgId: string, _shopDomain: string) => Promise.resolve({organizations: {nodes: []}}),
    appExtensionRegistrations: (_app: MinimalAppIdentifiers) => Promise.resolve(emptyAppExtensionRegistrations),
    appVersions: (_app: MinimalAppIdentifiers) => Promise.resolve(emptyAppVersions),
    activeAppVersion: (_app: MinimalAppIdentifiers) => Promise.resolve(emptyActiveAppVersion),
    appVersionByTag: (_input: AppVersionByTagVariables) => Promise.resolve(appVersionByTagResponse),
    appVersionsDiff: (_input: AppVersionsDiffVariables) => Promise.resolve(appVersionsDiffResponse),
    functionUploadUrl: () => Promise.resolve(functionUploadUrlResponse),
    createExtension: (_input: ExtensionCreateVariables) => Promise.resolve(extensionCreateResponse),
    updateExtension: (_input: ExtensionUpdateDraftMutationVariables) => Promise.resolve(extensionUpdateResponse),
    deploy: (_input: AppDeployVariables) => Promise.resolve(deployResponse),
    release: (_input: {app: MinimalAppIdentifiers; version: AppVersionIdentifiers}) => Promise.resolve(releaseResponse),
    generateSignedUploadUrl: (_app: MinimalAppIdentifiers) => Promise.resolve(generateSignedUploadUrlResponse),
    convertToTransferDisabledStore: (_input: ConvertDevToTransferDisabledStoreVariables) =>
      Promise.resolve(convertedToTransferDisabledStoreResponse),
    updateDeveloperPreview: (_input: DevelopmentStorePreviewUpdateInput) =>
      Promise.resolve(updateDeveloperPreviewResponse),
    appPreviewMode: (_input: FindAppPreviewModeVariables) => Promise.resolve(appPreviewModeResponse),
    sendSampleWebhook: (_input: SendSampleWebhookVariables) => Promise.resolve(sendSampleWebhookResponse),
    apiVersions: () => Promise.resolve(apiVersionsResponse),
    topics: (_input: WebhookTopicsVariables) => Promise.resolve(topicsResponse),
    migrateFlowExtension: (_input: MigrateFlowExtensionVariables) => Promise.resolve(migrateFlowExtensionResponse),
    migrateAppModule: (_input: MigrateAppModuleVariables) => Promise.resolve(migrateAppModuleResponse),
    updateURLs: (_input: UpdateURLsVariables) => Promise.resolve(updateURLsResponse),
    currentAccountInfo: () => Promise.resolve(currentAccountInfoResponse),
    targetSchemaDefinition: (_input: TargetSchemaDefinitionQueryVariables) => Promise.resolve('schema'),
    apiSchemaDefinition: (_input: ApiSchemaDefinitionQueryVariables) => Promise.resolve('schema'),
    migrateToUiExtension: (_input: MigrateToUiExtensionVariables) => Promise.resolve(migrateToUiExtensionResponse),
    toExtensionGraphQLType: (input: string) => input,
    subscribeToAppLogs: (_input: AppLogsSubscribeVariables) => Promise.resolve(appLogsSubscribeResponse),
<<<<<<< HEAD
    devSessionDeploy: (_input: DevSessionDeployOptions) => Promise.resolve({devSessionCreate: {userErrors: []}}),
=======
    appDeepLink: (app: MinimalAppIdentifiers) =>
      Promise.resolve(`https://test.shopify.com/${app.organizationId}/apps/${app.id}`),
>>>>>>> d7d98956
    ...stubs,
  }
  const retVal: Partial<DeveloperPlatformClient> = clientStub
  for (const [key, value] of Object.entries(clientStub)) {
    if (typeof value === 'function') {
      retVal[
        key as keyof Omit<
          DeveloperPlatformClient,
          'requiresOrganization' | 'supportsAtomicDeployments' | 'clientName' | 'webUiName'
        >
      ] = vi.fn().mockImplementation(value)
    }
  }
  return retVal as DeveloperPlatformClient
}

export const testPartnersServiceSession: PartnersSession = {
  token: 'partnersToken',
  accountInfo: {
    type: 'ServiceAccount',
    orgName: 'organization',
  },
}

export async function buildVersionedAppSchema() {
  const configSpecifications = await configurationSpecifications()
  return {
    schema: getAppVersionedSchema(configSpecifications),
    configSpecifications,
  }
}

export async function configurationSpecifications() {
  return (await loadLocalExtensionsSpecifications()).filter((spec) => spec.uidStrategy === 'single')
}<|MERGE_RESOLUTION|>--- conflicted
+++ resolved
@@ -1243,12 +1243,9 @@
     migrateToUiExtension: (_input: MigrateToUiExtensionVariables) => Promise.resolve(migrateToUiExtensionResponse),
     toExtensionGraphQLType: (input: string) => input,
     subscribeToAppLogs: (_input: AppLogsSubscribeVariables) => Promise.resolve(appLogsSubscribeResponse),
-<<<<<<< HEAD
     devSessionDeploy: (_input: DevSessionDeployOptions) => Promise.resolve({devSessionCreate: {userErrors: []}}),
-=======
     appDeepLink: (app: MinimalAppIdentifiers) =>
       Promise.resolve(`https://test.shopify.com/${app.organizationId}/apps/${app.id}`),
->>>>>>> d7d98956
     ...stubs,
   }
   const retVal: Partial<DeveloperPlatformClient> = clientStub
