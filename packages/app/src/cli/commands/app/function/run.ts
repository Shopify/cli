--- conflicted
+++ resolved
@@ -12,19 +12,17 @@
     ...globalFlags,
     ...appFlags,
     ...functionFlags,
-<<<<<<< HEAD
     input: Flags.string({
       char: 'i',
       description: 'The input JSON to pass to the function. If omitted, standard input is used.',
       env: 'SHOPIFY_FLAG_INPUT',
-=======
+    }),
     export: Flags.string({
       char: 'e',
       hidden: false,
       description: 'Name of the wasm export to invoke.',
       default: '_start',
       env: 'SHOPIFY_FLAG_EXPORT',
->>>>>>> 8064673e
     }),
     json: Flags.boolean({
       char: 'j',
@@ -41,14 +39,11 @@
       path: flags.path,
       configName: flags.config,
       callback: async (_app, ourFunction) => {
-<<<<<<< HEAD
-        await runFunctionRunner(ourFunction, {input: flags.input, json: flags.json})
-=======
         await runFunctionRunner(ourFunction, {
           json: flags.json,
+          input: flags.input,
           export: flags.export,
         })
->>>>>>> 8064673e
       },
     })
   }
