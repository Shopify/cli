--- conflicted
+++ resolved
@@ -26,13 +26,6 @@
       description: 'name of your Extension',
       env: 'SHOPIFY_FLAG_NAME',
     }),
-<<<<<<< HEAD
-    path: Flags.string({
-      char: 'p',
-      hidden: true,
-      description: 'the path to your app directory',
-      env: 'SHOPIFY_FLAG_PATH',
-    }),
     // eslint-disable-next-line @typescript-eslint/naming-convention
     'clone-url': Flags.string({
       hidden: true,
@@ -40,7 +33,6 @@
       description:
         'The Git URL to clone the function extensions templates from. Defaults to: https://github.com/Shopify/scripts-apis-examples',
       env: 'SHOPIFY_FLAG_CLONE_URL',
-      default: 'https://github.com/Shopify/scripts-apis-examples',
     }),
     language: Flags.string({
       hidden: true,
@@ -48,10 +40,7 @@
       options: ['wasm', 'rust', 'typescript'],
       description: 'Language of the template',
       env: 'SHOPIFY_FLAG_LANGUAGE',
-      default: 'wasm',
     }),
-=======
->>>>>>> 3416bb6e
   }
 
   static args = [{name: 'file'}]
