--- conflicted
+++ resolved
@@ -87,8 +87,8 @@
       extensionType: flags.type,
       extensionTypesAlreadyAtQuota: this.limitedExtensionsAlreadyScaffolded(app),
       name: flags.name,
-<<<<<<< HEAD
       extensionFlavor: flags.template,
+      directory: path.join(directory, 'extensions'),
     })
 
     const {extensionType, extensionFlavor} = promptAnswers
@@ -98,10 +98,6 @@
       cmd_scaffold_type_family: extensionTypeCategory(extensionType),
       cmd_scaffold_type_gated: extensionTypeIsGated(extensionType),
       cmd_scaffold_used_prompts_for_type: extensionType !== flags.type,
-=======
-      extensionFlavor,
-      directory: path.join(directory, 'extensions'),
->>>>>>> 2c74f95d
     })
 
     const extensionDirectory = await scaffoldExtensionService({
