<<<<<<< HEAD
import {output, path, cli, error} from '@shopify/cli-kit'
=======
import {appFlags} from '../../../flags'
import {output, path, cli} from '@shopify/cli-kit'
>>>>>>> 9b181a8b
import {Command, Flags} from '@oclif/core'
import {extensions} from '$cli/constants'
import scaffoldExtensionPrompt from '$cli/prompts/scaffold/extension'
import {load as loadApp, App} from '$cli/models/app/app'
import scaffoldExtensionService from '$cli/services/scaffold/extension'

export default class AppScaffoldExtension extends Command {
  static description = 'Scaffold an Extension'
  static examples = ['<%= config.bin %> <%= command.id %>']

  static flags = {
    ...cli.globalFlags,
    ...appFlags,
    type: Flags.string({
      char: 't',
      hidden: false,
      description: 'Extension type',
      options: extensions.types,
      env: 'SHOPIFY_FLAG_EXTENSION_TYPE',
    }),
    name: Flags.string({
      char: 'n',
      hidden: false,
      description: 'name of your Extension',
      env: 'SHOPIFY_FLAG_NAME',
    }),
    // eslint-disable-next-line @typescript-eslint/naming-convention
    'clone-url': Flags.string({
      hidden: true,
      char: 'u',
      description:
        'The Git URL to clone the function extensions templates from. Defaults to: https://github.com/Shopify/scripts-apis-examples',
      env: 'SHOPIFY_FLAG_CLONE_URL',
    }),
    language: Flags.string({
      hidden: true,
      char: 'l',
      options: ['wasm', 'rust', 'typescript'],
      description: 'Language of the template',
      env: 'SHOPIFY_FLAG_LANGUAGE',
    }),
  }

  static args = [{name: 'file'}]

  public async run(): Promise<void> {
    const {args, flags} = await this.parse(AppScaffoldExtension)
    const directory = flags.path ? path.resolve(flags.path) : process.cwd()
    const app: App = await loadApp(directory)
    this.validateType(app, flags.type)

    const promptAnswers = await scaffoldExtensionPrompt({
      extensionType: flags.type,
      ignoreExtensions: this.extensionsLimitedByQuantity(app),
      name: flags.name,
    })
    const {extensionType, name} = promptAnswers
    await scaffoldExtensionService({
      ...promptAnswers,
      app,
      cloneUrl: flags['clone-url'],
      language: flags.language,
    })
    output.info(output.content`Extension ${name} generated successfully!`)
  }

  validateType(app: App, type: string) {
    if (this.extensionsLimitedByQuantity(app).includes(type)) {
      throw new error.Abort('Invalid extension type', `You can only scaffold one extension of type ${type} per app`)
    }
  }

  extensionsLimitedByQuantity(app: App) {
    const hasThemeExtension = app.extensions.theme.length > 0
    const hasProductSubscription = app.extensions.ui.find((ext) => ext.configuration.type === 'product_subscription')
    return [...(hasThemeExtension ? ['theme'] : []), ...(hasProductSubscription ? ['product_subscription'] : [])]
  }
}<|MERGE_RESOLUTION|>--- conflicted
+++ resolved
@@ -1,9 +1,5 @@
-<<<<<<< HEAD
+import {appFlags} from '../../../flags'
 import {output, path, cli, error} from '@shopify/cli-kit'
-=======
-import {appFlags} from '../../../flags'
-import {output, path, cli} from '@shopify/cli-kit'
->>>>>>> 9b181a8b
 import {Command, Flags} from '@oclif/core'
 import {extensions} from '$cli/constants'
 import scaffoldExtensionPrompt from '$cli/prompts/scaffold/extension'
@@ -49,10 +45,17 @@
 
   static args = [{name: 'file'}]
 
+  limited = {
+    ui: ['product_subscription'],
+    theme: ['theme'],
+    function: [],
+  }
+
   public async run(): Promise<void> {
     const {args, flags} = await this.parse(AppScaffoldExtension)
     const directory = flags.path ? path.resolve(flags.path) : process.cwd()
     const app: App = await loadApp(directory)
+
     this.validateType(app, flags.type)
 
     const promptAnswers = await scaffoldExtensionPrompt({
@@ -70,15 +73,29 @@
     output.info(output.content`Extension ${name} generated successfully!`)
   }
 
-  validateType(app: App, type: string) {
+  validateType(app: App, type: string | undefined) {
     if (this.extensionsLimitedByQuantity(app).includes(type)) {
       throw new error.Abort('Invalid extension type', `You can only scaffold one extension of type ${type} per app`)
     }
   }
 
-  extensionsLimitedByQuantity(app: App) {
-    const hasThemeExtension = app.extensions.theme.length > 0
-    const hasProductSubscription = app.extensions.ui.find((ext) => ext.configuration.type === 'product_subscription')
-    return [...(hasThemeExtension ? ['theme'] : []), ...(hasProductSubscription ? ['product_subscription'] : [])]
+  /**
+   * Extensions of type `theme` and `product_subscription` are limited to one per app
+   *
+   * @param app {App} current App
+   * @returns {string[]} list of extensions that are limited by quantity and are already scaffolded
+   */
+  limitedExtensionsAlreadyScaffolded(app: App): string[] {
+    const themeTypes: string[] = app.extensions.theme.map((ext) => ext.configuration.type)
+    const uiTypes: string[] = app.extensions.ui.map((ext) => ext.configuration.type)
+
+    const themeExtensions = themeTypes.filter((type) => this.limited.theme.includes(type))
+    const uiExtensions = uiTypes.filter((type) => this.limited.ui.includes(type))
+    return [...themeExtensions, ...uiExtensions]
+
+    // const hasThemeExtension = app.extensions.theme.filter((ext) => this.limited.theme.includes(ext.configuration.type))
+
+    // const hasProductSubscription = app.extensions.ui.find((ext) => ext.configuration.type === 'product_subscription')
+    // return [...(hasThemeExtension ? ['theme'] : []), ...(hasProductSubscription ? ['product_subscription'] : [])]
   }
 }