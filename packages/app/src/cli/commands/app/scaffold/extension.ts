--- conflicted
+++ resolved
@@ -108,13 +108,8 @@
    * @param app {AppInterface} current App
    * @param type {string} extension type
    */
-<<<<<<< HEAD
-  validateExtensionTypeLimit(app: App, type: string | undefined) {
+  validateExtensionTypeLimit(app: AppInterface, type: string | undefined) {
     if (type && this.extensionsAlreadyAtLimit(app).includes(type)) {
-=======
-  validateExtensionTypeLimit(app: AppInterface, type: string | undefined) {
-    if (type && this.limitedExtensionsAlreadyScaffolded(app).includes(type)) {
->>>>>>> ab4e8c4d
       throw new error.Abort('Invalid extension type', `You can only scaffold one extension of type ${type} per app`)
     }
   }
@@ -147,11 +142,7 @@
    * @param app {AppInterface} current App
    * @returns {string[]} list of extensions that are limited by quantity and are already scaffolded
    */
-<<<<<<< HEAD
-  extensionsAlreadyAtLimit(app: App): string[] {
-=======
-  limitedExtensionsAlreadyScaffolded(app: AppInterface): string[] {
->>>>>>> ab4e8c4d
+  extensionsAlreadyAtLimit(app: AppInterface): string[] {
     const themeTypes = app.extensions.theme.map((ext) => ext.configuration.type)
     const uiTypes = app.extensions.ui.map((ext) => ext.configuration.type)
 
