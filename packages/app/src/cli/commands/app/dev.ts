--- conflicted
+++ resolved
@@ -133,19 +133,17 @@
         'Key used to authenticate GraphiQL requests. Should be specified if exposing GraphiQL on a publicly accessible URL. By default, no key is required.',
       env: 'SHOPIFY_FLAG_GRAPHIQL_KEY',
     }),
-<<<<<<< HEAD
     // eslint-disable-next-line @shopify/cli/command-conventional-flag-env
     beta: Flags.boolean({
       hidden: true,
       description: 'Enables the developer preview for the upcoming `app dev` implementation.',
       env: 'DEV_BETA',
-=======
+    }),
     'dev-preview': Flags.boolean({
       hidden: true,
       description:
         'Enables the developer preview for the upcoming `app dev` implementation for building theme app extensions.',
       env: 'SHOPIFY_FLAG_BETA',
->>>>>>> d7d98956
     }),
   }
 
