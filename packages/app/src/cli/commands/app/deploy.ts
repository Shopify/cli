--- conflicted
+++ resolved
@@ -1,13 +1,8 @@
 import {appFlags} from '../../flags.js'
 import {deploy} from '../../services/deploy.js'
-<<<<<<< HEAD
-import {App, load as loadApp} from '../../models/app/app.js'
+import {AppInterface, load as loadApp} from '../../models/app/app.js'
 import {Flags} from '@oclif/core'
 import Command from '@shopify/cli-kit/node/base-command'
-=======
-import {AppInterface, load as loadApp} from '../../models/app/app.js'
-import {Command, Flags} from '@oclif/core'
->>>>>>> 1fac1346
 import {path, cli} from '@shopify/cli-kit'
 
 export default class Deploy extends Command {
