import {appFlags} from '../../flags.js'
import {AppInterface} from '../../models/app/app.js'
import {Format, info} from '../../services/info.js'
<<<<<<< HEAD
import {load as loadApp} from '../../models/app/loader.js'
import {Command, Flags} from '@oclif/core'
=======
import {Flags} from '@oclif/core'
>>>>>>> 11cddbb7
import {output, path, cli} from '@shopify/cli-kit'
import Command from '@shopify/cli-kit/node/base-command'

export default class AppInfo extends Command {
  static description = 'Print basic information about your app and extensions'

  static flags = {
    ...cli.globalFlags,
    ...appFlags,
    json: Flags.boolean({
      hidden: false,
      description: 'format output as JSON',
      env: 'SHOPIFY_FLAG_JSON',
    }),
    // eslint-disable-next-line @typescript-eslint/naming-convention
    'web-env': Flags.boolean({
      hidden: false,
      description: 'Outputs environment variables necessary for running and deploying web/.',
      env: 'SHOPIFY_FLAG_OUTPUT_WEB_ENV',
      default: false,
    }),
  }

  public async run(): Promise<void> {
    const {flags} = await this.parse(AppInfo)
    const directory = flags.path ? path.resolve(flags.path) : process.cwd()
    const app: AppInterface = await loadApp(directory, 'report')
    output.info(await info(app, {format: (flags.json ? 'json' : 'text') as Format, webEnv: flags['web-env']}))
    if (app.errors) process.exit(2)
  }
}<|MERGE_RESOLUTION|>--- conflicted
+++ resolved
@@ -1,12 +1,8 @@
 import {appFlags} from '../../flags.js'
 import {AppInterface} from '../../models/app/app.js'
 import {Format, info} from '../../services/info.js'
-<<<<<<< HEAD
 import {load as loadApp} from '../../models/app/loader.js'
-import {Command, Flags} from '@oclif/core'
-=======
 import {Flags} from '@oclif/core'
->>>>>>> 11cddbb7
 import {output, path, cli} from '@shopify/cli-kit'
 import Command from '@shopify/cli-kit/node/base-command'
 
