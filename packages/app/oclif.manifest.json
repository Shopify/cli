--- conflicted
+++ resolved
@@ -968,14 +968,13 @@
           "hidden": false,
           "multiple": false
         },
-<<<<<<< HEAD
         "input": {
           "name": "input",
           "type": "option",
           "char": "i",
           "description": "The input JSON to pass to the function. If omitted, standard input is used.",
           "multiple": false
-=======
+        },
         "export": {
           "name": "export",
           "type": "option",
@@ -984,7 +983,6 @@
           "hidden": false,
           "multiple": false,
           "default": "_start"
->>>>>>> 8064673e
         },
         "json": {
           "name": "json",
