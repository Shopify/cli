{
  "name": "@shopify/theme",
  "version": "3.79.0",
  "packageManager": "pnpm@8.15.7",
  "private": true,
  "description": "Utilities for building and publishing themes",
  "homepage": "https://github.com/shopify/cli#readme",
  "bugs": {
    "url": "https://github.com/Shopify/cli/issues"
  },
  "repository": {
    "type": "git",
    "url": "https://github.com/Shopify/cli.git",
    "directory": "packages/theme"
  },
  "license": "MIT",
  "type": "module",
  "exports": {
    ".": {
      "import": "./dist/index.js",
      "types": "./dist/index.d.ts"
    }
  },
  "files": [
    "/dist",
    "/oclif.manifest.json"
  ],
  "scripts": {
    "build": "nx build",
    "dev": "nx dev",
    "clean": "nx clean",
    "lint": "nx lint",
    "lint:fix": "nx lint:fix",
    "prepack": "NODE_ENV=production pnpm nx build && cp ../../README.md README.md",
    "test": "nx run theme:test",
    "test:watch": "nx test:watch",
    "type-check": "nx type-check"
  },
  "eslintConfig": {
    "extends": [
      "../../.eslintrc.cjs"
    ]
  },
  "dependencies": {
    "@oclif/core": "3.26.5",
    "@shopify/cli-kit": "3.79.0",
    "@shopify/theme-check-node": "3.17.0",
    "@shopify/theme-language-server-node": "2.15.2",
    "chokidar": "3.6.0",
    "h3": "1.13.0",
    "yaml": "2.7.0"
  },
  "devDependencies": {
<<<<<<< HEAD
    "@shopify/theme-hot-reload": "^0.0.11",
    "@vitest/coverage-istanbul": "^3.0.4",
=======
    "@shopify/theme-hot-reload": "^0.0.18",
    "@vitest/coverage-istanbul": "^1.6.0",
>>>>>>> c46c97ed
    "node-stream-zip": "^1.15.0"
  },
  "peerDependencies": {
    "@shopify/liquid-html-parser": "^2.8.2"
  },
  "engines": {
    "node": "^18.20.0 || >=20.10.0"
  },
  "os": [
    "darwin",
    "linux",
    "win32"
  ],
  "publishConfig": {
    "@shopify:registry": "https://registry.npmjs.org",
    "access": "public"
  },
  "engine-strict": true
}<|MERGE_RESOLUTION|>--- conflicted
+++ resolved
@@ -51,13 +51,8 @@
     "yaml": "2.7.0"
   },
   "devDependencies": {
-<<<<<<< HEAD
-    "@shopify/theme-hot-reload": "^0.0.11",
+    "@shopify/theme-hot-reload": "^0.0.18",
     "@vitest/coverage-istanbul": "^3.0.4",
-=======
-    "@shopify/theme-hot-reload": "^0.0.18",
-    "@vitest/coverage-istanbul": "^1.6.0",
->>>>>>> c46c97ed
     "node-stream-zip": "^1.15.0"
   },
   "peerDependencies": {
