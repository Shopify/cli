{
  "name": "@shopify/theme",
  "version": "3.57.0",
  "private": false,
  "description": "Utilities for building and publishing themes",
  "homepage": "https://github.com/shopify/cli#readme",
  "bugs": {
    "url": "https://github.com/Shopify/cli/issues"
  },
  "repository": {
    "type": "git",
    "url": "https://github.com/Shopify/cli/edit/main/packages/theme"
  },
  "license": "MIT",
  "type": "module",
  "files": [
    "/dist",
    "/oclif.manifest.json"
  ],
  "scripts": {
    "build": "nx build",
    "clean": "nx clean",
    "lint": "nx lint",
    "lint:fix": "nx lint:fix",
    "prepack": "cross-env NODE_ENV=production pnpm nx build && cp ../../README.md README.md",
    "test": "nx run theme:test",
    "test:watch": "nx test:watch",
    "type-check": "nx type-check"
  },
  "eslintConfig": {
    "extends": [
      "../../.eslintrc.cjs"
    ]
  },
  "dependencies": {
<<<<<<< HEAD
    "@oclif/core": "3.22.0",
    "@shopify/cli-kit": "3.56.0",
=======
    "@oclif/core": "3.19.6",
    "@shopify/cli-kit": "3.57.0",
>>>>>>> 58b9f75e
    "@shopify/theme-check-node": "2.2.1",
    "@shopify/theme-language-server-node": "1.8.2",
    "yaml": "2.3.2"
  },
  "devDependencies": {
    "@types/node": "18.19.3",
    "node-stream-zip": "^1.15.0",
    "vite": "^4.4.9",
    "vitest": "^0.34.3"
  },
  "engines": {
    "node": ">=18.12.0"
  },
  "os": [
    "darwin",
    "linux",
    "win32"
  ],
  "publishConfig": {
    "@shopify:registry": "https://registry.npmjs.org",
    "access": "public"
  },
  "engine-strict": true,
  "oclif": {
    "commands": "dist/cli/commands"
  }
}<|MERGE_RESOLUTION|>--- conflicted
+++ resolved
@@ -33,13 +33,8 @@
     ]
   },
   "dependencies": {
-<<<<<<< HEAD
     "@oclif/core": "3.22.0",
-    "@shopify/cli-kit": "3.56.0",
-=======
-    "@oclif/core": "3.19.6",
     "@shopify/cli-kit": "3.57.0",
->>>>>>> 58b9f75e
     "@shopify/theme-check-node": "2.2.1",
     "@shopify/theme-language-server-node": "1.8.2",
     "yaml": "2.3.2"
