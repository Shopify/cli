--- conflicted
+++ resolved
@@ -13,18 +13,13 @@
 
 function themeConfigSection(): [string, string] {
   const title = 'Theme Configuration'
-<<<<<<< HEAD
-  const store = conf.getThemeStore() || 'Not configured'
+  const store = getThemeStore({store: undefined}) || 'Not configured'
   let developmentTheme = conf.getDevelopmentTheme()
   developmentTheme = developmentTheme ? `#${developmentTheme}` : 'Not set'
   const lines: string[][] = [
     ['Store', store],
     ['Development Theme ID', developmentTheme],
   ]
-=======
-  const store = getThemeStore({store: undefined}) || 'Not configured'
-  const lines: string[][] = [['Store', store]]
->>>>>>> fc51e3f2
   return [title, `${linesToColumns(lines)}`]
 }
 
