import {themeFlags} from '../../flags.js'
<<<<<<< HEAD
import {getTheme} from '../../utilities/theme-store.js'
import ThemeCommand from '../theme-command.js'
import {cli, session} from '@shopify/cli-kit'
=======
import {getThemeStore} from '../../utilities/theme-store.js'
import ThemeCommand from '../../utilities/theme-command.js'
import {Flags} from '@oclif/core'
import {cli, session, string} from '@shopify/cli-kit'
>>>>>>> 11f1c3e4
import {execCLI2} from '@shopify/cli-kit/node/ruby'

export default class Share extends ThemeCommand {
  static description =
    'Creates a shareable, unpublished, and new theme on your theme library with a randomized name. Works like an alias to {{command:theme push -u -t=RANDOMIZED_NAME}}'

  static flags = {
    ...cli.globalFlags,
    ...themeFlags,
  }

  async run(): Promise<void> {
    const {flags} = await this.parse(Share)
<<<<<<< HEAD
    const store = getTheme(flags)
    const adminSession = await session.ensureAuthenticatedThemes(store, flags.password)
=======
    const store = await getThemeStore(flags)
    const adminSession = await session.ensureAuthenticatedAdmin(store)
>>>>>>> 11f1c3e4
    await execCLI2(['theme', 'share', flags.path], {adminSession})
  }
}<|MERGE_RESOLUTION|>--- conflicted
+++ resolved
@@ -1,14 +1,7 @@
 import {themeFlags} from '../../flags.js'
-<<<<<<< HEAD
-import {getTheme} from '../../utilities/theme-store.js'
-import ThemeCommand from '../theme-command.js'
-import {cli, session} from '@shopify/cli-kit'
-=======
 import {getThemeStore} from '../../utilities/theme-store.js'
 import ThemeCommand from '../../utilities/theme-command.js'
-import {Flags} from '@oclif/core'
-import {cli, session, string} from '@shopify/cli-kit'
->>>>>>> 11f1c3e4
+import {cli, session} from '@shopify/cli-kit'
 import {execCLI2} from '@shopify/cli-kit/node/ruby'
 
 export default class Share extends ThemeCommand {
@@ -22,13 +15,8 @@
 
   async run(): Promise<void> {
     const {flags} = await this.parse(Share)
-<<<<<<< HEAD
-    const store = getTheme(flags)
+    const store = await getThemeStore(flags)
     const adminSession = await session.ensureAuthenticatedThemes(store, flags.password)
-=======
-    const store = await getThemeStore(flags)
-    const adminSession = await session.ensureAuthenticatedAdmin(store)
->>>>>>> 11f1c3e4
     await execCLI2(['theme', 'share', flags.path], {adminSession})
   }
 }