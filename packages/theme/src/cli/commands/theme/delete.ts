import {getThemeStore} from '../../utilities/theme-store.js'
import ThemeCommand from '../../utilities/theme-command.js'
import {themeFlags} from '../../flags.js'
import {Flags} from '@oclif/core'
import {cli, session} from '@shopify/cli-kit'
import {execCLI2} from '@shopify/cli-kit/node/ruby'

export default class Delete extends ThemeCommand {
  static description = "Delete remote themes from the connected store. This command can't be undone"

  // Accept any number of args without naming them
  static strict = false

  static flags = {
    ...cli.globalFlags,
    password: themeFlags.password,
    development: Flags.boolean({
      char: 'd',
      description: 'Delete your development theme.',
      env: 'SHOPIFY_FLAG_DEVELOPMENT',
    }),
    'show-all': Flags.boolean({
      char: 'a',
      description: 'Include others development themes in theme list.',
      env: 'SHOPIFY_FLAG_SHOW_ALL',
    }),
    force: Flags.boolean({
      char: 'f',
      description: 'Skip confirmation.',
      env: 'SHOPIFY_FLAG_FORCE',
    }),
    store: themeFlags.store,
  }

  static cli2Flags = ['development', 'show-all', 'force']

  async run(): Promise<void> {
    const {flags, argv} = await this.parse(Delete)

    const store = await getThemeStore(flags)

    const command = ['theme', 'delete']

    if (argv.length > 0) {
      command.push(...argv)
    }

<<<<<<< HEAD
    const flagsToPass = this.passThroughFlags(flags, {relevantFlags: Delete.cli2Flags})
=======
    const flagsToPass = this.passThroughFlags(flags, {allowedFlags: Delete.cli2Flags})
>>>>>>> 6151c28b
    command.push(...flagsToPass)

    const adminSession = await session.ensureAuthenticatedThemes(store, flags.password)
    await execCLI2(command, {adminSession})
  }
}<|MERGE_RESOLUTION|>--- conflicted
+++ resolved
@@ -1,9 +1,9 @@
-import {getThemeStore} from '../../utilities/theme-store.js'
+import { getThemeStore } from '../../utilities/theme-store.js'
 import ThemeCommand from '../../utilities/theme-command.js'
-import {themeFlags} from '../../flags.js'
-import {Flags} from '@oclif/core'
-import {cli, session} from '@shopify/cli-kit'
-import {execCLI2} from '@shopify/cli-kit/node/ruby'
+import { themeFlags } from '../../flags.js'
+import { Flags } from '@oclif/core'
+import { cli, session } from '@shopify/cli-kit'
+import { execCLI2 } from '@shopify/cli-kit/node/ruby'
 
 export default class Delete extends ThemeCommand {
   static description = "Delete remote themes from the connected store. This command can't be undone"
@@ -35,7 +35,7 @@
   static cli2Flags = ['development', 'show-all', 'force']
 
   async run(): Promise<void> {
-    const {flags, argv} = await this.parse(Delete)
+    const { flags, argv } = await this.parse(Delete)
 
     const store = await getThemeStore(flags)
 
@@ -45,14 +45,10 @@
       command.push(...argv)
     }
 
-<<<<<<< HEAD
-    const flagsToPass = this.passThroughFlags(flags, {relevantFlags: Delete.cli2Flags})
-=======
-    const flagsToPass = this.passThroughFlags(flags, {allowedFlags: Delete.cli2Flags})
->>>>>>> 6151c28b
+    const flagsToPass = this.passThroughFlags(flags, { allowedFlags: Delete.cli2Flags })
     command.push(...flagsToPass)
 
     const adminSession = await session.ensureAuthenticatedThemes(store, flags.password)
-    await execCLI2(command, {adminSession})
+    await execCLI2(command, { adminSession })
   }
 }