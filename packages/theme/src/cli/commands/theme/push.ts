import {themeFlags} from '../../flags.js'
import {getThemeStore} from '../../utilities/theme-store.js'
import ThemeCommand from '../../utilities/theme-command.js'
import {Flags} from '@oclif/core'
import {cli, session} from '@shopify/cli-kit'
import {execCLI2} from '@shopify/cli-kit/node/ruby'

export default class Push extends ThemeCommand {
  static description =
    'Uploads your local theme files to the connected store, overwriting the remote version if specified.'

  static flags = {
    ...cli.globalFlags,
    ...themeFlags,
    theme: Flags.string({
      char: 't',
      description: 'Theme ID or name of the remote theme.',
      env: 'SHOPIFY_FLAG_THEME_ID',
    }),
    development: Flags.boolean({
      char: 'd',
      description: 'Push theme files from your remote development theme.',
      env: 'SHOPIFY_FLAG_DEVELOPMENT',
    }),
    live: Flags.boolean({
      char: 'l',
      description: 'Push theme files from your remote live theme.',
      env: 'SHOPIFY_FLAG_LIVE',
    }),
    unpublished: Flags.boolean({
      char: 'u',
      description: 'Create a new unpublished theme and push to it.',
      env: 'SHOPIFY_FLAG_UNPUBLISHED',
    }),
    nodelete: Flags.boolean({
      char: 'n',
      description: 'Runs the push command without deleting local files.',
      env: 'SHOPIFY_FLAG_NODELETE',
    }),
    only: Flags.string({
      char: 'o',
      description: 'Download only the specified files (Multiple flags allowed).',
      multiple: true,
      env: 'SHOPIFY_FLAG_ONLY',
    }),
    ignore: Flags.string({
      char: 'x',
      description: 'Skip downloading the specified files (Multiple flags allowed).',
      multiple: true,
      env: 'SHOPIFY_FLAG_IGNORE',
    }),
    json: Flags.boolean({
      char: 'j',
      description: 'Output JSON instead of a UI.',
      env: 'SHOPIFY_FLAG_JSON',
    }),
    'allow-live': Flags.boolean({
      char: 'a',
      description: 'Allow push to a live theme.',
      env: 'SHOPIFY_FLAG_ALLOW_LIVE',
    }),
    publish: Flags.boolean({
      char: 'p',
      description: 'Publish as the live theme after uploading.',
      env: 'SHOPIFY_FLAG_PUBLISH',
    }),
  }

  async run(): Promise<void> {
    const {flags} = await this.parse(Push)

<<<<<<< HEAD
    const flagsToPass = this.passThroughFlags(flags, {exclude: ['path', 'verbose', 'password']})
    const command = ['theme', 'push', flags.path, ...flagsToPass]

    const store = getTheme(flags)
    const adminSession = await session.ensureAuthenticatedThemes(store, flags.password)
=======
    const flagsToPass = this.passThroughFlags(flags, {exclude: ['path', 'store', 'verbose']})
    const command = ['theme', 'push', flags.path, ...flagsToPass]

    const store = await getThemeStore(flags)
    const adminSession = await session.ensureAuthenticatedAdmin(store)
>>>>>>> 11f1c3e4
    await execCLI2(command, {adminSession})
  }
}<|MERGE_RESOLUTION|>--- conflicted
+++ resolved
@@ -69,19 +69,11 @@
   async run(): Promise<void> {
     const {flags} = await this.parse(Push)
 
-<<<<<<< HEAD
-    const flagsToPass = this.passThroughFlags(flags, {exclude: ['path', 'verbose', 'password']})
-    const command = ['theme', 'push', flags.path, ...flagsToPass]
-
-    const store = getTheme(flags)
-    const adminSession = await session.ensureAuthenticatedThemes(store, flags.password)
-=======
-    const flagsToPass = this.passThroughFlags(flags, {exclude: ['path', 'store', 'verbose']})
+    const flagsToPass = this.passThroughFlags(flags, {exclude: ['path', 'store', 'verbose', 'password']})
     const command = ['theme', 'push', flags.path, ...flagsToPass]
 
     const store = await getThemeStore(flags)
-    const adminSession = await session.ensureAuthenticatedAdmin(store)
->>>>>>> 11f1c3e4
+    const adminSession = await session.ensureAuthenticatedThemes(store, flags.password)
     await execCLI2(command, {adminSession})
   }
 }