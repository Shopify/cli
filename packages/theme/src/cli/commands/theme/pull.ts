import {themeFlags} from '../../flags.js'
import {ensureThemeStore} from '../../utilities/theme-store.js'
import ThemeCommand from '../../utilities/theme-command.js'
import {DevelopmentThemeManager} from '../../utilities/development-theme-manager.js'
import {Flags} from '@oclif/core'
import {globalFlags} from '@shopify/cli-kit/node/cli'
import {execCLI2} from '@shopify/cli-kit/node/ruby'
import {ensureAuthenticatedThemes} from '@shopify/cli-kit/node/session'
import {isAbsolutePath, resolvePath} from '@shopify/cli-kit/node/path'

export default class Pull extends ThemeCommand {
  static description = 'Download your remote theme files locally.'

  static flags = {
    ...globalFlags,
    ...themeFlags,
    theme: Flags.string({
      char: 't',
      description: 'Theme ID or name of the remote theme.',
      env: 'SHOPIFY_FLAG_THEME_ID',
    }),
    development: Flags.boolean({
      char: 'd',
      description: 'Pull theme files from your remote development theme.',
      env: 'SHOPIFY_FLAG_DEVELOPMENT',
    }),
    live: Flags.boolean({
      char: 'l',
      description: 'Pull theme files from your remote live theme.',
      env: 'SHOPIFY_FLAG_LIVE',
    }),
    nodelete: Flags.boolean({
      char: 'n',
      description: 'Runs the pull command without deleting local files.',
      env: 'SHOPIFY_FLAG_NODELETE',
    }),
    only: Flags.string({
      char: 'o',
      multiple: true,
      description: 'Download only the specified files (Multiple flags allowed).',
      env: 'SHOPIFY_FLAG_ONLY',
    }),
    ignore: Flags.string({
      char: 'x',
      multiple: true,
      description: 'Skip downloading the specified files (Multiple flags allowed).',
      env: 'SHOPIFY_FLAG_IGNORE',
    }),
    force: Flags.boolean({
      hidden: true,
      char: 'f',
      description: 'Proceed without confirmation, if current directory does not seem to be theme directory.',
      env: 'SHOPIFY_FLAG_FORCE',
    }),
  }

  static cli2Flags = ['theme', 'development', 'live', 'nodelete', 'only', 'ignore', 'force']

  async run(): Promise<void> {
    let {flags} = await this.parse(Pull)
    const store = getThemeStore(flags)
    const adminSession = await ensureAuthenticatedThemes(store, flags.password)

    if (flags.development) {
      const theme = await new DevelopmentThemeManager(adminSession).find()
      flags = {
        ...flags,
        development: false,
        theme: theme.id.toString(),
      }
    }

    let validPath = flags.path
    if (!isAbsolutePath(validPath)) {
      validPath = resolvePath(flags.path)
    }

    const flagsToPass = this.passThroughFlags(flags, {allowedFlags: Pull.cli2Flags})

    const command = ['theme', 'pull', validPath, ...flagsToPass]

<<<<<<< HEAD
=======
    const store = ensureThemeStore(flags)
    const adminSession = await ensureAuthenticatedThemes(store, flags.password)
>>>>>>> 885df76d
    await execCLI2(command, {adminSession})
  }
}<|MERGE_RESOLUTION|>--- conflicted
+++ resolved
@@ -58,7 +58,7 @@
 
   async run(): Promise<void> {
     let {flags} = await this.parse(Pull)
-    const store = getThemeStore(flags)
+    const store = ensureThemeStore(flags)
     const adminSession = await ensureAuthenticatedThemes(store, flags.password)
 
     if (flags.development) {
@@ -79,11 +79,6 @@
 
     const command = ['theme', 'pull', validPath, ...flagsToPass]
 
-<<<<<<< HEAD
-=======
-    const store = ensureThemeStore(flags)
-    const adminSession = await ensureAuthenticatedThemes(store, flags.password)
->>>>>>> 885df76d
     await execCLI2(command, {adminSession})
   }
 }