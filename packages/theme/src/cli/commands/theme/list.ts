--- conflicted
+++ resolved
@@ -1,12 +1,6 @@
-<<<<<<< HEAD
-import {getTheme} from '../../utilities/theme-store.js'
+import {getThemeStore} from '../../utilities/theme-store.js'
 import {themeFlags} from '../../flags.js'
 import {cli, session} from '@shopify/cli-kit'
-=======
-import {getThemeStore} from '../../utilities/theme-store.js'
-import {Flags} from '@oclif/core'
-import {cli, session, string} from '@shopify/cli-kit'
->>>>>>> 11f1c3e4
 import {execCLI2} from '@shopify/cli-kit/node/ruby'
 import Command from '@shopify/cli-kit/node/base-command'
 
@@ -21,13 +15,8 @@
 
   async run(): Promise<void> {
     const {flags} = await this.parse(List)
-<<<<<<< HEAD
-    const store = getTheme(flags)
+    const store = await getThemeStore(flags)
     const adminSession = await session.ensureAuthenticatedThemes(store, flags.password)
-=======
-    const store = await getThemeStore(flags)
-    const adminSession = await session.ensureAuthenticatedAdmin(store)
->>>>>>> 11f1c3e4
     await execCLI2(['theme', 'list'], {adminSession})
   }
 }