<<<<<<< HEAD
import {getTheme} from '../../utilities/theme-store.js'
import ThemeCommand from '../theme-command.js'
import {themeFlags} from '../../flags.js'
=======
import {getThemeStore} from '../../utilities/theme-store.js'
import ThemeCommand from '../../utilities/theme-command.js'
>>>>>>> 11f1c3e4
import {Flags} from '@oclif/core'
import {cli, session} from '@shopify/cli-kit'
import {execCLI2} from '@shopify/cli-kit/node/ruby'

export default class Open extends ThemeCommand {
  static description = 'Opens the preview of your remote theme.'

  static flags = {
    ...cli.globalFlags,
    password: themeFlags.password,
    development: Flags.boolean({
      char: 'd',
      description: 'Delete your development theme.',
      env: 'SHOPIFY_FLAG_DEVELOPMENT',
    }),
    editor: Flags.boolean({
      char: 'e',
      description: 'Open the theme editor for the specified theme in the browser.',
      env: 'SHOPIFY_FLAG_EDITOR',
    }),
    live: Flags.boolean({
      char: 'l',
      description: 'Pull theme files from your remote live theme.',
      env: 'SHOPIFY_FLAG_LIVE',
    }),
    theme: Flags.string({
      char: 't',
      description: 'Theme ID or name of the remote theme.',
      env: 'SHOPIFY_FLAG_THEME_ID',
    }),
    store: themeFlags.store,
  }

  async run(): Promise<void> {
    const {flags} = await this.parse(Open)
    const flagsToPass = this.passThroughFlags(flags, {exclude: ['store', 'verbose']})
    const command = ['theme', 'open', ...flagsToPass]

<<<<<<< HEAD
    const store = getTheme(flags)
    const adminSession = await session.ensureAuthenticatedThemes(store, flags.password)
=======
    const store = await getThemeStore(flags)
    const adminSession = await session.ensureAuthenticatedAdmin(store)
>>>>>>> 11f1c3e4
    await execCLI2(command, {adminSession})
  }
}<|MERGE_RESOLUTION|>--- conflicted
+++ resolved
@@ -1,11 +1,6 @@
-<<<<<<< HEAD
-import {getTheme} from '../../utilities/theme-store.js'
-import ThemeCommand from '../theme-command.js'
-import {themeFlags} from '../../flags.js'
-=======
 import {getThemeStore} from '../../utilities/theme-store.js'
 import ThemeCommand from '../../utilities/theme-command.js'
->>>>>>> 11f1c3e4
+import {themeFlags} from '../../flags.js'
 import {Flags} from '@oclif/core'
 import {cli, session} from '@shopify/cli-kit'
 import {execCLI2} from '@shopify/cli-kit/node/ruby'
@@ -44,13 +39,8 @@
     const flagsToPass = this.passThroughFlags(flags, {exclude: ['store', 'verbose']})
     const command = ['theme', 'open', ...flagsToPass]
 
-<<<<<<< HEAD
-    const store = getTheme(flags)
+    const store = await getThemeStore(flags)
     const adminSession = await session.ensureAuthenticatedThemes(store, flags.password)
-=======
-    const store = await getThemeStore(flags)
-    const adminSession = await session.ensureAuthenticatedAdmin(store)
->>>>>>> 11f1c3e4
     await execCLI2(command, {adminSession})
   }
 }