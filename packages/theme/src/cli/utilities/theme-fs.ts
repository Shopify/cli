--- conflicted
+++ resolved
@@ -6,7 +6,7 @@
 import {buildThemeAsset} from '@shopify/cli-kit/node/themes/factories'
 import {AdminSession} from '@shopify/cli-kit/node/session'
 import {bulkUploadThemeAssets, deleteThemeAsset} from '@shopify/cli-kit/node/themes/api'
-import {renderError} from '@shopify/cli-kit/node/ui'
+import {renderError, renderWarning} from '@shopify/cli-kit/node/ui'
 import EventEmitter from 'node:events'
 import {stat} from 'fs/promises'
 import type {
@@ -87,52 +87,6 @@
     cwd: root,
     deep: 3,
     ignore: THEME_DEFAULT_IGNORE_PATTERNS,
-<<<<<<< HEAD
-  })
-    .then((filesPaths) => Promise.all(filesPaths.map(read)))
-    .then(async () => {
-      const getKey = (filePath: string) => relativePath(root, filePath)
-      const handleFileUpdate = (eventName: 'add' | 'change', filePath: string) => {
-        const fileKey = getKey(filePath)
-        const lastChecksum = files.get(fileKey)?.checksum
-
-        const contentPromise = read(fileKey).then(() => {
-          const file = files.get(fileKey)!
-
-          if (file.checksum !== lastChecksum) {
-            unsyncedFileKeys.add(fileKey)
-          }
-
-          return file.value || file.attachment || ''
-        })
-
-        const syncPromise = contentPromise
-          .then(() => {
-            // Note: here goes the code for syncing the file state with the API
-          })
-          .then(() => {
-            unsyncedFileKeys.delete(fileKey)
-          })
-
-        emitEvent(eventName, {
-          fileKey,
-          onContent: (fn) => {
-            contentPromise.then(fn).catch(() => {})
-          },
-          onSync: (fn) => {
-            syncPromise.then(fn).catch(() => {})
-          },
-        })
-      }
-
-      const handleFileDelete = (filePath: string) => {
-        const fileKey = getKey(filePath)
-        unsyncedFileKeys.delete(fileKey)
-        files.delete(fileKey)
-        emitEvent('unlink', {fileKey})
-
-        // Note: here goes the code for syncing the file state with the API
-=======
   }).then((filesPaths) => Promise.all(filesPaths.map(read)))
 
   const getKey = (filePath: string) => relativePath(root, filePath)
@@ -143,64 +97,76 @@
     filePath: string,
   ) => {
     const fileKey = getKey(filePath)
-
-    const contentPromise = read(fileKey).then(() => files.get(fileKey)?.value ?? '')
-
-    // contentPromise resolves to file.value and does not include file.attachment
-    const syncPromise = contentPromise.then(async (_content) => {
+    const lastChecksum = files.get(fileKey)?.checksum
+
+    const contentPromise = read(fileKey).then(() => {
       const file = files.get(fileKey)!
 
-      const results = await bulkUploadThemeAssets(
-        Number(themeId),
-        [{key: fileKey, value: file.value || file.attachment}],
-        adminSession,
-      )
-      results.forEach((result) => {
-        if (result.success) {
-          outputSyncResult('update', fileKey)
-        } else if (result.errors?.asset) {
-          const errorMessage = `${fileKey}:\n${result.errors.asset.map((error) => `- ${error}`).join('\n')}`
-
-          renderError({
-            headline: 'Failed to sync file to remote theme.',
-            body: errorMessage,
-          })
-          throw new Error()
-        }
-      })
+      if (file.checksum === lastChecksum) {
+        // Do not sync if the file has not changed
+        return ''
+      }
+
+      unsyncedFileKeys.add(fileKey)
+
+      return file.value || file.attachment || ''
+    })
+
+    const syncPromise = contentPromise.then(async (content) => {
+      if (!content) return false
+
+      const [result] = await bulkUploadThemeAssets(Number(themeId), [{key: fileKey, value: content}], adminSession)
+
+      if (result?.success) {
+        unsyncedFileKeys.delete(fileKey)
+        outputSyncResult('update', fileKey)
+      } else if (result?.errors?.asset) {
+        const errorMessage = `${fileKey}:\n${result.errors.asset.map((error) => `- ${error}`).join('\n')}`
+
+        renderError({
+          headline: 'Failed to sync file to remote theme.',
+          body: errorMessage,
+        })
+
+        return false
+      }
+
+      return true
     })
 
     emitEvent(eventName, {
       fileKey,
       onContent: (fn) => {
-        contentPromise.then(fn).catch(() => {})
+        contentPromise
+          .then((content) => {
+            if (content) fn(content)
+          })
+          .catch(() => {})
       },
       onSync: (fn) => {
-        syncPromise.then(fn).catch(() => {})
+        syncPromise
+          .then((didSync) => {
+            if (didSync) fn()
+          })
+          .catch(() => {})
       },
     })
   }
 
   const handleFileDelete = (themeId: string, adminSession: AdminSession, filePath: string) => {
     const fileKey = getKey(filePath)
+    unsyncedFileKeys.delete(fileKey)
     files.delete(fileKey)
-
-    const syncPromise = Promise.resolve().then(async () => {
-      const success = await deleteThemeAsset(Number(themeId), fileKey, adminSession)
-      if (success) {
+    emitEvent('unlink', {fileKey})
+
+    deleteThemeAsset(Number(themeId), fileKey, adminSession)
+      .then((success) => {
+        if (!success) throw new Error('Unknown issue.')
         outputSyncResult('delete', fileKey)
-      } else {
-        throw new Error(`Failed to delete file ${filePath}`)
->>>>>>> 3ef4cc33
-      }
-    })
-
-    emitEvent('unlink', {
-      fileKey,
-      onSync: (fn) => {
-        syncPromise.then(fn).catch(() => {})
-      },
-    })
+      })
+      .catch((error) => {
+        renderWarning({headline: `Failed to delete file "${fileKey}".`, body: error.message})
+      })
   }
 
   const directoriesToWatch = new Set(
