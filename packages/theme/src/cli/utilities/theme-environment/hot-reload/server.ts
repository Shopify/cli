--- conflicted
+++ resolved
@@ -108,13 +108,6 @@
       onContent((content) => {
         if (extension === '.json') saveSectionsFromJson(fileKey, content)
         triggerHotReload(fileKey, ctx)
-<<<<<<< HEAD
-=======
-
-        // Delete template from memory after syncing but keep
-        // JSON values to read section names for hot-reloading sections.
-        onSync(() => inMemoryTemplateFiles.delete(fileKey))
->>>>>>> 3ef4cc33
       })
     } else {
       // Unknown files outside of assets. Wait for sync and reload:
