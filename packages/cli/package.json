{
  "name": "@shopify/cli",
  "version": "3.52.0",
  "private": false,
  "description": "A CLI tool to build for the Shopify platform",
  "keywords": [
    "shopify",
    "shopify-cli",
    "shopify-partners"
  ],
  "homepage": "https://github.com/shopify/cli#readme",
  "bugs": {
    "url": "https://github.com/Shopify/cli/issues"
  },
  "repository": {
    "type": "git",
    "url": "https://github.com/Shopify/cli/edit/main/packages/cli"
  },
  "license": "MIT",
  "type": "module",
  "exports": {
    ".": {
      "import": "./dist/index.js",
      "types": "./dist/index.d.ts"
    }
  },
  "main": "src/index.js",
  "module": "src/index.js",
  "bin": {
    "shopify": "./bin/run.js"
  },
  "files": [
    "/assets",
    "/bin/run.cmd",
    "/bin/run.js",
    "/dist",
    "/oclif.manifest.json"
  ],
  "scripts": {
    "build": "nx build",
    "clean": "nx clean",
    "lint": "nx lint",
    "lint:fix": "nx lint:fix",
    "prepack": "cross-env NODE_ENV=production pnpm nx build && cp ../../README.md README.md",
    "test": "nx run cli:test",
    "test:coverage": "nx test:coverage",
    "test:watch": "nx test:watch",
    "type-check": "nx type-check"
  },
  "eslintConfig": {
    "extends": [
      "../../.eslintrc.cjs"
    ],
    "overrides": [
      {
        "files": [
          "**/bin/*.js"
        ],
        "parser": "espree",
        "rules": {
          "@typescript-eslint/naming-convention": "off",
          "@typescript-eslint/no-floating-promises": "off",
          "@typescript-eslint/no-misused-promises": "off",
          "@typescript-eslint/no-unnecessary-type-assertion": "off",
          "@typescript-eslint/switch-exhaustiveness-check": "off",
          "import/first": "off",
          "import/no-unresolved": "off",
          "node/shebang": "off",
          "@shopify/cli/specific-imports-in-bootstrap-code": [
            "error",
            {
              "static": [
                "../dist/index.js"
              ]
            }
          ]
        }
      },
      {
        "files": [
          "src/index.ts"
        ],
        "rules": {
          "@shopify/cli/specific-imports-in-bootstrap-code": [
            "error",
            {
              "static": [
                "@shopify/cli-kit/node/cli"
              ]
            }
          ]
        }
      }
    ]
  },
  "dependencies": {
    "@oclif/core": "2.11.7",
    "@oclif/plugin-commands": "2.2.24",
    "@oclif/plugin-help": "5.2.18",
    "@oclif/plugin-plugins": "3.1.8",
<<<<<<< HEAD
    "@shopify/cli-kit": "3.51.0",
    "@shopify/app": "3.51.0",
    "@shopify/theme": "3.51.0",
    "@shopify/plugin-did-you-mean": "3.51.0",
    "zod-to-json-schema": "3.21.4"
  },
  "devDependencies": {
=======
    "@shopify/cli-kit": "3.52.0",
    "@shopify/plugin-did-you-mean": "3.52.0",
    "zod-to-json-schema": "3.21.4"
  },
  "devDependencies": {
    "@shopify/app": "3.52.0",
    "@shopify/theme": "3.52.0",
>>>>>>> 73a49930
    "@types/node": "16.18.57",
    "@vitest/coverage-istanbul": "^0.34.3",
    "vite": "^4.4.9",
    "vitest": "^0.34.3"
  },
  "engines": {
    "node": ">=16.0.0"
  },
  "os": [
    "darwin",
    "linux",
    "win32"
  ],
  "publishConfig": {
    "@shopify:registry": "https://registry.npmjs.org",
    "access": "public"
  },
  "engine-strict": true,
  "oclif": {
    "bin": "shopify",
    "commands": "dist/cli/commands",
    "plugins": [
      "@shopify/app",
      "@shopify/theme",
      "@shopify/plugin-did-you-mean",
      "@shopify/cli-hydrogen",
      "@oclif/plugin-help",
      "@oclif/plugin-plugins",
      "@oclif/plugin-commands"
    ],
    "scope": "shopify",
    "topicSeparator": " ",
    "topics": {
      "theme": {
        "description": "Build Liquid themes."
      },
      "app": {
        "description": "Build Shopify apps."
      },
      "app:config": {
        "description": "Manage app configuration."
      },
      "app:env": {
        "description": "Manage environment variables."
      },
      "app:function": {
        "description": "Manage Shopify Functions."
      },
      "auth": {
        "description": "Auth operations."
      },
      "kitchen-sink": {
        "description": "View the available UI kit components.",
        "hidden": true
      },
      "webhook": {
        "description": "Manage webhooks."
      },
      "plugins": {
        "hidden": true
      }
    },
    "additionalHelpFlags": [
      "-h"
    ],
    "hooks": {
      "prerun": "./dist/hooks/prerun.js",
      "postrun": "./dist/hooks/postrun.js"
    }
  }
}<|MERGE_RESOLUTION|>--- conflicted
+++ resolved
@@ -98,23 +98,13 @@
     "@oclif/plugin-commands": "2.2.24",
     "@oclif/plugin-help": "5.2.18",
     "@oclif/plugin-plugins": "3.1.8",
-<<<<<<< HEAD
-    "@shopify/cli-kit": "3.51.0",
-    "@shopify/app": "3.51.0",
-    "@shopify/theme": "3.51.0",
-    "@shopify/plugin-did-you-mean": "3.51.0",
-    "zod-to-json-schema": "3.21.4"
-  },
-  "devDependencies": {
-=======
     "@shopify/cli-kit": "3.52.0",
+    "@shopify/app": "3.52.0",
+    "@shopify/theme": "3.52.0",
     "@shopify/plugin-did-you-mean": "3.52.0",
     "zod-to-json-schema": "3.21.4"
   },
   "devDependencies": {
-    "@shopify/app": "3.52.0",
-    "@shopify/theme": "3.52.0",
->>>>>>> 73a49930
     "@types/node": "16.18.57",
     "@vitest/coverage-istanbul": "^0.34.3",
     "vite": "^4.4.9",
