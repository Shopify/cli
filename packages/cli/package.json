--- conflicted
+++ resolved
@@ -95,18 +95,12 @@
     ]
   },
   "dependencies": {
-<<<<<<< HEAD
     "@luckycatfactory/esbuild-graphql-loader": "3.8.1",
-    "@oclif/core": "3.19.5-dev.0",
-    "@oclif/plugin-commands": "2.2.24",
-    "@oclif/plugin-help": "5.2.18",
     "@shopify/app": "3.56.0",
-=======
     "@oclif/core": "3.22.0",
     "@oclif/plugin-commands": "3.1.7",
     "@oclif/plugin-help": "6.0.15",
     "@oclif/plugin-plugins": "4.3.0",
->>>>>>> 86dab90a
     "@shopify/cli-kit": "3.56.0",
     "@shopify/plugin-cloudflare": "3.56.0",
     "@shopify/plugin-did-you-mean": "3.56.0",
