--- conflicted
+++ resolved
@@ -94,13 +94,8 @@
     ]
   },
   "dependencies": {
-<<<<<<< HEAD
-    "@oclif/core": "2.1.4",
+    "@oclif/core": "2.8.5",
     "@oclif/plugin-commands": "2.2.15",
-=======
-    "@oclif/core": "2.8.5",
-    "@oclif/plugin-commands": "2.2.13",
->>>>>>> 3b4637bb
     "@oclif/plugin-help": "5.2.9",
     "@oclif/plugin-plugins": "2.4.7",
     "@shopify/cli-kit": "3.47.0-pre.0",
@@ -111,13 +106,8 @@
     "@shopify/app": "3.47.0-pre.0",
     "@shopify/theme": "3.47.0-pre.0",
     "@types/node": "14.18.36",
-<<<<<<< HEAD
     "@vitest/coverage-istanbul": "^0.31.4",
-    "vite": "^4.3.6",
-=======
-    "@vitest/coverage-istanbul": "^0.31.0",
     "vite": "^4.3.9",
->>>>>>> 3b4637bb
     "vitest": "^0.31.0"
   },
   "engines": {
