{
  "name": "@shopify/cli",
  "version": "3.60.0",
  "private": false,
  "description": "A CLI tool to build for the Shopify platform",
  "keywords": [
    "shopify",
    "shopify-cli",
    "shopify-partners"
  ],
  "homepage": "https://github.com/shopify/cli#readme",
  "bugs": {
    "url": "https://github.com/Shopify/cli/issues"
  },
  "repository": {
    "type": "git",
    "url": "https://github.com/Shopify/cli.git",
    "directory": "packages/cli"
  },
  "license": "MIT",
  "type": "module",
  "exports": {
    ".": {
      "import": "./dist/index.js",
      "types": "./dist/index.d.ts"
    }
  },
  "main": "src/index.js",
  "module": "src/index.js",
  "bin": {
    "shopify": "./bin/run.js"
  },
  "files": [
    "/assets",
    "/bin/run.cmd",
    "/bin/run.js",
    "/dist",
    "/oclif.manifest.json"
  ],
  "scripts": {
    "build": "nx build",
    "bundle": "nx bundle",
    "clean": "nx clean",
    "lint": "nx lint",
    "lint:fix": "nx lint:fix",
    "prepack": "cross-env NODE_ENV=production pnpm nx bundle && cp ../../README.md README.md",
    "test": "nx run cli:test",
    "test:coverage": "nx test:coverage",
    "test:watch": "nx test:watch",
    "type-check": "nx type-check"
  },
  "eslintConfig": {
    "extends": [
      "../../.eslintrc.cjs"
    ],
    "overrides": [
      {
        "files": [
          "**/bin/*.js"
        ],
        "parser": "espree",
        "rules": {
          "@typescript-eslint/naming-convention": "off",
          "@typescript-eslint/no-floating-promises": "off",
          "@typescript-eslint/no-misused-promises": "off",
          "@typescript-eslint/no-unnecessary-type-assertion": "off",
          "@typescript-eslint/switch-exhaustiveness-check": "off",
          "import/first": "off",
          "import/no-unresolved": "off",
          "node/shebang": "off",
          "@shopify/cli/specific-imports-in-bootstrap-code": [
            "error",
            {
              "static": [
                "../dist/index.js"
              ]
            }
          ]
        }
      },
      {
        "files": [
          "src/index.ts"
        ],
        "rules": {
          "@shopify/cli/specific-imports-in-bootstrap-code": [
            "error",
            {
              "static": [
                "@shopify/cli-kit/node/cli"
              ]
            }
          ]
        }
      }
    ]
  },
  "dependencies": {
<<<<<<< HEAD
    "@ast-grep/napi": "0.11.0",
    "@oclif/core": "3.23.0",
    "@oclif/plugin-commands": "3.3.0",
    "@oclif/plugin-plugins": "4.3.8",
    "@shopify/app": "3.59.0",
    "@shopify/cli-hydrogen": "https://gitpkg.now.sh/Shopify/hydrogen/packages/cli?323e527d55b0b56d71038b324f5b413a5b46ef3b",
    "@shopify/cli-kit": "3.59.0",
    "@shopify/plugin-cloudflare": "3.59.0",
    "@shopify/plugin-did-you-mean": "3.59.0",
    "@shopify/theme": "3.59.0",
=======
    "@oclif/core": "3.26.5",
    "@oclif/plugin-commands": "3.3.2",
    "@oclif/plugin-plugins": "5.0.19",
    "@shopify/app": "3.60.0",
    "@shopify/cli-kit": "3.60.0",
    "@shopify/plugin-cloudflare": "3.60.0",
    "@shopify/plugin-did-you-mean": "3.60.0",
    "@shopify/theme": "3.60.0",
>>>>>>> 6d0a26a0
    "esbuild": "0.19.8",
    "zod-to-json-schema": "3.21.4",
    "npm": "10.7.0"
  },
  "devDependencies": {
    "@shopify/app": "3.60.0",
    "@shopify/theme": "3.60.0",
    "@types/node": "18.19.3",
    "@vitest/coverage-istanbul": "^0.34.3",
    "esbuild-plugin-copy": "^2.1.1",
    "espree": "9.6.1",
    "vitest": "^0.34.3"
  },
  "engines": {
    "node": ">=18.12.0"
  },
  "os": [
    "darwin",
    "linux",
    "win32"
  ],
  "publishConfig": {
    "@shopify:registry": "https://registry.npmjs.org",
    "access": "public"
  },
  "engine-strict": true,
  "oclif": {
    "bin": "shopify",
    "commands": {
      "strategy": "explicit",
      "target": "./dist/index.js",
      "identifier": "COMMANDS"
    },
    "scope": "shopify",
    "topicSeparator": " ",
    "topics": {
      "hydrogen": {
        "description": "Build Hydrogen storefronts."
      },
      "theme": {
        "description": "Build Liquid themes."
      },
      "app": {
        "description": "Build Shopify apps."
      },
      "app:config": {
        "description": "Manage app configuration."
      },
      "app:env": {
        "description": "Manage environment variables."
      },
      "app:function": {
        "description": "Manage Shopify Functions."
      },
      "auth": {
        "description": "Auth operations."
      },
      "kitchen-sink": {
        "description": "View the available UI kit components.",
        "hidden": true
      },
      "plugins": {
        "hidden": true
      }
    },
    "additionalHelpFlags": [
      "-h"
    ],
    "hooks": {
      "init": [
        "./dist/hooks/init.js",
        {
          "target": "./dist/index.js",
          "identifier": "AppInitHook"
        }
      ],
      "prerun": "./dist/hooks/prerun.js",
      "postrun": "./dist/hooks/postrun.js",
      "command_not_found": {
        "target": "./dist/index.js",
        "identifier": "DidYouMeanHook"
      },
      "tunnel_start": {
        "target": "./dist/index.js",
        "identifier": "TunnelStartHook"
      },
      "tunnel_provider": {
        "target": "./dist/index.js",
        "identifier": "TunnelProviderHook"
      },
      "update": {
        "target": "./dist/index.js",
        "identifier": "PluginHook"
      },
      "sensitive_command_metadata": [
        {
          "target": "./dist/index.js",
          "identifier": "AppSensitiveMetadataHook"
        }
      ],
      "public_command_metadata": [
        {
          "target": "./dist/index.js",
          "identifier": "AppPublicMetadataHook"
        }
      ]
    }
  }
}<|MERGE_RESOLUTION|>--- conflicted
+++ resolved
@@ -96,18 +96,6 @@
     ]
   },
   "dependencies": {
-<<<<<<< HEAD
-    "@ast-grep/napi": "0.11.0",
-    "@oclif/core": "3.23.0",
-    "@oclif/plugin-commands": "3.3.0",
-    "@oclif/plugin-plugins": "4.3.8",
-    "@shopify/app": "3.59.0",
-    "@shopify/cli-hydrogen": "https://gitpkg.now.sh/Shopify/hydrogen/packages/cli?323e527d55b0b56d71038b324f5b413a5b46ef3b",
-    "@shopify/cli-kit": "3.59.0",
-    "@shopify/plugin-cloudflare": "3.59.0",
-    "@shopify/plugin-did-you-mean": "3.59.0",
-    "@shopify/theme": "3.59.0",
-=======
     "@oclif/core": "3.26.5",
     "@oclif/plugin-commands": "3.3.2",
     "@oclif/plugin-plugins": "5.0.19",
@@ -116,7 +104,8 @@
     "@shopify/plugin-cloudflare": "3.60.0",
     "@shopify/plugin-did-you-mean": "3.60.0",
     "@shopify/theme": "3.60.0",
->>>>>>> 6d0a26a0
+    "@shopify/cli-hydrogen": "https://gitpkg.now.sh/Shopify/hydrogen/packages/cli?323e527d55b0b56d71038b324f5b413a5b46ef3b",
+    "@ast-grep/napi": "0.11.0",
     "esbuild": "0.19.8",
     "zod-to-json-schema": "3.21.4",
     "npm": "10.7.0"
