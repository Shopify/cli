{
  "name": "@shopify/cli",
  "version": "3.58.0",
  "private": false,
  "description": "A CLI tool to build for the Shopify platform",
  "keywords": [
    "shopify",
    "shopify-cli",
    "shopify-partners"
  ],
  "homepage": "https://github.com/shopify/cli#readme",
  "bugs": {
    "url": "https://github.com/Shopify/cli/issues"
  },
  "repository": {
    "type": "git",
    "url": "https://github.com/Shopify/cli/edit/main/packages/cli"
  },
  "license": "MIT",
  "type": "module",
  "exports": {
    ".": {
      "import": "./dist/index.js",
      "types": "./dist/index.d.ts"
    }
  },
  "main": "src/index.js",
  "module": "src/index.js",
  "bin": {
    "shopify": "./bin/run.js"
  },
  "files": [
    "/assets",
    "/bin/run.cmd",
    "/bin/run.js",
    "/dist",
    "/oclif.manifest.json"
  ],
  "scripts": {
    "build": "nx build",
    "bundle": "nx bundle",
    "clean": "nx clean",
    "lint": "nx lint",
    "lint:fix": "nx lint:fix",
    "prepack": "cross-env NODE_ENV=production pnpm nx bundle && cp ../../README.md README.md",
    "test": "nx run cli:test",
    "test:coverage": "nx test:coverage",
    "test:watch": "nx test:watch",
    "type-check": "nx type-check"
  },
  "eslintConfig": {
    "extends": [
      "../../.eslintrc.cjs"
    ],
    "overrides": [
      {
        "files": [
          "**/bin/*.js"
        ],
        "parser": "espree",
        "rules": {
          "@typescript-eslint/naming-convention": "off",
          "@typescript-eslint/no-floating-promises": "off",
          "@typescript-eslint/no-misused-promises": "off",
          "@typescript-eslint/no-unnecessary-type-assertion": "off",
          "@typescript-eslint/switch-exhaustiveness-check": "off",
          "import/first": "off",
          "import/no-unresolved": "off",
          "node/shebang": "off",
          "@shopify/cli/specific-imports-in-bootstrap-code": [
            "error",
            {
              "static": [
                "../dist/index.js"
              ]
            }
          ]
        }
      },
      {
        "files": [
          "src/index.ts"
        ],
        "rules": {
          "@shopify/cli/specific-imports-in-bootstrap-code": [
            "error",
            {
              "static": [
                "@shopify/cli-kit/node/cli"
              ]
            }
          ]
        }
      }
    ]
  },
  "dependencies": {
    "@oclif/core": "3.25.3",
    "@oclif/plugin-commands": "3.2.0",
    "@oclif/plugin-help": "6.0.18",
    "@oclif/plugin-plugins": "4.3.8",
    "@shopify/app": "3.58.0",
    "@shopify/cli-kit": "3.58.0",
    "@shopify/plugin-cloudflare": "3.58.0",
    "@shopify/plugin-did-you-mean": "3.58.0",
    "@shopify/theme": "3.58.0",
    "esbuild": "0.19.8",
    "zod-to-json-schema": "3.21.4"
  },
  "devDependencies": {
    "@shopify/app": "3.58.0",
    "@shopify/theme": "3.58.0",
    "@types/node": "18.19.3",
    "@vitest/coverage-istanbul": "^0.34.3",
<<<<<<< HEAD
    "@chialab/esbuild-plugin-require-resolve": "^0.18.0",
    "esbuild-plugin-copy": "^2.1.1",
    "vite": "^4.4.9",
=======
    "espree": "9.6.1",
>>>>>>> f69eddd2
    "vitest": "^0.34.3"
  },
  "engines": {
    "node": ">=18.12.0"
  },
  "os": [
    "darwin",
    "linux",
    "win32"
  ],
  "publishConfig": {
    "@shopify:registry": "https://registry.npmjs.org",
    "access": "public"
  },
  "engine-strict": true,
  "oclif": {
    "bin": "shopify",
    "commands": {
      "strategy": "explicit",
      "target": "./dist/index.js",
      "identifier": "COMMANDS"
    },
    "scope": "shopify",
    "topicSeparator": " ",
    "topics": {
      "hydrogen": {
        "description": "Build Hydrogen storefronts."
      },
      "theme": {
        "description": "Build Liquid themes."
      },
      "app": {
        "description": "Build Shopify apps."
      },
      "app:config": {
        "description": "Manage app configuration."
      },
      "app:env": {
        "description": "Manage environment variables."
      },
      "app:function": {
        "description": "Manage Shopify Functions."
      },
      "auth": {
        "description": "Auth operations."
      },
      "kitchen-sink": {
        "description": "View the available UI kit components.",
        "hidden": true
      },
      "plugins": {
        "hidden": true
      }
    },
    "additionalHelpFlags": [
      "-h"
    ],
    "hooks": {
      "init": "./dist/hooks/init.js",
      "prerun": "./dist/hooks/prerun.js",
      "postrun": "./dist/hooks/postrun.js",
      "command_not_found": {
        "target": "./dist/index.js",
        "identifier": "DidYouMeanHook"
      },
      "tunnel_start": {
        "target": "./dist/index.js",
        "identifier": "TunnelStartHook"
      },
      "tunnel_provider": {
        "target": "./dist/index.js",
        "identifier": "TunnelProviderHook"
      },
      "update": {
        "target": "./dist/index.js",
        "identifier": "PluginHook"
      }
    }
  }
}<|MERGE_RESOLUTION|>--- conflicted
+++ resolved
@@ -112,13 +112,9 @@
     "@shopify/theme": "3.58.0",
     "@types/node": "18.19.3",
     "@vitest/coverage-istanbul": "^0.34.3",
-<<<<<<< HEAD
     "@chialab/esbuild-plugin-require-resolve": "^0.18.0",
     "esbuild-plugin-copy": "^2.1.1",
-    "vite": "^4.4.9",
-=======
     "espree": "9.6.1",
->>>>>>> f69eddd2
     "vitest": "^0.34.3"
   },
   "engines": {
