--- conflicted
+++ resolved
@@ -95,17 +95,10 @@
     ]
   },
   "dependencies": {
-<<<<<<< HEAD
     "@oclif/core": "3.25.3",
     "@oclif/plugin-commands": "3.2.0",
-    "@oclif/plugin-help": "6.0.18",
     "@oclif/plugin-plugins": "4.3.8",
     "@shopify/app": "3.58.0",
-=======
-    "@oclif/core": "3.19.6",
-    "@oclif/plugin-commands": "2.2.28",
-    "@oclif/plugin-plugins": "3.9.4",
->>>>>>> 9e3c217b
     "@shopify/cli-kit": "3.58.0",
     "@shopify/plugin-cloudflare": "3.58.0",
     "@shopify/plugin-did-you-mean": "3.58.0",
@@ -138,23 +131,11 @@
   "engine-strict": true,
   "oclif": {
     "bin": "shopify",
-<<<<<<< HEAD
     "commands": {
       "strategy": "explicit",
       "target": "./dist/index.js",
       "identifier": "COMMANDS"
     },
-=======
-    "commands": "dist/cli/commands",
-    "plugins": [
-      "@shopify/app",
-      "@shopify/theme",
-      "@shopify/plugin-did-you-mean",
-      "@shopify/cli-hydrogen",
-      "@oclif/plugin-plugins",
-      "@oclif/plugin-commands"
-    ],
->>>>>>> 9e3c217b
     "scope": "shopify",
     "topicSeparator": " ",
     "topics": {
