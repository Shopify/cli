# Commands
<!-- commands -->
* [`shopify app build`](#shopify-app-build)
* [`shopify app config link`](#shopify-app-config-link)
* [`shopify app config use [CONFIG]`](#shopify-app-config-use-config)
* [`shopify app deploy`](#shopify-app-deploy)
* [`shopify app dev`](#shopify-app-dev)
* [`shopify app env pull`](#shopify-app-env-pull)
* [`shopify app env show`](#shopify-app-env-show)
* [`shopify app function build`](#shopify-app-function-build)
* [`shopify app function replay`](#shopify-app-function-replay)
* [`shopify app function run`](#shopify-app-function-run)
* [`shopify app function schema`](#shopify-app-function-schema)
* [`shopify app function typegen`](#shopify-app-function-typegen)
* [`shopify app generate extension [FILE]`](#shopify-app-generate-extension-file)
* [`shopify app import-extensions`](#shopify-app-import-extensions)
* [`shopify app info`](#shopify-app-info)
* [`shopify app init`](#shopify-app-init)
* [`shopify app logs`](#shopify-app-logs)
* [`shopify app logs sources`](#shopify-app-logs-sources)
* [`shopify app:release --version <version>`](#shopify-apprelease---version-version)
* [`shopify app versions list [FILE]`](#shopify-app-versions-list-file)
* [`shopify app webhook trigger`](#shopify-app-webhook-trigger)
* [`shopify auth logout`](#shopify-auth-logout)
* [`shopify commands`](#shopify-commands)
* [`shopify config autocorrect off`](#shopify-config-autocorrect-off)
* [`shopify config autocorrect on`](#shopify-config-autocorrect-on)
* [`shopify config autocorrect status`](#shopify-config-autocorrect-status)
* [`shopify help [COMMAND]`](#shopify-help-command)
* [`shopify hydrogen build`](#shopify-hydrogen-build)
* [`shopify hydrogen check RESOURCE`](#shopify-hydrogen-check-resource)
* [`shopify hydrogen codegen`](#shopify-hydrogen-codegen)
* [`shopify hydrogen customer-account-push`](#shopify-hydrogen-customer-account-push)
* [`shopify hydrogen debug cpu`](#shopify-hydrogen-debug-cpu)
* [`shopify hydrogen deploy`](#shopify-hydrogen-deploy)
* [`shopify hydrogen dev`](#shopify-hydrogen-dev)
* [`shopify hydrogen env list`](#shopify-hydrogen-env-list)
* [`shopify hydrogen env pull`](#shopify-hydrogen-env-pull)
* [`shopify hydrogen env push`](#shopify-hydrogen-env-push)
* [`shopify hydrogen generate route ROUTENAME`](#shopify-hydrogen-generate-route-routename)
* [`shopify hydrogen generate routes`](#shopify-hydrogen-generate-routes)
* [`shopify hydrogen init`](#shopify-hydrogen-init)
* [`shopify hydrogen link`](#shopify-hydrogen-link)
* [`shopify hydrogen list`](#shopify-hydrogen-list)
* [`shopify hydrogen login`](#shopify-hydrogen-login)
* [`shopify hydrogen logout`](#shopify-hydrogen-logout)
* [`shopify hydrogen preview`](#shopify-hydrogen-preview)
* [`shopify hydrogen setup`](#shopify-hydrogen-setup)
* [`shopify hydrogen setup css [STRATEGY]`](#shopify-hydrogen-setup-css-strategy)
* [`shopify hydrogen setup markets [STRATEGY]`](#shopify-hydrogen-setup-markets-strategy)
* [`shopify hydrogen setup vite`](#shopify-hydrogen-setup-vite)
* [`shopify hydrogen shortcut`](#shopify-hydrogen-shortcut)
* [`shopify hydrogen unlink`](#shopify-hydrogen-unlink)
* [`shopify hydrogen upgrade`](#shopify-hydrogen-upgrade)
* [`shopify plugins add PLUGIN`](#shopify-plugins-add-plugin)
* [`shopify plugins:inspect PLUGIN...`](#shopify-pluginsinspect-plugin)
* [`shopify plugins install PLUGIN`](#shopify-plugins-install-plugin)
* [`shopify plugins link PATH`](#shopify-plugins-link-path)
* [`shopify plugins remove [PLUGIN]`](#shopify-plugins-remove-plugin)
* [`shopify plugins reset`](#shopify-plugins-reset)
* [`shopify plugins uninstall [PLUGIN]`](#shopify-plugins-uninstall-plugin)
* [`shopify plugins unlink [PLUGIN]`](#shopify-plugins-unlink-plugin)
* [`shopify plugins update`](#shopify-plugins-update)
* [`shopify search [QUERY]`](#shopify-search-query)
* [`shopify theme check`](#shopify-theme-check)
* [`shopify theme:console`](#shopify-themeconsole)
* [`shopify theme delete`](#shopify-theme-delete)
* [`shopify theme dev`](#shopify-theme-dev)
* [`shopify theme info`](#shopify-theme-info)
* [`shopify theme:init [name]`](#shopify-themeinit-name)
* [`shopify theme language-server`](#shopify-theme-language-server)
* [`shopify theme list`](#shopify-theme-list)
* [`shopify theme open`](#shopify-theme-open)
* [`shopify theme package`](#shopify-theme-package)
* [`shopify theme publish`](#shopify-theme-publish)
* [`shopify theme pull`](#shopify-theme-pull)
* [`shopify theme:push`](#shopify-themepush)
* [`shopify theme rename`](#shopify-theme-rename)
* [`shopify theme share`](#shopify-theme-share)
* [`shopify upgrade`](#shopify-upgrade)
* [`shopify version`](#shopify-version)

## `shopify app build`

Build the app, including extensions.

```
USAGE
  $ shopify app build [--client-id <value> | -c <value>] [--no-color] [--path <value>]
    [--skip-dependencies-installation] [--verbose]

FLAGS
  -c, --config=<value>                  The name of the app configuration.
      --client-id=<value>               Application's Client ID that will be exposed at build time.
      --no-color                        Disable color output.
      --path=<value>                    The path to your app directory.
      --skip-dependencies-installation  Skips the installation of dependencies. Deprecated, use workspaces instead.
      --verbose                         Increase the verbosity of the output.

DESCRIPTION
  Build the app, including extensions.

  This command executes the build script specified in the element's TOML file. You can specify a custom script in the
  file. To learn about configuration files in Shopify apps, refer to "App configuration"
  (https://shopify.dev/docs/apps/tools/cli/configuration).

  If you're building a "theme app extension" (https://shopify.dev/docs/apps/online-store/theme-app-extensions), then
  running the `build` command runs "Theme Check" (https://shopify.dev/docs/themes/tools/theme-check) against your
  extension to ensure that it's valid.
```

## `shopify app config link`

Fetch your app configuration from the Partner Dashboard.

```
USAGE
  $ shopify app config link [--client-id <value>] [-c <value>] [--no-color] [--path <value>] [--verbose]

FLAGS
  -c, --config=<value>     The name of the app configuration.
      --client-id=<value>  The Client ID of your app.
      --no-color           Disable color output.
      --path=<value>       The path to your app directory.
      --verbose            Increase the verbosity of the output.

DESCRIPTION
  Fetch your app configuration from the Partner Dashboard.

  Pulls app configuration from the Partner Dashboard and creates or overwrites a configuration file. You can create a
  new app with this command to start with a default configuration file.

  For more information on the format of the created TOML configuration file, refer to the "App configuration"
  (https://shopify.dev/docs/apps/tools/cli/configuration) page.
```

## `shopify app config use [CONFIG]`

Activate an app configuration.

```
USAGE
  $ shopify app config use [CONFIG] [--no-color] [--path <value>] [--reset] [--verbose]

ARGUMENTS
  CONFIG  The name of the app configuration. Can be 'shopify.app.staging.toml' or simply 'staging'.

FLAGS
  --no-color      Disable color output.
  --path=<value>  The path to your app directory.
  --reset         Reset current configuration.
  --verbose       Increase the verbosity of the output.

DESCRIPTION
  Activate an app configuration.

  Sets default configuration when you run app-related CLI commands. If you omit the `config-name` parameter, then you'll
  be prompted to choose from the configuration files in your project.
```

## `shopify app deploy`

Deploy your Shopify app.

```
USAGE
  $ shopify app deploy [--client-id <value> | -c <value>] [-f] [--message <value>] [--no-color] [--no-release]
    [--path <value>] [--reset | ] [--source-control-url <value>] [--verbose] [--version <value>]

FLAGS
  -c, --config=<value>              The name of the app configuration.
  -f, --force                       Deploy without asking for confirmation.
      --client-id=<value>           The Client ID of your app.
      --message=<value>             Optional message that will be associated with this version. This is for internal use
                                    only and won't be available externally.
      --no-color                    Disable color output.
      --no-release                  Creates a version but doesn't release it - it's not made available to merchants.
      --path=<value>                The path to your app directory.
      --reset                       Reset all your settings.
      --source-control-url=<value>  URL associated with the new app version.
      --verbose                     Increase the verbosity of the output.
      --version=<value>             Optional version tag that will be associated with this app version. If not provided,
                                    an auto-generated identifier will be generated for this app version.

DESCRIPTION
  Deploy your Shopify app.

  "Builds the app" (https://shopify.dev/docs/api/shopify-cli/app/app-build), then deploys your app configuration and
  extensions.

  This command creates an app version, which is a snapshot of your app configuration and all extensions, including the
  app extensions that you manage in the Partner Dashboard. This version is then released to users.

  This command doesn't deploy your "web app" (https://shopify.dev/docs/apps/tools/cli/structure#web-components). You
  need to "deploy your web app" (https://shopify.dev/docs/apps/deployment/web) to your own hosting solution.
```

## `shopify app dev`

Run the app.

```
USAGE
  $ shopify app dev [--checkout-cart-url <value>] [--client-id <value> | -c <value>] [--no-color]
    [--no-update] [--notify <value>] [--path <value>] [--reset | ] [--skip-dependencies-installation] [-s <value>]
    [--subscription-product-url <value>] [-t <value>] [--theme-app-extension-port <value>] [--tunnel-url <value> |  | ]
    [--verbose]

FLAGS
  -c, --config=<value>                    The name of the app configuration.
  -s, --store=<value>                     Store URL. Must be an existing development or Shopify Plus sandbox store.
  -t, --theme=<value>                     Theme ID or name of the theme app extension host theme.
      --checkout-cart-url=<value>         Resource URL for checkout UI extension. Format:
                                          "/cart/{productVariantID}:{productQuantity}"
      --client-id=<value>                 The Client ID of your app.
      --no-color                          Disable color output.
      --no-update                         Skips the Partners Dashboard URL update step.
      --notify=<value>                    The file path or URL. The file path is to a file that you want updated on
                                          idle. The URL path is where you want a webhook posted to report on file
                                          changes.
      --path=<value>                      The path to your app directory.
      --reset                             Reset all your settings.
      --skip-dependencies-installation    Skips the installation of dependencies. Deprecated, use workspaces instead.
      --subscription-product-url=<value>  Resource URL for subscription UI extension. Format: "/products/{productId}"
      --theme-app-extension-port=<value>  Local port of the theme app extension development server.
      --tunnel-url=<value>                Use a custom tunnel, it must be running before executing dev. Format:
                                          "https://my-tunnel-url:port".
      --verbose                           Increase the verbosity of the output.

DESCRIPTION
  Run the app.

  "Builds the app" (https://shopify.dev/docs/api/shopify-cli/app/app-build) and lets you preview it on a "development
  store" (https://shopify.dev/docs/apps/tools/development-stores) or "Plus sandbox store"
  (https://help.shopify.com/partners/dashboard/managing-stores/plus-sandbox-store).

  > Note: Development store preview of extension drafts is not supported for Plus sandbox stores. You must `deploy` your
  app.

  To preview your app on a development store or Plus sandbox store, Shopify CLI walks you through the following steps.
  If you've run `dev` before, then your settings are saved and some of these steps are skipped. You can reset these
  configurations using `dev --reset` to go through all of them again:

  - Associating your project with an app associated with your Partner account or organization, or creating a new app.
  - Selecting a development store or Plus sandbox store to use for testing. If you have only one store, then it's
  selected automatically.
  - Installing your app on the store using the provided install link.
  - Creating a tunnel between your local environment and the store using Cloudflare.

  You can use your own tunneling software instead, by passing your tunnel URL with the `--tunnel-url` flag.
  - Updating the app URLs that are set in the Partner Dashboard.

  To avoid overwriting any URLs that are already set, select the No, never option. If you select this option, then
  you're provided with URLs that you can manually add in the Partner Dashboard so you can preview your app.

  - Enabling development store preview for extensions.
  - Serving "GraphiQL for the Admin API"
  (https://shopify.dev/docs/apps/tools/graphiql-admin-api#use-a-local-graphiql-instance) using your app's credentials
  and access scopes.
  - Building and serving your app and app extensions.

  If you're using the PHP or Ruby app template, then you need to complete the following steps before you can preview
  your app for the first time:

  - PHP: "Set up your Laravel app" (https://github.com/Shopify/shopify-app-template-php#setting-up-your-laravel-app)
  - Ruby: "Set up your Rails app" (https://github.com/Shopify/shopify-app-template-ruby#setting-up-your-rails-app)

  > Caution: To use a development store or Plus sandbox store with Shopify CLI, you need to be the store owner, or have
  a "staff account" (https://help.shopify.com/manual/your-account/staff-accounts) on the store. Staff accounts are
  created automatically the first time you access a development store with your Partner staff account through the
  Partner Dashboard.
```

## `shopify app env pull`

Pull app and extensions environment variables.

```
USAGE
  $ shopify app env pull [-c <value>] [--env-file <value>] [--no-color] [--path <value>] [--verbose]

FLAGS
  -c, --config=<value>    The name of the app configuration.
      --env-file=<value>  Specify an environment file to update if the update flag is set
      --no-color          Disable color output.
      --path=<value>      The path to your app directory.
      --verbose           Increase the verbosity of the output.

DESCRIPTION
  Pull app and extensions environment variables.

  Creates or updates an `.env` files that contains app and app extension environment variables.

  When an existing `.env` file is updated, changes to the variables are displayed in the terminal output. Existing
  variables and commented variables are preserved.
```

## `shopify app env show`

Display app and extensions environment variables.

```
USAGE
  $ shopify app env show [-c <value>] [--no-color] [--path <value>] [--verbose]

FLAGS
  -c, --config=<value>  The name of the app configuration.
      --no-color        Disable color output.
      --path=<value>    The path to your app directory.
      --verbose         Increase the verbosity of the output.

DESCRIPTION
  Display app and extensions environment variables.

  Displays environment variables that can be used to deploy apps and app extensions.
```

## `shopify app function build`

Compile a function to wasm.

```
USAGE
  $ shopify app function build [-c <value>] [--no-color] [--path <value>] [--verbose]

FLAGS
  -c, --config=<value>  The name of the app configuration.
      --no-color        Disable color output.
      --path=<value>    The path to your function directory.
      --verbose         Increase the verbosity of the output.

DESCRIPTION
  Compile a function to wasm.

  Compiles the function in your current directory to WebAssembly (Wasm) for testing purposes.
```

## `shopify app function replay`

Replays a function run from an app log.

```
USAGE
  $ shopify app function replay [--client-id <value> | -c <value>] [-j] [-l <value>] [--no-color] [--path <value>]
    [--verbose] [-w]

FLAGS
  -c, --config=<value>     The name of the app configuration.
  -j, --json               Output the function run result as a JSON object.
  -l, --log=<value>        Specifies a log identifier to replay instead of selecting from a list. The identifier is
                           provided in the output of `shopify app dev` and is the suffix of the log file name.
  -w, --[no-]watch         Re-run the function when the source code changes.
      --client-id=<value>  Application's Client ID
      --no-color           Disable color output.
      --path=<value>       The path to your function directory.
      --verbose            Increase the verbosity of the output.

DESCRIPTION
  Replays a function run from an app log.

  Runs the function from your current directory for "testing purposes"
  (https://shopify.dev/docs/apps/functions/testing-and-debugging). To learn how you can monitor and debug functions when
  errors occur, refer to "Shopify Functions error handling" (https://shopify.dev/docs/api/functions/errors).
```

## `shopify app function run`

Run a function locally for testing.

```
USAGE
  $ shopify app function run [-c <value>] [-e <value>] [-i <value>] [-j] [--no-color] [--path <value>] [--verbose]

FLAGS
  -c, --config=<value>  The name of the app configuration.
  -e, --export=<value>  Name of the WebAssembly export to invoke.
  -i, --input=<value>   The input JSON to pass to the function. If omitted, standard input is used.
  -j, --json            Log the run result as a JSON object.
      --no-color        Disable color output.
      --path=<value>    The path to your function directory.
      --verbose         Increase the verbosity of the output.

DESCRIPTION
  Run a function locally for testing.

  Runs the function from your current directory for "testing purposes"
  (https://shopify.dev/docs/apps/functions/testing-and-debugging). To learn how you can monitor and debug functions when
  errors occur, refer to "Shopify Functions error handling" (https://shopify.dev/docs/api/functions/errors).
```

## `shopify app function schema`

Fetch the latest GraphQL schema for a function.

```
USAGE
  $ shopify app function schema [--client-id <value> | -c <value>] [--no-color] [--path <value>] [--stdout] [--verbose]

FLAGS
  -c, --config=<value>     The name of the app configuration.
      --client-id=<value>  The Client ID to fetch the schema with.
      --no-color           Disable color output.
      --path=<value>       The path to your function directory.
      --stdout             Output the schema to stdout instead of writing to a file.
      --verbose            Increase the verbosity of the output.

DESCRIPTION
  Fetch the latest GraphQL schema for a function.

  Generates the latest "GraphQL schema" (https://shopify.dev/docs/apps/functions/input-output#graphql-schema) for a
  function in your app. Run this command from the function directory.

  This command uses the API type and version of your function, as defined in your extension TOML file, to generate the
  latest GraphQL schema. The schema is written to the `schema.graphql` file.
```

## `shopify app function typegen`

Generate GraphQL types for a JavaScript function.

```
USAGE
  $ shopify app function typegen [-c <value>] [--no-color] [--path <value>] [--verbose]

FLAGS
  -c, --config=<value>  The name of the app configuration.
      --no-color        Disable color output.
      --path=<value>    The path to your function directory.
      --verbose         Increase the verbosity of the output.

DESCRIPTION
  Generate GraphQL types for a JavaScript function.

  Creates GraphQL types based on your "input query" (https://shopify.dev/docs/apps/functions/input-output#input) for a
  function written in JavaScript.
```

## `shopify app generate extension [FILE]`

Generate a new app Extension.

```
USAGE
  $ shopify app generate extension [FILE] [--client-id <value> | -c <value>] [--flavor
    vanilla-js|react|typescript|typescript-react|wasm|rust] [-n <value>] [--no-color] [--path <value>] [--reset | ] [-t
    <value>] [-t <value>] [--verbose]

FLAGS
  -c, --config=<value>     The name of the app configuration.
  -n, --name=<value>       name of your Extension
  -t, --template=<value>   Extension template
  -t, --type=<value>       Deprecated. Please use --template
      --client-id=<value>  The Client ID of your app.
      --flavor=<option>    Choose a starting template for your extension, where applicable
                           <options: vanilla-js|react|typescript|typescript-react|wasm|rust>
      --no-color           Disable color output.
      --path=<value>       The path to your app directory.
      --reset              Reset all your settings.
      --verbose            Increase the verbosity of the output.

DESCRIPTION
  Generate a new app Extension.

  Generates a new "app extension" (https://shopify.dev/docs/apps/app-extensions). For a list of app extensions that you
  can generate using this command, refer to "Supported extensions"
  (https://shopify.dev/docs/apps/structure/app-extensions/list).

  Each new app extension is created in a folder under `extensions/`. To learn more about the extensions file structure,
  refer to "App structure" (https://shopify.dev/docs/apps/tools/cli/structure) and the documentation for your extension.


EXAMPLES
  $ shopify app generate extension
```

## `shopify app import-extensions`

Import dashboard-managed extensions into your app.

```
USAGE
  $ shopify app import-extensions [--client-id <value> | -c <value>] [--no-color] [--path <value>] [--verbose]

FLAGS
  -c, --config=<value>     The name of the app configuration.
      --client-id=<value>  The Client ID of your app.
      --no-color           Disable color output.
      --path=<value>       The path to your app directory.
      --verbose            Increase the verbosity of the output.

DESCRIPTION
  Import dashboard-managed extensions into your app.
```

## `shopify app info`

Print basic information about your app and extensions.

```
USAGE
  $ shopify app info [-c <value>] [--json] [--no-color] [--path <value>] [--verbose] [--web-env]

FLAGS
  -c, --config=<value>  The name of the app configuration.
      --json            format output as JSON
      --no-color        Disable color output.
      --path=<value>    The path to your app directory.
      --verbose         Increase the verbosity of the output.
      --web-env         Outputs environment variables necessary for running and deploying web/.

DESCRIPTION
  Print basic information about your app and extensions.

  The information returned includes the following:

  - The app and development store or Plus sandbox store that's used when you run the "dev"
  (https://shopify.dev/docs/api/shopify-cli/app/app-dev) command. You can reset these configurations using "`dev
  --reset`" (https://shopify.dev/docs/api/shopify-cli/app/app-dev#flags-propertydetail-reset).
  - The "structure" (https://shopify.dev/docs/apps/tools/cli/structure) of your app project.
  - The "access scopes" (https://shopify.dev/docs/api/usage) your app has requested.
  - System information, including the package manager and version of Shopify CLI used in the project.
```

## `shopify app init`

Create a new app project

```
USAGE
  $ shopify app init [--client-id <value> | ] [--flavor <value>] [-n <value>] [--no-color] [-d
    npm|yarn|pnpm|bun] [-p <value>] [--template <value>] [--verbose]

FLAGS
  -d, --package-manager=<option>  <options: npm|yarn|pnpm|bun>
  -n, --name=<value>
  -p, --path=<value>              [default: .]
<<<<<<< HEAD
      --client-id=<value>         The Client ID of your app.
=======
      --client-id=<value>         The Client ID of your app. Use this to automatically link your new project to an
                                  existing app. Using this flag avoids the app selection prompt.
>>>>>>> f7af0a12
      --flavor=<value>            Which flavor of the given template to use.
      --no-color                  Disable color output.
      --template=<value>          The app template. Accepts one of the following:
                                  - <remix|none>
                                  - Any GitHub repo with optional branch and subpath, e.g.,
                                  https://github.com/Shopify/<repository>/[subpath]#[branch]
      --verbose                   Increase the verbosity of the output.
```

## `shopify app logs`

Stream detailed logs for your Shopify app.

```
USAGE
  $ shopify app logs [--client-id <value> | -c <value>] [-j] [--no-color] [--path <value>] [--reset | ]
    [--source <value>] [--status success|failure] [-s <value>] [--verbose]

FLAGS
  -c, --config=<value>     The name of the app configuration.
  -j, --json               Log the run result as a JSON object.
  -s, --store=<value>...   Store URL. Must be an existing development or Shopify Plus sandbox store.
      --client-id=<value>  The Client ID of your app.
      --no-color           Disable color output.
      --path=<value>       The path to your app directory.
      --reset              Reset all your settings.
      --source=<value>...  Filters output to the specified log source.
      --status=<option>    Filters output to the specified status (success or failure).
                           <options: success|failure>
      --verbose            Increase the verbosity of the output.

DESCRIPTION
  Stream detailed logs for your Shopify app.


  Opens a real-time stream of detailed app logs from the selected app and store.
  Use the `--source` argument to limit output to a particular log source, such as a specific Shopify Function handle.
  Use the `shopify app logs sources` command to view a list of sources.
  Use the `--status` argument to filter on status, either `success` or `failure`.
  ```
  shopify app logs --status=success --source=extension.discount-function
  ```
```

## `shopify app logs sources`

Print out a list of sources that may be used with the logs command.

```
USAGE
  $ shopify app logs sources [-c <value>] [--no-color] [--path <value>] [--verbose]

FLAGS
  -c, --config=<value>  The name of the app configuration.
      --no-color        Disable color output.
      --path=<value>    The path to your app directory.
      --verbose         Increase the verbosity of the output.

DESCRIPTION
  Print out a list of sources that may be used with the logs command.

  The output source names can be used with the `--source` argument of `shopify app logs` to filter log output. Currently
  only function extensions are supported as sources.
```

## `shopify app:release --version <version>`

Release an app version.

```
USAGE
  $ shopify app release --version <version>

FLAGS
  -c, --config=<value>     The name of the app configuration.
  -f, --force              Release without asking for confirmation.
      --client-id=<value>  The Client ID of your app.
      --no-color           Disable color output.
      --path=<value>       The path to your app directory.
      --reset              Reset all your settings.
      --verbose            Increase the verbosity of the output.
      --version=<value>    (required) The name of the app version to release.

DESCRIPTION
  Release an app version.

  Releases an existing app version. Pass the name of the version that you want to release using the `--version` flag.
```

## `shopify app versions list [FILE]`

List deployed versions of your app.

```
USAGE
  $ shopify app versions list [FILE] [--client-id <value> | -c <value>] [--json] [--no-color] [--path <value>]
    [--verbose]

FLAGS
  -c, --config=<value>     The name of the app configuration.
      --client-id=<value>  The Client ID to fetch versions for.
      --json               Output the versions list as JSON.
      --no-color           Disable color output.
      --path=<value>       The path to your app directory.
      --verbose            Increase the verbosity of the output.

DESCRIPTION
  List deployed versions of your app.

  Lists the deployed app versions. An app version is a snapshot of your app extensions.

EXAMPLES
  $ shopify app versions list
```

## `shopify app webhook trigger`

Trigger delivery of a sample webhook topic payload to a designated address.

```
USAGE
  $ shopify app webhook trigger [--address <value>] [--api-version <value>] [--client-id <value> | -c <value>]
    [--client-secret <value>] [--delivery-method http|google-pub-sub|event-bridge] [--help] [--path <value>]
    [--shared-secret <value>] [--topic <value>]

FLAGS
  -c, --config=<value>
      The name of the app configuration.

  --address=<value>
      The URL where the webhook payload should be sent.
      You will need a different address type for each delivery-method:
      · For remote HTTP testing, use a URL that starts with https://
      · For local HTTP testing, use http://localhost:{port}/{url-path}
      · For Google Pub/Sub, use pubsub://{project-id}:{topic-id}
      · For Amazon EventBridge, use an Amazon Resource Name (ARN) starting with arn:aws:events:

  --api-version=<value>
      The API Version of the webhook topic.

  --client-id=<value>
      The Client ID of your app.

  --client-secret=<value>
      Your app's client secret. This secret allows us to return the X-Shopify-Hmac-SHA256 header that lets you validate
      the origin of the response that you receive.

  --delivery-method=<option>
      Method chosen to deliver the topic payload. If not passed, it's inferred from the address.
      <options: http|google-pub-sub|event-bridge>

  --help
      This help. When you run the trigger command the CLI will prompt you for any information that isn't passed using
      flags.

  --path=<value>
      The path to your app directory.

  --shared-secret=<value>
      Deprecated. Please use client-secret.

  --topic=<value>
      The requested webhook topic.

DESCRIPTION
  Trigger delivery of a sample webhook topic payload to a designated address.


  Triggers the delivery of a sample Admin API event topic payload to a designated address.

  You should use this command to experiment with webhooks, to initially test your webhook configuration, or for unit
  testing. However, to test your webhook configuration from end to end, you should always trigger webhooks by performing
  the related action in Shopify.

  Because most webhook deliveries use remote endpoints, you can trigger the command from any directory where you can use
  Shopify CLI, and send the webhook to any of the supported endpoint types. For example, you can run the command from
  your app's local directory, but send the webhook to a staging environment endpoint.

  To learn more about using webhooks in a Shopify app, refer to "Webhooks overview"
  (https://shopify.dev/docs/apps/webhooks).

  ### Limitations

  - Webhooks triggered using this method always have the same payload, so they can't be used to test scenarios that
  differ based on the payload contents.
  - Webhooks triggered using this method aren't retried when they fail.
  - Trigger requests are rate-limited using the "Partner API rate limit"
  (https://shopify.dev/docs/api/partner#rate_limits).
  - You can't use this method to validate your API webhook subscriptions.
```

## `shopify auth logout`

Logs you out of the Shopify account or Partner account and store.

```
USAGE
  $ shopify auth logout

DESCRIPTION
  Logs you out of the Shopify account or Partner account and store.
```

## `shopify commands`

list all the commands

```
USAGE
  $ shopify commands [--columns <value> | -x] [--deprecated] [--filter <value>] [-h] [--hidden] [--json]
    [--no-header | [--csv | --no-truncate]] [--output csv|json|yaml |  | ] [--sort <value>] [--tree]

FLAGS
  -h, --help             Show CLI help.
  -x, --extended         show extra columns
      --columns=<value>  only show provided columns (comma-separated)
      --csv              output is csv format [alias: --output=csv]
      --deprecated       show deprecated commands
      --filter=<value>   filter property by partial string matching, ex: name=foo
      --hidden           show hidden commands
      --no-header        hide table header from output
      --no-truncate      do not truncate output to fit screen
      --output=<option>  output in a more machine friendly format
                         <options: csv|json|yaml>
      --sort=<value>     property to sort by (prepend '-' for descending)
      --tree             show tree of commands

GLOBAL FLAGS
  --json  Format output as json.

DESCRIPTION
  list all the commands
```

## `shopify config autocorrect off`

Disable autocorrect. Off by default.

```
USAGE
  $ shopify config autocorrect off

DESCRIPTION
  Disable autocorrect. Off by default.

  Disable autocorrect. Off by default.

  When autocorrection is enabled, Shopify CLI automatically runs a corrected version of your command if a correction is
  available.

  When autocorrection is disabled, you need to confirm that you want to run corrections for mistyped commands.
```

## `shopify config autocorrect on`

Enable autocorrect. Off by default.

```
USAGE
  $ shopify config autocorrect on

DESCRIPTION
  Enable autocorrect. Off by default.

  Enable autocorrect. Off by default.

  When autocorrection is enabled, Shopify CLI automatically runs a corrected version of your command if a correction is
  available.

  When autocorrection is disabled, you need to confirm that you want to run corrections for mistyped commands.
```

## `shopify config autocorrect status`

Check whether autocorrect is enabled or disabled. On by default.

```
USAGE
  $ shopify config autocorrect status

DESCRIPTION
  Check whether autocorrect is enabled or disabled. On by default.

  Check whether autocorrect is enabled or disabled. On by default.

  When autocorrection is enabled, Shopify CLI automatically runs a corrected version of your command if a correction is
  available.

  When autocorrection is disabled, you need to confirm that you want to run corrections for mistyped commands.
```

## `shopify help [COMMAND]`

Display help for Shopify CLI

```
USAGE
  $ shopify help [COMMAND...] [-n]

ARGUMENTS
  COMMAND...  Command to show help for.

FLAGS
  -n, --nested-commands  Include all nested commands in the output.

DESCRIPTION
  Display help for Shopify CLI
```

## `shopify hydrogen build`

Builds a Hydrogen storefront for production.

```
USAGE
  $ shopify hydrogen build [--bundle-stats] [--codegen-config-path <value> --codegen] [--disable-route-warning]
    [--entry <value>] [--force-client-sourcemap] [--lockfile-check] [--path <value>] [--sourcemap] [--watch]

FLAGS
  --[no-]bundle-stats            Show a bundle size summary after building. Defaults to true, use `--no-bundle-stats` to
                                 disable.
  --codegen                      Automatically generates GraphQL types for your project’s Storefront API queries.
  --codegen-config-path=<value>  Specifies a path to a codegen configuration file. Defaults to `<root>/codegen.ts` if
                                 this file exists.
  --disable-route-warning        Disables any warnings about missing standard routes.
  --entry=<value>                Entry file for the worker. Defaults to `./server`.
  --force-client-sourcemap       Client sourcemapping is avoided by default because it makes backend code visible in the
                                 browser. Use this flag to force enabling it.
  --[no-]lockfile-check          Checks that there is exactly one valid lockfile in the project. Defaults to `true`.
                                 Deactivate with `--no-lockfile-check`.
  --path=<value>                 The path to the directory of the Hydrogen storefront. Defaults to the current directory
                                 where the command is run.
  --[no-]sourcemap               Controls whether server sourcemaps are generated. Default to `true`. Deactivate
                                 `--no-sourcemaps`.
  --watch                        Watches for changes and rebuilds the project writing output to disk.

DESCRIPTION
  Builds a Hydrogen storefront for production.
```

## `shopify hydrogen check RESOURCE`

Returns diagnostic information about a Hydrogen storefront.

```
USAGE
  $ shopify hydrogen check RESOURCE [--path <value>]

ARGUMENTS
  RESOURCE  (routes) The resource to check. Currently only 'routes' is supported.

FLAGS
  --path=<value>  The path to the directory of the Hydrogen storefront. Defaults to the current directory where the
                  command is run.

DESCRIPTION
  Returns diagnostic information about a Hydrogen storefront.
```

## `shopify hydrogen codegen`

Generate types for the Storefront API queries found in your project.

```
USAGE
  $ shopify hydrogen codegen [--codegen-config-path <value>] [--path <value>] [--watch]

FLAGS
  --codegen-config-path=<value>  Specify a path to a codegen configuration file. Defaults to `<root>/codegen.ts` if it
                                 exists.
  --path=<value>                 The path to the directory of the Hydrogen storefront. Defaults to the current directory
                                 where the command is run.
  --watch                        Watch the project for changes to update types on file save.

DESCRIPTION
  Generate types for the Storefront API queries found in your project.
```

## `shopify hydrogen customer-account-push`

Push project configuration to admin

```
USAGE
  $ shopify hydrogen customer-account-push --dev-origin <value> [--path <value>] [--relative-logout-uri <value>]
    [--relative-redirect-uri <value>] [--storefront-id <value>]

FLAGS
  --dev-origin=<value>             (required) The development domain of your application.
  --path=<value>                   The path to the directory of the Hydrogen storefront. Defaults to the current
                                   directory where the command is run.
  --relative-logout-uri=<value>    The relative url of allowed url that will be redirected to post-logout for Customer
                                   Account API OAuth flow. Default to nothing.
  --relative-redirect-uri=<value>  The relative url of allowed callback url for Customer Account API OAuth flow. Default
                                   is '/account/authorize'
  --storefront-id=<value>          The id of the storefront the configuration should be pushed to. Must start with
                                   'gid://shopify/HydrogenStorefront/'

DESCRIPTION
  Push project configuration to admin
```

## `shopify hydrogen debug cpu`

Builds and profiles the server startup time the app.

```
USAGE
  $ shopify hydrogen debug cpu [--entry <value>] [--output <value>] [--path <value>]

FLAGS
  --entry=<value>   Entry file for the worker. Defaults to `./server`.
  --output=<value>  [default: startup.cpuprofile] Specify a path to generate the profile file. Defaults to
                    "startup.cpuprofile".
  --path=<value>    The path to the directory of the Hydrogen storefront. Defaults to the current directory where the
                    command is run.

DESCRIPTION
  Builds and profiles the server startup time the app.
```

## `shopify hydrogen deploy`

Builds and deploys a Hydrogen storefront to Oxygen.

```
USAGE
  $ shopify hydrogen deploy [--auth-bypass-token-duration <value> --auth-bypass-token] [--build-command <value>]
    [--entry <value>] [--env <value> | --env-branch <value>] [--env-file <value>] [-f] [--json-output]
    [--lockfile-check] [--metadata-description <value>] [--metadata-user <value>] [--no-verify] [--path <value>]
    [--preview] [-s <value>] [-t <value>]

FLAGS
  -f, --force                               Forces a deployment to proceed if there are uncommited changes in its Git
                                            repository.
  -s, --shop=<value>                        Shop URL. It can be the shop prefix (janes-apparel) or the full
                                            myshopify.com URL (janes-apparel.myshopify.com,
                                            https://janes-apparel.myshopify.com).
  -t, --token=<value>                       Oxygen deployment token. Defaults to the linked storefront's token if
                                            available.
      --auth-bypass-token                   Generate an authentication bypass token, which can be used to perform
                                            end-to-end tests against the deployment.
      --auth-bypass-token-duration=<value>  Specify the duration (in hours) up to 12 hours for the authentication bypass
                                            token. Defaults to `2`
      --build-command=<value>               Specify a build command to run before deploying. If not specified, `shopify
                                            hydrogen build` will be used.
      --entry=<value>                       Entry file for the worker. Defaults to `./server`.
      --env=<value>                         Specifies the environment to perform the operation using its handle. Fetch
                                            the handle using the `env list` command.
      --env-branch=<value>                  Specifies the environment to perform the operation using its Git branch
                                            name.
      --env-file=<value>                    Path to an environment file to override existing environment variables for
                                            the deployment.
      --[no-]json-output                    Create a JSON file containing the deployment details in CI environments.
                                            Defaults to true, use `--no-json-output` to disable.
      --[no-]lockfile-check                 Checks that there is exactly one valid lockfile in the project. Defaults to
                                            `true`. Deactivate with `--no-lockfile-check`.
      --metadata-description=<value>        Description of the changes in the deployment. Defaults to the commit message
                                            of the latest commit if there are no uncommited changes.
      --metadata-user=<value>               User that initiated the deployment. Will be saved and displayed in the
                                            Shopify admin
      --no-verify                           Skip the routability verification step after deployment.
      --path=<value>                        The path to the directory of the Hydrogen storefront. Defaults to the
                                            current directory where the command is run.
      --preview                             Deploys to the Preview environment. Overrides --env-branch and Git metadata.

DESCRIPTION
  Builds and deploys a Hydrogen storefront to Oxygen.
```

## `shopify hydrogen dev`

Runs Hydrogen storefront in an Oxygen worker for development.

```
USAGE
  $ shopify hydrogen dev [--codegen-config-path <value> --codegen] [--debug] [--disable-deps-optimizer]
    [--disable-version-check] [--disable-virtual-routes] [--entry <value>] [--env <value> | --env-branch <value>]
    [--env-file <value>] [--host] [--inspector-port <value>] [--legacy-runtime] [--path <value>] [--port <value>]
    [--sourcemap] [--verbose]

FLAGS
  --codegen                      Automatically generates GraphQL types for your project’s Storefront API queries.
  --codegen-config-path=<value>  Specifies a path to a codegen configuration file. Defaults to `<root>/codegen.ts` if
                                 this file exists.
  --debug                        Enables inspector connections to the server with a debugger such as Visual Studio Code
                                 or Chrome DevTools.
  --disable-deps-optimizer       Disable adding dependencies to Vite's `ssr.optimizeDeps.include` automatically
  --disable-version-check        Skip the version check when running `hydrogen dev`
  --disable-virtual-routes       Disable rendering fallback routes when a route file doesn't exist.
  --entry=<value>                Entry file for the worker. Defaults to `./server`.
  --env=<value>                  Specifies the environment to perform the operation using its handle. Fetch the handle
                                 using the `env list` command.
  --env-branch=<value>           Specifies the environment to perform the operation using its Git branch name.
  --env-file=<value>             [default: .env] Path to an environment file to override existing environment variables.
                                 Defaults to the '.env' located in your project path `--path`.
  --host                         Expose the server to the local network
  --inspector-port=<value>       The port where the inspector is available. Defaults to 9229.
  --legacy-runtime               [Classic Remix Compiler] Runs the app in a Node.js sandbox instead of an Oxygen worker.
  --path=<value>                 The path to the directory of the Hydrogen storefront. Defaults to the current directory
                                 where the command is run.
  --port=<value>                 The port to run the server on. Defaults to 3000.
  --[no-]sourcemap               [Classic Remix Compiler] Controls whether server sourcemaps are generated. Default to
                                 `true`. Deactivate `--no-sourcemaps`.
  --verbose                      Outputs more information about the command's execution.

DESCRIPTION
  Runs Hydrogen storefront in an Oxygen worker for development.
```

## `shopify hydrogen env list`

List the environments on your linked Hydrogen storefront.

```
USAGE
  $ shopify hydrogen env list [--path <value>]

FLAGS
  --path=<value>  The path to the directory of the Hydrogen storefront. Defaults to the current directory where the
                  command is run.

DESCRIPTION
  List the environments on your linked Hydrogen storefront.
```

## `shopify hydrogen env pull`

Populate your .env with variables from your Hydrogen storefront.

```
USAGE
  $ shopify hydrogen env pull [--env <value> | --env-branch <value>] [--env-file <value>] [-f] [--path <value>]

FLAGS
  -f, --force               Overwrites the destination directory and files if they already exist.
      --env=<value>         Specifies the environment to perform the operation using its handle. Fetch the handle using
                            the `env list` command.
      --env-branch=<value>  Specifies the environment to perform the operation using its Git branch name.
      --env-file=<value>    [default: .env] Path to an environment file to override existing environment variables.
                            Defaults to the '.env' located in your project path `--path`.
      --path=<value>        The path to the directory of the Hydrogen storefront. Defaults to the current directory
                            where the command is run.

DESCRIPTION
  Populate your .env with variables from your Hydrogen storefront.
```

## `shopify hydrogen env push`

Push environment variables from the local .env file to your linked Hydrogen storefront.

```
USAGE
  $ shopify hydrogen env push [--env <value> | ] [--env-file <value>] [--path <value>]

FLAGS
  --env=<value>       Specifies the environment to perform the operation using its handle. Fetch the handle using the
                      `env list` command.
  --env-file=<value>  [default: .env] Path to an environment file to override existing environment variables. Defaults
                      to the '.env' located in your project path `--path`.
  --path=<value>      The path to the directory of the Hydrogen storefront. Defaults to the current directory where the
                      command is run.

DESCRIPTION
  Push environment variables from the local .env file to your linked Hydrogen storefront.
```

## `shopify hydrogen generate route ROUTENAME`

Generates a standard Shopify route.

```
USAGE
  $ shopify hydrogen generate route ROUTENAME [--adapter <value>] [-f] [--locale-param <value>] [--path <value>]
    [--typescript]

ARGUMENTS
  ROUTENAME  (home|page|cart|products|collections|policies|blogs|account|search|robots|sitemap|all) The route to
             generate. One of home,page,cart,products,collections,policies,blogs,account,search,robots,sitemap,all.

FLAGS
  -f, --force                 Overwrites the destination directory and files if they already exist.
      --adapter=<value>       Remix adapter used in the route. The default is `@shopify/remix-oxygen`.
      --locale-param=<value>  The param name in Remix routes for the i18n locale, if any. Example: `locale` becomes
                              ($locale).
      --path=<value>          The path to the directory of the Hydrogen storefront. Defaults to the current directory
                              where the command is run.
      --typescript            Generate TypeScript files

DESCRIPTION
  Generates a standard Shopify route.
```

## `shopify hydrogen generate routes`

Generates all supported standard shopify routes.

```
USAGE
  $ shopify hydrogen generate routes [--adapter <value>] [-f] [--locale-param <value>] [--path <value>] [--typescript]

FLAGS
  -f, --force                 Overwrites the destination directory and files if they already exist.
      --adapter=<value>       Remix adapter used in the route. The default is `@shopify/remix-oxygen`.
      --locale-param=<value>  The param name in Remix routes for the i18n locale, if any. Example: `locale` becomes
                              ($locale).
      --path=<value>          The path to the directory of the Hydrogen storefront. Defaults to the current directory
                              where the command is run.
      --typescript            Generate TypeScript files

DESCRIPTION
  Generates all supported standard shopify routes.
```

## `shopify hydrogen init`

Creates a new Hydrogen storefront.

```
USAGE
  $ shopify hydrogen init [-f] [--git] [--install-deps] [--language <value>] [--markets <value>] [--mock-shop]
    [--path <value>] [--quickstart] [--routes] [--shortcut] [--styling <value>] [--template <value>]

FLAGS
  -f, --force              Overwrites the destination directory and files if they already exist.
      --[no-]git           Init Git and create initial commits.
      --[no-]install-deps  Auto installs dependencies using the active package manager.
      --language=<value>   Sets the template language to use. One of `js` or `ts`.
      --markets=<value>    Sets the URL structure to support multiple markets. Must be one of: `subfolders`, `domains`,
                           `subdomains`, `none`. Example: `--markets subfolders`.
      --mock-shop          Use mock.shop as the data source for the storefront.
      --path=<value>       The path to the directory of the new Hydrogen storefront.
      --quickstart         Scaffolds a new Hydrogen project with a set of sensible defaults. Equivalent to `shopify
                           hydrogen init --path hydrogen-quickstart --mock-shop --language js --shortcut --routes
                           --markets none`
      --[no-]routes        Generate routes for all pages.
      --[no-]shortcut      Creates a global h2 shortcut for Shopify CLI using shell aliases. Deactivate with
                           `--no-shortcut`.
      --styling=<value>    Sets the styling strategy to use. One of `tailwind`, `vanilla-extract`, `css-modules`,
                           `postcss`, `none`.
      --template=<value>   Scaffolds project based on an existing template or example from the Hydrogen repository.

DESCRIPTION
  Creates a new Hydrogen storefront.
```

## `shopify hydrogen link`

Link a local project to one of your shop's Hydrogen storefronts.

```
USAGE
  $ shopify hydrogen link [-f] [--path <value>] [--storefront <value>]

FLAGS
  -f, --force               Overwrites the destination directory and files if they already exist.
      --path=<value>        The path to the directory of the Hydrogen storefront. Defaults to the current directory
                            where the command is run.
      --storefront=<value>  The name of a Hydrogen Storefront (e.g. "Jane's Apparel")

DESCRIPTION
  Link a local project to one of your shop's Hydrogen storefronts.
```

## `shopify hydrogen list`

Returns a list of Hydrogen storefronts available on a given shop.

```
USAGE
  $ shopify hydrogen list [--path <value>]

FLAGS
  --path=<value>  The path to the directory of the Hydrogen storefront. Defaults to the current directory where the
                  command is run.

DESCRIPTION
  Returns a list of Hydrogen storefronts available on a given shop.
```

## `shopify hydrogen login`

Login to your Shopify account.

```
USAGE
  $ shopify hydrogen login [--path <value>] [-s <value>]

FLAGS
  -s, --shop=<value>  Shop URL. It can be the shop prefix (janes-apparel) or the full myshopify.com URL
                      (janes-apparel.myshopify.com, https://janes-apparel.myshopify.com).
      --path=<value>  The path to the directory of the Hydrogen storefront. Defaults to the current directory where the
                      command is run.

DESCRIPTION
  Login to your Shopify account.
```

## `shopify hydrogen logout`

Logout of your local session.

```
USAGE
  $ shopify hydrogen logout [--path <value>]

FLAGS
  --path=<value>  The path to the directory of the Hydrogen storefront. Defaults to the current directory where the
                  command is run.

DESCRIPTION
  Logout of your local session.
```

## `shopify hydrogen preview`

Runs a Hydrogen storefront in an Oxygen worker for production.

```
USAGE
  $ shopify hydrogen preview [--codegen-config-path <value> [--codegen --build]] [--debug] [--entry <value> ] [--env
    <value> | --env-branch <value>] [--env-file <value>] [--inspector-port <value>] [--legacy-runtime] [--path <value>]
    [--port <value>] [--verbose] [--watch ]

FLAGS
  --build                        Builds the app before starting the preview server.
  --codegen                      Automatically generates GraphQL types for your project’s Storefront API queries.
  --codegen-config-path=<value>  Specifies a path to a codegen configuration file. Defaults to `<root>/codegen.ts` if
                                 this file exists.
  --debug                        Enables inspector connections to the server with a debugger such as Visual Studio Code
                                 or Chrome DevTools.
  --entry=<value>                Entry file for the worker. Defaults to `./server`.
  --env=<value>                  Specifies the environment to perform the operation using its handle. Fetch the handle
                                 using the `env list` command.
  --env-branch=<value>           Specifies the environment to perform the operation using its Git branch name.
  --env-file=<value>             [default: .env] Path to an environment file to override existing environment variables.
                                 Defaults to the '.env' located in your project path `--path`.
  --inspector-port=<value>       The port where the inspector is available. Defaults to 9229.
  --legacy-runtime               Runs the app in a Node.js sandbox instead of an Oxygen worker.
  --path=<value>                 The path to the directory of the Hydrogen storefront. Defaults to the current directory
                                 where the command is run.
  --port=<value>                 The port to run the server on. Defaults to 3000.
  --verbose                      Outputs more information about the command's execution.
  --watch                        Watches for changes and rebuilds the project.

DESCRIPTION
  Runs a Hydrogen storefront in an Oxygen worker for production.
```

## `shopify hydrogen setup`

Scaffold routes and core functionality.

```
USAGE
  $ shopify hydrogen setup [-f] [--install-deps] [--markets <value>] [--path <value>] [--shortcut]

FLAGS
  -f, --force              Overwrites the destination directory and files if they already exist.
      --[no-]install-deps  Auto installs dependencies using the active package manager.
      --markets=<value>    Sets the URL structure to support multiple markets. Must be one of: `subfolders`, `domains`,
                           `subdomains`, `none`. Example: `--markets subfolders`.
      --path=<value>       The path to the directory of the Hydrogen storefront. Defaults to the current directory where
                           the command is run.
      --[no-]shortcut      Creates a global h2 shortcut for Shopify CLI using shell aliases. Deactivate with
                           `--no-shortcut`.

DESCRIPTION
  Scaffold routes and core functionality.
```

## `shopify hydrogen setup css [STRATEGY]`

Setup CSS strategies for your project.

```
USAGE
  $ shopify hydrogen setup css [STRATEGY] [-f] [--install-deps] [--path <value>]

ARGUMENTS
  STRATEGY  (tailwind|vanilla-extract|css-modules|postcss) The CSS strategy to setup. One of
            tailwind,vanilla-extract,css-modules,postcss

FLAGS
  -f, --force              Overwrites the destination directory and files if they already exist.
      --[no-]install-deps  Auto installs dependencies using the active package manager.
      --path=<value>       The path to the directory of the Hydrogen storefront. Defaults to the current directory where
                           the command is run.

DESCRIPTION
  Setup CSS strategies for your project.
```

## `shopify hydrogen setup markets [STRATEGY]`

Setup support for multiple markets in your project.

```
USAGE
  $ shopify hydrogen setup markets [STRATEGY] [--path <value>]

ARGUMENTS
  STRATEGY  (subfolders|domains|subdomains) The URL structure strategy to setup multiple markets. One of
            subfolders,domains,subdomains

FLAGS
  --path=<value>  The path to the directory of the Hydrogen storefront. Defaults to the current directory where the
                  command is run.

DESCRIPTION
  Setup support for multiple markets in your project.
```

## `shopify hydrogen setup vite`

EXPERIMENTAL: Upgrades the project to use Vite.

```
USAGE
  $ shopify hydrogen setup vite [--path <value>]

FLAGS
  --path=<value>  The path to the directory of the Hydrogen storefront. Defaults to the current directory where the
                  command is run.

DESCRIPTION
  EXPERIMENTAL: Upgrades the project to use Vite.
```

## `shopify hydrogen shortcut`

Creates a global `h2` shortcut for the Hydrogen CLI

```
USAGE
  $ shopify hydrogen shortcut

DESCRIPTION
  Creates a global `h2` shortcut for the Hydrogen CLI
```

## `shopify hydrogen unlink`

Unlink a local project from a Hydrogen storefront.

```
USAGE
  $ shopify hydrogen unlink [--path <value>]

FLAGS
  --path=<value>  The path to the directory of the Hydrogen storefront. Defaults to the current directory where the
                  command is run.

DESCRIPTION
  Unlink a local project from a Hydrogen storefront.
```

## `shopify hydrogen upgrade`

Upgrade Remix and Hydrogen npm dependencies.

```
USAGE
  $ shopify hydrogen upgrade [-f] [--path <value>] [-v <value>]

FLAGS
  -f, --force            Ignore warnings and force the upgrade to the target version
  -v, --version=<value>  A target hydrogen version to update to
      --path=<value>     The path to the directory of the Hydrogen storefront. Defaults to the current directory where
                         the command is run.

DESCRIPTION
  Upgrade Remix and Hydrogen npm dependencies.
```

## `shopify plugins add PLUGIN`

Installs a plugin into shopify.

```
USAGE
  $ shopify plugins add PLUGIN... [-f] [-h] [--json] [-s | -v]

ARGUMENTS
  PLUGIN...  Plugin to install.

FLAGS
  -f, --force    Force npm to fetch remote resources even if a local copy exists on disk.
  -h, --help     Show CLI help.
  -s, --silent   Silences npm output.
  -v, --verbose  Show verbose npm output.

GLOBAL FLAGS
  --json  Format output as json.

ALIASES
  $ shopify plugins add

EXAMPLES
  Install a plugin from npm registry.

    $ shopify plugins add myplugin

  Install a plugin from a github url.

    $ shopify plugins add https://github.com/someuser/someplugin

  Install a plugin from a github slug.

    $ shopify plugins add someuser/someplugin
```

## `shopify plugins:inspect PLUGIN...`

Displays installation properties of a plugin.

```
USAGE
  $ shopify plugins inspect PLUGIN...

ARGUMENTS
  PLUGIN...  [default: .] Plugin to inspect.

FLAGS
  -h, --help     Show CLI help.
  -v, --verbose

GLOBAL FLAGS
  --json  Format output as json.

DESCRIPTION
  Displays installation properties of a plugin.

EXAMPLES
  $ shopify plugins inspect myplugin
```

## `shopify plugins install PLUGIN`

Installs a plugin into shopify.

```
USAGE
  $ shopify plugins install PLUGIN... [-f] [-h] [--json] [-s | -v]

ARGUMENTS
  PLUGIN...  Plugin to install.

FLAGS
  -f, --force    Force npm to fetch remote resources even if a local copy exists on disk.
  -h, --help     Show CLI help.
  -s, --silent   Silences npm output.
  -v, --verbose  Show verbose npm output.

GLOBAL FLAGS
  --json  Format output as json.

ALIASES
  $ shopify plugins add

EXAMPLES
  Install a plugin from npm registry.

    $ shopify plugins install myplugin

  Install a plugin from a github url.

    $ shopify plugins install https://github.com/someuser/someplugin

  Install a plugin from a github slug.

    $ shopify plugins install someuser/someplugin
```

## `shopify plugins link PATH`

Links a plugin into the CLI for development.

```
USAGE
  $ shopify plugins link PATH [-h] [--install] [-v]

ARGUMENTS
  PATH  [default: .] path to plugin

FLAGS
  -h, --help          Show CLI help.
  -v, --verbose
      --[no-]install  Install dependencies after linking the plugin.

DESCRIPTION
  Links a plugin into the CLI for development.
  Installation of a linked plugin will override a user-installed or core plugin.

  e.g. If you have a user-installed or core plugin that has a 'hello' command, installing a linked plugin with a 'hello'
  command will override the user-installed or core plugin implementation. This is useful for development work.


EXAMPLES
  $ shopify plugins link myplugin
```

## `shopify plugins remove [PLUGIN]`

Removes a plugin from the CLI.

```
USAGE
  $ shopify plugins remove [PLUGIN...] [-h] [-v]

ARGUMENTS
  PLUGIN...  plugin to uninstall

FLAGS
  -h, --help     Show CLI help.
  -v, --verbose

DESCRIPTION
  Removes a plugin from the CLI.

ALIASES
  $ shopify plugins unlink
  $ shopify plugins remove

EXAMPLES
  $ shopify plugins remove myplugin
```

## `shopify plugins reset`

Remove all user-installed and linked plugins.

```
USAGE
  $ shopify plugins reset [--hard] [--reinstall]

FLAGS
  --hard       Delete node_modules and package manager related files in addition to uninstalling plugins.
  --reinstall  Reinstall all plugins after uninstalling.
```

## `shopify plugins uninstall [PLUGIN]`

Removes a plugin from the CLI.

```
USAGE
  $ shopify plugins uninstall [PLUGIN...] [-h] [-v]

ARGUMENTS
  PLUGIN...  plugin to uninstall

FLAGS
  -h, --help     Show CLI help.
  -v, --verbose

DESCRIPTION
  Removes a plugin from the CLI.

ALIASES
  $ shopify plugins unlink
  $ shopify plugins remove

EXAMPLES
  $ shopify plugins uninstall myplugin
```

## `shopify plugins unlink [PLUGIN]`

Removes a plugin from the CLI.

```
USAGE
  $ shopify plugins unlink [PLUGIN...] [-h] [-v]

ARGUMENTS
  PLUGIN...  plugin to uninstall

FLAGS
  -h, --help     Show CLI help.
  -v, --verbose

DESCRIPTION
  Removes a plugin from the CLI.

ALIASES
  $ shopify plugins unlink
  $ shopify plugins remove

EXAMPLES
  $ shopify plugins unlink myplugin
```

## `shopify plugins update`

Update installed plugins.

```
USAGE
  $ shopify plugins update [-h] [-v]

FLAGS
  -h, --help     Show CLI help.
  -v, --verbose

DESCRIPTION
  Update installed plugins.
```

## `shopify search [QUERY]`

Starts a search on shopify.dev.

```
USAGE
  $ shopify search [QUERY]

DESCRIPTION
  Starts a search on shopify.dev.

EXAMPLES
  # open the search modal on Shopify.dev
      shopify search
      # search for a term on Shopify.dev
      shopify search <query>
      # search for a phrase on Shopify.dev
      shopify search "<a search query separated by spaces>"
```

## `shopify theme check`

Validate the theme.

```
USAGE
  $ shopify theme check [-a] [-C <value>] [-e <value>] [--fail-level crash|error|suggestion|style|warning|info]
    [--init] [--list] [--no-color] [-o text|json] [--path <value>] [--print] [--verbose] [-v]

FLAGS
  -C, --config=<value>       Use the config provided, overriding .theme-check.yml if present
                             Supports all theme-check: config values, e.g., theme-check:theme-app-extension,
                             theme-check:recommended, theme-check:all
                             For backwards compatibility, :theme_app_extension is also supported
  -a, --auto-correct         Automatically fix offenses
  -e, --environment=<value>  The environment to apply to the current command.
  -o, --output=<option>      [default: text] The output format to use
                             <options: text|json>
  -v, --version              Print Theme Check version
      --fail-level=<option>  [default: error] Minimum severity for exit with error code
                             <options: crash|error|suggestion|style|warning|info>
      --init                 Generate a .theme-check.yml file
      --list                 List enabled checks
      --no-color             Disable color output.
      --path=<value>         The path to your theme directory.
      --print                Output active config to STDOUT
      --verbose              Increase the verbosity of the output.

DESCRIPTION
  Validate the theme.

  Calls and runs "Theme Check" (https://shopify.dev/docs/themes/tools/theme-check) to analyze your theme code for errors
  and to ensure that it follows theme and Liquid best practices. "Learn more about the checks that Theme Check runs."
  (https://shopify.dev/docs/themes/tools/theme-check/checks)
```

## `shopify theme:console`

Shopify Liquid REPL (read-eval-print loop) tool

```
USAGE
  $ shopify theme console
  $ shopify theme console --url /products/classic-leather-jacket

FLAGS
  -e, --environment=<value>     The environment to apply to the current command.
  -s, --store=<value>           Store URL. It can be the store prefix (example) or the full myshopify.com URL
                                (example.myshopify.com, https://example.myshopify.com).
      --no-color                Disable color output.
      --password=<value>        Password generated from the Theme Access app.
      --store-password=<value>  The password for storefronts with password protection.
      --url=<value>             [default: /] The url to be used as context
      --verbose                 Increase the verbosity of the output.

DESCRIPTION
  Shopify Liquid REPL (read-eval-print loop) tool

  Starts the Shopify Liquid REPL (read-eval-print loop) tool. This tool provides an interactive terminal interface for
  evaluating Liquid code and exploring Liquid objects, filters, and tags using real store data.

  You can also provide context to the console using a URL, as some Liquid objects are context-specific
```

## `shopify theme delete`

Delete remote themes from the connected store. This command can't be undone.

```
USAGE
  $ shopify theme delete [-d] [-e <value>] [-f] [--no-color] [--password <value>] [-a] [-s <value>] [-t <value>]
    [--verbose]

FLAGS
  -a, --show-all             Include others development themes in theme list.
  -d, --development          Delete your development theme.
  -e, --environment=<value>  The environment to apply to the current command.
  -f, --force                Skip confirmation.
  -s, --store=<value>        Store URL. It can be the store prefix (example) or the full myshopify.com URL
                             (example.myshopify.com, https://example.myshopify.com).
  -t, --theme=<value>...     Theme ID or name of the remote theme.
      --no-color             Disable color output.
      --password=<value>     Password generated from the Theme Access app.
      --verbose              Increase the verbosity of the output.

DESCRIPTION
  Delete remote themes from the connected store. This command can't be undone.

  Deletes a theme from your store.

  You can specify multiple themes by ID. If no theme is specified, then you're prompted to select the theme that you
  want to delete from the list of themes in your store.

  You're asked to confirm that you want to delete the specified themes before they are deleted. You can skip this
  confirmation using the `--force` flag.
```

## `shopify theme dev`

Uploads the current theme as a development theme to the connected store, then prints theme editor and preview URLs to your terminal. While running, changes will push to the store in real time.

```
USAGE
  $ shopify theme dev [-e <value>] [--host <value>] [-x <value>] [--live-reload hot-reload|full-page|off]
    [--no-color] [-n] [--notify <value>] [-o <value>] [--open] [--password <value>] [--path <value>] [--port <value>]
    [-s <value>] [--store-password <value>] [-t <value>] [--theme-editor-sync] [--verbose]

FLAGS
  -e, --environment=<value>
      The environment to apply to the current command.

  -n, --nodelete
      Prevents files from being deleted in the remote theme when a file has been deleted locally. This applies to files
      that are deleted while the command is running, and files that have been deleted locally before the command is run.

  -o, --only=<value>...
      Hot reload only files that match the specified pattern.

  -s, --store=<value>
      Store URL. It can be the store prefix (example) or the full myshopify.com URL (example.myshopify.com,
      https://example.myshopify.com).

  -t, --theme=<value>
      Theme ID or name of the remote theme.

  -x, --ignore=<value>...
      Skip hot reloading any files that match the specified pattern.

  --host=<value>
      Set which network interface the web server listens on. The default value is 127.0.0.1.

  --live-reload=<option>
      [default: hot-reload] The live reload mode switches the server behavior when a file is modified:
      - hot-reload Hot reloads local changes to CSS and sections (default)
      - full-page  Always refreshes the entire page
      - off        Deactivate live reload
      <options: hot-reload|full-page|off>

  --no-color
      Disable color output.

  --notify=<value>
      The file path or URL. The file path is to a file that you want updated on idle. The URL path is where you want a
      webhook posted to report on file changes.

  --open
      Automatically launch the theme preview in your default web browser.

  --password=<value>
      Password generated from the Theme Access app.

  --path=<value>
      The path to your theme directory.

  --port=<value>
      Local port to serve theme preview from.

  --store-password=<value>
      The password for storefronts with password protection.

  --theme-editor-sync
      Synchronize Theme Editor updates in the local theme files.

  --verbose
      Increase the verbosity of the output.

DESCRIPTION
  Uploads the current theme as a development theme to the connected store, then prints theme editor and preview URLs to
  your terminal. While running, changes will push to the store in real time.


  Uploads the current theme as the specified theme, or a "development theme"
  (https://shopify.dev/docs/themes/tools/cli#development-themes), to a store so you can preview it.

  This command returns the following information:

  - A link to your development theme at http://127.0.0.1:9292. This URL can hot reload local changes to CSS and
  sections, or refresh the entire page when a file changes, enabling you to preview changes in real time using the
  store's data.

  You can specify a different network interface and port using `--host` and `--port`.

  - A link to the "editor" (https://shopify.dev/docs/themes/tools/online-editor) for the theme in the Shopify admin.

  - A "preview link"
  (https://help.shopify.com/manual/online-store/themes/adding-themes#share-a-theme-preview-with-others) that you can
  share with other developers.

  If you already have a development theme for your current environment, then this command replaces the development theme
  with your local theme. You can override this using the `--theme-editor-sync` flag.

  > Note: You can't preview checkout customizations using http://127.0.0.1:9292.

  Development themes are deleted when you run `shopify auth logout`. If you need a preview link that can be used after
  you log out, then you should "share" (https://shopify.dev/docs/api/shopify-cli/theme/theme-share) your theme or "push"
  (https://shopify.dev/docs/api/shopify-cli/theme/theme-push) to an unpublished theme on your store.

  You can run this command only in a directory that matches the "default Shopify theme folder structure"
  (https://shopify.dev/docs/themes/tools/cli#directory-structure).
```

## `shopify theme info`

Displays information about your theme environment, including your current store. Can also retrieve information about a specific theme.

```
USAGE
  $ shopify theme info [-d] [-e <value>] [--json] [--no-color] [--password <value>] [-s <value>] [-t <value>]
    [--verbose]

FLAGS
  -d, --development          Retrieve info from your development theme.
  -e, --environment=<value>  The environment to apply to the current command.
  -s, --store=<value>        Store URL. It can be the store prefix (example) or the full myshopify.com URL
                             (example.myshopify.com, https://example.myshopify.com).
  -t, --theme=<value>        Theme ID or name of the remote theme.
      --json                 Output the theme info as JSON.
      --no-color             Disable color output.
      --password=<value>     Password generated from the Theme Access app.
      --verbose              Increase the verbosity of the output.

DESCRIPTION
  Displays information about your theme environment, including your current store. Can also retrieve information about a
  specific theme.
```

## `shopify theme:init [name]`

Clones a Git repository to use as a starting point for building a new theme.

```
USAGE
  $ shopify theme init [name]

ARGUMENTS
  NAME  Name of the new theme

FLAGS
  -l, --latest             Downloads the latest release of the `clone-url`
  -u, --clone-url=<value>  [default: https://github.com/Shopify/dawn.git] The Git URL to clone from. Defaults to
                           Shopify's example theme, Dawn: https://github.com/Shopify/dawn.git
      --no-color           Disable color output.
      --path=<value>       The path to your theme directory.
      --verbose            Increase the verbosity of the output.

DESCRIPTION
  Clones a Git repository to use as a starting point for building a new theme.

  Clones a Git repository to your local machine to use as the starting point for building a theme.

  If no Git repository is specified, then this command creates a copy of "Dawn" (https://github.com/Shopify/dawn),
  Shopify's example theme, with the specified name in the current folder. If no name is provided, then you're prompted
  to enter one.

  > Caution: If you're building a theme for the Shopify Theme Store, then you can use Dawn as a starting point. However,
  the theme that you submit needs to be "substantively different from Dawn"
  (https://shopify.dev/docs/themes/store/requirements#uniqueness) so that it provides added value for users. Learn about
  the "ways that you can use Dawn" (https://shopify.dev/docs/themes/tools/dawn#ways-to-use-dawn).
```

## `shopify theme language-server`

Start a Language Server Protocol server.

```
USAGE
  $ shopify theme language-server [--no-color] [--verbose]

FLAGS
  --no-color  Disable color output.
  --verbose   Increase the verbosity of the output.

DESCRIPTION
  Start a Language Server Protocol server.

  Starts the "Language Server" (https://shopify.dev/docs/themes/tools/cli/language-server).
```

## `shopify theme list`

Lists the themes in your store, along with their IDs and statuses.

```
USAGE
  $ shopify theme list [-e <value>] [--id <value>] [--json] [--name <value>] [--no-color] [--password <value>]
    [--role live|unpublished|development] [-s <value>] [--verbose]

FLAGS
  -e, --environment=<value>  The environment to apply to the current command.
  -s, --store=<value>        Store URL. It can be the store prefix (example) or the full myshopify.com URL
                             (example.myshopify.com, https://example.myshopify.com).
      --id=<value>           Only list theme with the given ID.
      --json                 Output the theme list as JSON.
      --name=<value>         Only list themes that contain the given name.
      --no-color             Disable color output.
      --password=<value>     Password generated from the Theme Access app.
      --role=<option>        Only list themes with the given role.
                             <options: live|unpublished|development>
      --verbose              Increase the verbosity of the output.

DESCRIPTION
  Lists the themes in your store, along with their IDs and statuses.
```

## `shopify theme open`

Opens the preview of your remote theme.

```
USAGE
  $ shopify theme open [-d] [-E] [-e <value>] [-l] [--no-color] [--password <value>] [-s <value>] [-t <value>]
    [--verbose]

FLAGS
  -E, --editor               Open the theme editor for the specified theme in the browser.
  -d, --development          Open your development theme.
  -e, --environment=<value>  The environment to apply to the current command.
  -l, --live                 Open your live (published) theme.
  -s, --store=<value>        Store URL. It can be the store prefix (example) or the full myshopify.com URL
                             (example.myshopify.com, https://example.myshopify.com).
  -t, --theme=<value>        Theme ID or name of the remote theme.
      --no-color             Disable color output.
      --password=<value>     Password generated from the Theme Access app.
      --verbose              Increase the verbosity of the output.

DESCRIPTION
  Opens the preview of your remote theme.

  Returns links that let you preview the specified theme. The following links are returned:

  - A link to the "editor" (https://shopify.dev/docs/themes/tools/online-editor) for the theme in the Shopify admin.
  - A "preview link"
  (https://help.shopify.com/manual/online-store/themes/adding-themes#share-a-theme-preview-with-others) that you can
  share with other developers.

  If you don't specify a theme, then you're prompted to select the theme to open from the list of the themes in your
  store.
```

## `shopify theme package`

Package your theme into a .zip file, ready to upload to the Online Store.

```
USAGE
  $ shopify theme package [--no-color] [--path <value>] [--verbose]

FLAGS
  --no-color      Disable color output.
  --path=<value>  The path to your theme directory.
  --verbose       Increase the verbosity of the output.

DESCRIPTION
  Package your theme into a .zip file, ready to upload to the Online Store.

  Packages your local theme files into a ZIP file that can be uploaded to Shopify.

  Only folders that match the "default Shopify theme folder structure"
  (https://shopify.dev/docs/themes/tools/cli#directory-structure) are included in the package.

  The ZIP file uses the name `theme_name-theme_version.zip`, based on parameters in your "settings_schema.json"
  (https://shopify.dev/docs/themes/architecture/config/settings-schema-json) file.
```

## `shopify theme publish`

Set a remote theme as the live theme.

```
USAGE
  $ shopify theme publish [-e <value>] [-f] [--no-color] [--password <value>] [-s <value>] [-t <value>] [--verbose]

FLAGS
  -e, --environment=<value>  The environment to apply to the current command.
  -f, --force                Skip confirmation.
  -s, --store=<value>        Store URL. It can be the store prefix (example) or the full myshopify.com URL
                             (example.myshopify.com, https://example.myshopify.com).
  -t, --theme=<value>        Theme ID or name of the remote theme.
      --no-color             Disable color output.
      --password=<value>     Password generated from the Theme Access app.
      --verbose              Increase the verbosity of the output.

DESCRIPTION
  Set a remote theme as the live theme.

  Publishes an unpublished theme from your theme library.

  If no theme ID is specified, then you're prompted to select the theme that you want to publish from the list of themes
  in your store.

  You can run this command only in a directory that matches the "default Shopify theme folder structure"
  (https://shopify.dev/docs/themes/tools/cli#directory-structure).

  If you want to publish your local theme, then you need to run `shopify theme push` first. You're asked to confirm that
  you want to publish the specified theme. You can skip this confirmation using the `--force` flag.
```

## `shopify theme pull`

Download your remote theme files locally.

```
USAGE
  $ shopify theme pull [-d] [-e <value>] [-x <value>] [-l] [--no-color] [-n] [-o <value>] [--password <value>]
    [--path <value>] [-s <value>] [-t <value>] [--verbose]

FLAGS
  -d, --development          Pull theme files from your remote development theme.
  -e, --environment=<value>  The environment to apply to the current command.
  -l, --live                 Pull theme files from your remote live theme.
  -n, --nodelete             Runs the pull command without deleting local files.
  -o, --only=<value>...      Download only the specified files (Multiple flags allowed).
  -s, --store=<value>        Store URL. It can be the store prefix (example) or the full myshopify.com URL
                             (example.myshopify.com, https://example.myshopify.com).
  -t, --theme=<value>        Theme ID or name of the remote theme.
  -x, --ignore=<value>...    Skip downloading the specified files (Multiple flags allowed).
      --no-color             Disable color output.
      --password=<value>     Password generated from the Theme Access app.
      --path=<value>         The path to your theme directory.
      --verbose              Increase the verbosity of the output.

DESCRIPTION
  Download your remote theme files locally.

  Retrieves theme files from Shopify.

  If no theme is specified, then you're prompted to select the theme to pull from the list of the themes in your store.
```

## `shopify theme:push`

Uploads your local theme files to the connected store, overwriting the remote version if specified.

```
USAGE
  $ shopify theme push
  $ shopify theme push --unpublished --json

FLAGS
  -a, --allow-live           Allow push to a live theme.
  -d, --development          Push theme files from your remote development theme.
  -e, --environment=<value>  The environment to apply to the current command.
  -j, --json                 Output JSON instead of a UI.
  -l, --live                 Push theme files from your remote live theme.
  -n, --nodelete             Runs the push command without deleting local files.
  -o, --only=<value>...      Download only the specified files (Multiple flags allowed).
  -p, --publish              Publish as the live theme after uploading.
  -s, --store=<value>        Store URL. It can be the store prefix (example) or the full myshopify.com URL
                             (example.myshopify.com, https://example.myshopify.com).
  -t, --theme=<value>        Theme ID or name of the remote theme.
  -u, --unpublished          Create a new unpublished theme and push to it.
  -x, --ignore=<value>...    Skip downloading the specified files (Multiple flags allowed).
      --no-color             Disable color output.
      --password=<value>     Password generated from the Theme Access app.
      --path=<value>         The path to your theme directory.
      --verbose              Increase the verbosity of the output.

DESCRIPTION
  Uploads your local theme files to the connected store, overwriting the remote version if specified.

  Uploads your local theme files to Shopify, overwriting the remote version if specified.

  If no theme is specified, then you're prompted to select the theme to overwrite from the list of the themes in your
  store.

  You can run this command only in a directory that matches the "default Shopify theme folder structure"
  (https://shopify.dev/docs/themes/tools/cli#directory-structure).

  This command returns the following information:

  - A link to the "editor" (https://shopify.dev/docs/themes/tools/online-editor) for the theme in the Shopify admin.
  - A "preview link"
  (https://help.shopify.com/manual/online-store/themes/adding-themes#share-a-theme-preview-with-others) that you can
  share with others.

  If you use the `--json` flag, then theme information is returned in JSON format, which can be used as a
  machine-readable input for scripts or continuous integration.

  Sample output:

  ```json
  {
  "theme": {
  "id": 108267175958,
  "name": "MyTheme",
  "role": "unpublished",
  "shop": "mystore.myshopify.com",
  "editor_url": "https://mystore.myshopify.com/admin/themes/108267175958/editor",
  "preview_url": "https://mystore.myshopify.com/?preview_theme_id=108267175958"
  }
  }
  ```
```

## `shopify theme rename`

Renames an existing theme.

```
USAGE
  $ shopify theme rename [-d] [-e <value>] [-l] [-n <value>] [--no-color] [--password <value>] [-s <value>] [-t
    <value>] [--verbose]

FLAGS
  -d, --development          Rename your development theme.
  -e, --environment=<value>  The environment to apply to the current command.
  -l, --live                 Rename your remote live theme.
  -n, --name=<value>         The new name for the theme.
  -s, --store=<value>        Store URL. It can be the store prefix (example) or the full myshopify.com URL
                             (example.myshopify.com, https://example.myshopify.com).
  -t, --theme=<value>        Theme ID or name of the remote theme.
      --no-color             Disable color output.
      --password=<value>     Password generated from the Theme Access app.
      --verbose              Increase the verbosity of the output.

DESCRIPTION
  Renames an existing theme.

  Renames a theme in your store.

  If no theme is specified, then you're prompted to select the theme that you want to rename from the list of themes in
  your store.
```

## `shopify theme share`

Creates a shareable, unpublished, and new theme on your theme library with a randomized name.

```
USAGE
  $ shopify theme share [-e <value>] [--no-color] [--password <value>] [--path <value>] [-s <value>] [--verbose]

FLAGS
  -e, --environment=<value>  The environment to apply to the current command.
  -s, --store=<value>        Store URL. It can be the store prefix (example) or the full myshopify.com URL
                             (example.myshopify.com, https://example.myshopify.com).
      --no-color             Disable color output.
      --password=<value>     Password generated from the Theme Access app.
      --path=<value>         The path to your theme directory.
      --verbose              Increase the verbosity of the output.

DESCRIPTION
  Creates a shareable, unpublished, and new theme on your theme library with a randomized name.

  Uploads your theme as a new, unpublished theme in your theme library. The theme is given a randomized name.

  This command returns a "preview link"
  (https://help.shopify.com/manual/online-store/themes/adding-themes#share-a-theme-preview-with-others) that you can
  share with others.
```

## `shopify upgrade`

Shows details on how to upgrade Shopify CLI.

```
USAGE
  $ shopify upgrade

DESCRIPTION
  Shows details on how to upgrade Shopify CLI.

  Shows details on how to upgrade Shopify CLI.
```

## `shopify version`

Shopify CLI version currently installed.

```
USAGE
  $ shopify version

DESCRIPTION
  Shopify CLI version currently installed.
```
<!-- commandsstop --><|MERGE_RESOLUTION|>--- conflicted
+++ resolved
@@ -534,12 +534,8 @@
   -d, --package-manager=<option>  <options: npm|yarn|pnpm|bun>
   -n, --name=<value>
   -p, --path=<value>              [default: .]
-<<<<<<< HEAD
-      --client-id=<value>         The Client ID of your app.
-=======
       --client-id=<value>         The Client ID of your app. Use this to automatically link your new project to an
                                   existing app. Using this flag avoids the app selection prompt.
->>>>>>> f7af0a12
       --flavor=<value>            Which flavor of the given template to use.
       --no-color                  Disable color output.
       --template=<value>          The app template. Accepts one of the following:
