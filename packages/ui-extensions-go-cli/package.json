--- conflicted
+++ resolved
@@ -12,8 +12,8 @@
     "lint:fix": "nx lint:fix"
   },
   "devDependencies": {
-<<<<<<< HEAD
-    "@shopify/shopify-cli-extensions": "3.9.2"
+    "@shopify/shopify-cli-extensions": "3.9.2",
+    "@shopify/shopify-cli-extensions": "3.10.0"
   },
   "repository": {
     "type": "git",
@@ -21,8 +21,5 @@
   },
   "bugs": {
     "url": "https://github.com/Shopify/cli/issues/new/choose"
-=======
-    "@shopify/shopify-cli-extensions": "3.10.0"
->>>>>>> da0da658
   }
 }