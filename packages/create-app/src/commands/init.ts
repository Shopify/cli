import initPrompt, {isPredefinedTemplate, templates, visibleTemplates} from '../prompts/init.js'
import initService from '../services/init.js'
import {Flags} from '@oclif/core'
import {globalFlags} from '@shopify/cli-kit/node/cli'
import Command from '@shopify/cli-kit/node/base-command'
import {resolvePath, cwd} from '@shopify/cli-kit/node/path'
import {AbortError} from '@shopify/cli-kit/node/error'
import {outputContent, outputToken} from '@shopify/cli-kit/node/output'
import {addPublicMetadata} from '@shopify/cli-kit/node/metadata'

import {PackageManager, packageManager, packageManagerFromUserAgent} from '@shopify/cli-kit/node/node-package-manager'
<<<<<<< HEAD
import {inferPackageManagerForGlobalCLI} from '@shopify/cli-kit/node/is-global'
=======
import {inferPackageManagerForGlobalCLI, installGlobalShopifyCLI} from '@shopify/cli-kit/node/is-global'
>>>>>>> b6bf3f4b

export default class Init extends Command {
  static summary?: string | undefined = 'Create a new Shopify app project.'

  static flags = {
    ...globalFlags,
    name: Flags.string({
      char: 'n',
      env: 'SHOPIFY_FLAG_NAME',
      hidden: false,
    }),
    path: Flags.string({
      char: 'p',
      env: 'SHOPIFY_FLAG_PATH',
      parse: async (input) => resolvePath(input),
      default: async () => cwd(),
      hidden: false,
    }),
    template: Flags.string({
      description: `The app template. Accepts one of the following:
       - <${visibleTemplates.join('|')}>
       - Any GitHub repo with optional branch and subpath, e.g., https://github.com/Shopify/<repository>/[subpath]#[branch]`,
      env: 'SHOPIFY_FLAG_TEMPLATE',
    }),
    flavor: Flags.string({
      description: 'Which flavor of the given template to use.',
      env: 'SHOPIFY_FLAG_TEMPLATE_FLAVOR',
    }),
    'package-manager': Flags.string({
      char: 'd',
      env: 'SHOPIFY_FLAG_PACKAGE_MANAGER',
      hidden: false,
      options: ['npm', 'yarn', 'pnpm', 'bun'],
    }),
    local: Flags.boolean({
      char: 'l',
      env: 'SHOPIFY_FLAG_LOCAL',
      default: false,
      hidden: true,
    }),
  }

  async run(): Promise<void> {
    const {flags} = await this.parse(Init)

    this.validateTemplateValue(flags.template)
    this.validateFlavorValue(flags.template, flags.flavor)

    const inferredPackageManager = this.inferPackageManager(flags['package-manager'])

    const promptAnswers = await initPrompt({
      name: flags.name,
      template: flags.template,
      flavor: flags.flavor,
      directory: flags.path,
      packageManager: inferredPackageManager,
    })

    if (promptAnswers.globalCLIResult.install) {
      await installGlobalShopifyCLI(inferredPackageManager)
    }

    await addPublicMetadata(() => ({
      cmd_create_app_template: promptAnswers.templateType,
      cmd_create_app_template_url: promptAnswers.template,
    }))

    await initService({
      name: promptAnswers.name,
      packageManager: inferredPackageManager,
      template: promptAnswers.template,
      local: flags.local,
      directory: flags.path,
<<<<<<< HEAD
      useGlobalCI: promptAnswers.globalCLIInstalled,
=======
      useGlobalCLI: promptAnswers.globalCLIResult.alreadyInstalled || promptAnswers.globalCLIResult.install,
>>>>>>> b6bf3f4b
    })
  }

  validateTemplateValue(template: string | undefined) {
    if (!template) {
      return
    }

    const url = this.parseURL(template)
    if (url && url.origin !== 'https://github.com')
      throw new AbortError(
        'Only GitHub repository references are supported, ' +
          'e.g., https://github.com/Shopify/<repository>/[subpath]#[branch]',
      )
    if (!url && !isPredefinedTemplate(template))
      throw new AbortError(
        outputContent`Only ${visibleTemplates
          .map((alias) => outputContent`${outputToken.yellow(alias)}`.value)
          .join(', ')} template aliases are supported`,
      )
  }

  validateFlavorValue(template: string | undefined, flavor: string | undefined) {
    if (!template) {
      if (flavor) {
        throw new AbortError(
          outputContent`The ${outputToken.yellow('--flavor')} flag requires the ${outputToken.yellow(
            '--template',
          )} flag to be set`,
        )
      } else {
        return
      }
    }

    if (!flavor) {
      return
    }

    if (!isPredefinedTemplate(template)) {
      throw new AbortError(
        outputContent`The ${outputToken.yellow('--flavor')} flag is not supported for custom templates`,
      )
    }

    const templateConfig = templates[template]

    if (!templateConfig.branches) {
      throw new AbortError(outputContent`The ${outputToken.yellow(template)} template does not support flavors`)
    }

    if (!templateConfig.branches.options[flavor]) {
      throw new AbortError(
        outputContent`Invalid option for ${outputToken.yellow('--flavor')}\nThe ${outputToken.yellow(
          '--flavor',
        )} flag for ${outputToken.yellow(template)} accepts only ${Object.keys(templateConfig.branches.options)
          .map((alias) => outputContent`${outputToken.yellow(alias)}`.value)
          .join(', ')}`,
      )
    }
  }

  parseURL(url: string): URL | undefined {
    try {
      return new URL(url)
      // eslint-disable-next-line no-catch-all/no-catch-all
    } catch (error) {
      return undefined
    }
  }

  inferPackageManager(optionsPackageManager: string | undefined): PackageManager {
    if (optionsPackageManager && packageManager.includes(optionsPackageManager as PackageManager)) {
      return optionsPackageManager as PackageManager
    }
    const usedPackageManager = packageManagerFromUserAgent()
    if (usedPackageManager !== 'unknown') return usedPackageManager

    const globalPackageManager = inferPackageManagerForGlobalCLI()
    if (globalPackageManager !== 'unknown') return globalPackageManager

    return 'npm'
  }
}<|MERGE_RESOLUTION|>--- conflicted
+++ resolved
@@ -9,11 +9,7 @@
 import {addPublicMetadata} from '@shopify/cli-kit/node/metadata'
 
 import {PackageManager, packageManager, packageManagerFromUserAgent} from '@shopify/cli-kit/node/node-package-manager'
-<<<<<<< HEAD
-import {inferPackageManagerForGlobalCLI} from '@shopify/cli-kit/node/is-global'
-=======
 import {inferPackageManagerForGlobalCLI, installGlobalShopifyCLI} from '@shopify/cli-kit/node/is-global'
->>>>>>> b6bf3f4b
 
 export default class Init extends Command {
   static summary?: string | undefined = 'Create a new Shopify app project.'
@@ -69,7 +65,6 @@
       template: flags.template,
       flavor: flags.flavor,
       directory: flags.path,
-      packageManager: inferredPackageManager,
     })
 
     if (promptAnswers.globalCLIResult.install) {
@@ -87,11 +82,7 @@
       template: promptAnswers.template,
       local: flags.local,
       directory: flags.path,
-<<<<<<< HEAD
-      useGlobalCI: promptAnswers.globalCLIInstalled,
-=======
       useGlobalCLI: promptAnswers.globalCLIResult.alreadyInstalled || promptAnswers.globalCLIResult.install,
->>>>>>> b6bf3f4b
     })
   }
 
