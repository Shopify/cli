--- conflicted
+++ resolved
@@ -1,16 +1,6 @@
 import init, {InitOptions} from './init.js'
 import {describe, expect, vi, test, beforeEach} from 'vitest'
 import {renderSelectPrompt, renderText, renderTextPrompt} from '@shopify/cli-kit/node/ui'
-<<<<<<< HEAD
-import {installGlobalCLIIfNeeded} from '@shopify/cli-kit/node/is-global'
-
-vi.mock('@shopify/cli-kit/node/ui')
-vi.mock('@shopify/cli-kit/node/is-global')
-
-describe('init', () => {
-  beforeEach(() => {
-    vi.mocked(installGlobalCLIIfNeeded).mockResolvedValue(true)
-=======
 import {installGlobalCLIPrompt} from '@shopify/cli-kit/node/is-global'
 
 vi.mock('@shopify/cli-kit/node/ui')
@@ -21,17 +11,12 @@
 describe('init', () => {
   beforeEach(() => {
     vi.mocked(installGlobalCLIPrompt).mockResolvedValue(globalCLIResult)
->>>>>>> b6bf3f4b
   })
   test('when name is not passed', async () => {
     const answers = {
       name: 'app',
     }
-<<<<<<< HEAD
-    const options: InitOptions = {template: 'template', directory: '/', packageManager: 'npm'}
-=======
     const options: InitOptions = {template: 'template', directory: '/'}
->>>>>>> b6bf3f4b
 
     // Given
     vi.mocked(renderTextPrompt).mockResolvedValueOnce(answers.name)
@@ -48,22 +33,14 @@
       defaultValue: expect.stringMatching(/^\w+-\w+-app$/),
       validate: expect.any(Function),
     })
-<<<<<<< HEAD
-    expect(got).toEqual({...options, ...answers, templateType: 'custom', globalCLIInstalled: true})
-=======
     expect(got).toEqual({...options, ...answers, templateType: 'custom', globalCLIResult})
->>>>>>> b6bf3f4b
   })
 
   test('when name is passed', async () => {
     const answers = {
       template: 'https://github.com/Shopify/shopify-app-template-remix',
     }
-<<<<<<< HEAD
-    const options: InitOptions = {name: 'app', directory: '/', packageManager: 'npm'}
-=======
     const options: InitOptions = {name: 'app', directory: '/'}
->>>>>>> b6bf3f4b
 
     // When
     const got = await init(options)
@@ -73,11 +50,7 @@
       text: '\nWelcome. Let’s get started by choosing a template for your app project.',
     })
     expect(renderTextPrompt).not.toHaveBeenCalled()
-<<<<<<< HEAD
-    expect(got).toEqual({...options, ...answers, templateType: 'custom', globalCLIInstalled: true})
-=======
     expect(got).toEqual({...options, ...answers, templateType: 'custom', globalCLIResult})
->>>>>>> b6bf3f4b
   })
 
   test('it renders the label for the template options', async () => {
@@ -85,11 +58,7 @@
       name: 'app',
       template: 'https://github.com/Shopify/shopify-app-template-none',
     }
-<<<<<<< HEAD
-    const options: InitOptions = {directory: '/', packageManager: 'npm'}
-=======
     const options: InitOptions = {directory: '/'}
->>>>>>> b6bf3f4b
 
     // Given
     vi.mocked(renderTextPrompt).mockResolvedValueOnce(answers.name)
@@ -107,11 +76,7 @@
       message: 'Get started building your app:',
       defaultValue: 'remix',
     })
-<<<<<<< HEAD
-    expect(got).toEqual({...options, ...answers, templateType: 'none', globalCLIInstalled: true})
-=======
     expect(got).toEqual({...options, ...answers, templateType: 'none', globalCLIResult})
->>>>>>> b6bf3f4b
   })
 
   test('it renders branches for templates that have them', async () => {
@@ -119,11 +84,7 @@
       name: 'app',
       template: 'https://github.com/Shopify/shopify-app-template-remix#javascript',
     }
-<<<<<<< HEAD
-    const options: InitOptions = {directory: '/', packageManager: 'npm'}
-=======
     const options: InitOptions = {directory: '/'}
->>>>>>> b6bf3f4b
 
     // Given
     vi.mocked(renderTextPrompt).mockResolvedValueOnce(answers.name)
@@ -149,10 +110,6 @@
       ],
       message: 'For your Remix template, which language do you want?',
     })
-<<<<<<< HEAD
-    expect(got).toEqual({...options, ...answers, templateType: 'remix', globalCLIInstalled: true})
-=======
     expect(got).toEqual({...options, ...answers, templateType: 'remix', globalCLIResult})
->>>>>>> b6bf3f4b
   })
 })