--- conflicted
+++ resolved
@@ -1,8 +1,7 @@
 import {getDeepInstallNPMTasks, updateCLIDependencies} from '../utils/template/npm.js'
 import cleanup from '../utils/template/cleanup.js'
 
-<<<<<<< HEAD
-import {path, ui, error, output} from '@shopify/cli-kit'
+import {path, error, output} from '@shopify/cli-kit'
 import {
   findUpAndReadPackageJson,
   packageManager,
@@ -11,12 +10,7 @@
   updateAppData,
   writePackageJSON,
 } from '@shopify/cli-kit/node/node-package-manager'
-import {renderSuccess} from '@shopify/cli-kit/node/ui'
-=======
-import {path, npm, error, output} from '@shopify/cli-kit'
-import {packageManager, PackageManager, packageManagerUsedForCreating} from '@shopify/cli-kit/node/node-package-manager'
 import {renderSuccess, renderTasks} from '@shopify/cli-kit/node/ui'
->>>>>>> 7d28be0e
 import {parseGitHubRepositoryReference} from '@shopify/cli-kit/node/github'
 import {hyphenate} from '@shopify/cli-kit/common/string'
 import {recursiveLiquidTemplateCopy} from '@shopify/cli-kit/node/liquid'
@@ -74,61 +68,20 @@
         },
       },
       {
-<<<<<<< HEAD
-        title: `Initialize your app ${hyphenizedName}`,
-        task: async (_, parentTask) => {
-          parentTask.title = `Initializing your app ${hyphenizedName}`
-          return parentTask.newListr([
-            {
-              title: 'Parse liquid',
-              task: async (_, task) => {
-                task.title = 'Parsing liquid'
-                await recursiveLiquidTemplateCopy(templatePathDir, templateScaffoldDir, {
-                  dependency_manager: packageManager,
-                  app_name: options.name,
-                })
-
-                task.title = 'Liquid parsed'
-              },
-            },
-            {
-              title: 'Update package.json',
-              task: async (_, task) => {
-                task.title = 'Updating package.json'
-                const packageJSON = (await findUpAndReadPackageJson(templateScaffoldDir)).content
-
-                await updateAppData(packageJSON, hyphenizedName)
-                await updateCLIDependencies({packageJSON, local: options.local, directory: templateScaffoldDir})
-
-                await writePackageJSON(templateScaffoldDir, packageJSON)
-
-                // Ensure that the installation of dependencies doesn't fail when using
-                // pnpm due to missing peerDependencies.
-                if (packageManager === 'pnpm') {
-                  await appendFile(path.join(templateScaffoldDir, '.npmrc'), `auto-install-peers=true\n`)
-                }
-
-                task.title = 'Updated package.json'
-                parentTask.title = 'App initialized'
-              },
-            },
-          ])
-=======
         title: 'Updating package.json',
         task: async () => {
-          const packageJSON = await npm.readPackageJSON(templateScaffoldDir)
+          const packageJSON = (await findUpAndReadPackageJson(templateScaffoldDir)).content
 
-          await npm.updateAppData(packageJSON, hyphenizedName)
+          await updateAppData(packageJSON, hyphenizedName)
           await updateCLIDependencies({packageJSON, local: options.local, directory: templateScaffoldDir})
 
-          await npm.writePackageJSON(templateScaffoldDir, packageJSON)
+          await writePackageJSON(templateScaffoldDir, packageJSON)
 
           // Ensure that the installation of dependencies doesn't fail when using
           // pnpm due to missing peerDependencies.
           if (packageManager === 'pnpm') {
             await appendFile(path.join(templateScaffoldDir, '.npmrc'), `auto-install-peers=true\n`)
           }
->>>>>>> 7d28be0e
         },
       },
     )
