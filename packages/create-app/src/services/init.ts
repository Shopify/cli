--- conflicted
+++ resolved
@@ -20,11 +20,6 @@
 async function init(options: InitOptions) {
   const user = (await os.username()) ?? ''
   const templatePath = await getTemplatePath('app')
-<<<<<<< HEAD
-  const cliPackageVersion = options.shopifyCliVersion ?? constants.versions.cli
-  const appPackageVersion = options.shopifyAppVersion ?? constants.versions.cliKit
-  const cliKitOverridenVersion = options.shopifyCliKitVersion
-=======
   const cliPackageVersion = constants.versions.cli
   const appPackageVersion = constants.versions.cliKit
 
@@ -38,7 +33,6 @@
   if (options.shopifyCliKitVersion) {
     dependencyOverrides['@shopify/cli-kit'] = options.shopifyCliKitVersion
   }
->>>>>>> 5137b49c
 
   const dependencyManager = inferDependencyManager(options.dependencyManager)
   const hyphenizedName = string.hyphenize(options.name)
