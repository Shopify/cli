--- conflicted
+++ resolved
@@ -149,34 +149,6 @@
     })
   })
 
-<<<<<<< HEAD
-  it.each([['darwin'], ['win32']])(
-    'each task.task installs dependencies when the os is %s',
-    async (operativeSystem) => {
-      await mockAppFolder(async (tmpDir) => {
-        const expectedArgs = operativeSystem === 'win32' ? ['--network-concurrency', '1'] : []
-        vi.mocked(platform).mockReturnValue(operativeSystem as NodeJS.Platform)
-
-        const tasks = await getDeepInstallNPMTasks({...defaultArgs, packageManager: 'yarn', from: tmpDir})
-
-        await Promise.all(tasks.map((task) => task.task({}, task)))
-
-        expect(installNodeModules).toHaveBeenCalledWith({
-          directory: `${normalizePath(tmpDir)}/`,
-          packageManager: 'yarn',
-          args: expectedArgs,
-        })
-        expect(installNodeModules).toHaveBeenCalledWith({
-          directory: `${joinPath(tmpDir, 'web')}/`,
-          packageManager: 'yarn',
-          args: expectedArgs,
-        })
-        expect(installNodeModules).toHaveBeenCalledWith({
-          directory: `${joinPath(tmpDir, 'web', 'frontend')}/`,
-          packageManager: 'yarn',
-          args: expectedArgs,
-        })
-=======
   it.each([['darwin'], ['win32']])('each task installs dependencies when the os is %s', async (operativeSystem) => {
     await mockAppFolder(async (tmpDir) => {
       const expectedArgs = operativeSystem === 'win32' ? ['--network-concurrency', '1'] : []
@@ -184,13 +156,12 @@
 
       const tasks = await getDeepInstallNPMTasks({...defaultArgs, packageManager: 'yarn', from: tmpDir})
 
-      await Promise.all(tasks.map(({task}) => task({})))
+      await Promise.all(tasks.map((task) => task.task({}, task)))
 
       expect(installNodeModules).toHaveBeenCalledWith({
         directory: `${normalizePath(tmpDir)}/`,
         packageManager: 'yarn',
         args: expectedArgs,
->>>>>>> 2898c0f1
       })
       expect(installNodeModules).toHaveBeenCalledWith({
         directory: `${joinPath(tmpDir, 'web')}/`,
