--- conflicted
+++ resolved
@@ -53,11 +53,7 @@
     ]
   },
   "dependencies": {
-<<<<<<< HEAD
-    "@oclif/core": "3.19.5-dev.0",
-=======
     "@oclif/core": "3.22.0",
->>>>>>> 86dab90a
     "@shopify/cli-kit": "3.56.0"
   },
   "devDependencies": {
