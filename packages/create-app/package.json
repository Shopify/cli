{
  "name": "@shopify/create-app",
  "version": "3.61.0",
  "private": false,
  "description": "A CLI tool to create a new Shopify app.",
  "keywords": [
    "shopify",
    "shopify-cli",
    "shopify-partners",
    "shopify-apps"
  ],
  "bugs": {
    "url": "https://github.com/Shopify/cli/issues/new/choose"
  },
  "repository": {
    "type": "git",
    "url": "https://github.com/Shopify/cli.git",
    "directory": "packages/create-app"
  },
  "license": "MIT",
  "type": "module",
  "exports": {
    "./commands/*": {
      "import": "./dist/commands/*.js",
      "require": "./dist/commands/*.d.ts"
    },
    ".": {
      "import": "./dist/index.js",
      "types": "./dist/index.d.ts"
    }
  },
  "bin": {
    "create-app": "./bin/run.js"
  },
  "files": [
    "/bin/run.js",
    "/bin/run.cmd",
    "/dist",
    "/oclif.manifest.json"
  ],
  "scripts": {
    "build": "nx build",
    "bundle": "nx bundle",
    "clean": "nx clean",
    "lint": "nx lint",
    "lint:fix": "nx lint:fix",
    "prepack": "cross-env NODE_ENV=production pnpm nx bundle && cp ../../README.md README.md",
    "test": "nx run create-app:test",
    "test:watch": "nx test:watch",
    "type-check": "nx type-check"
  },
  "eslintConfig": {
    "extends": [
      "../../.eslintrc.cjs"
    ]
  },
<<<<<<< HEAD
=======
  "dependencies": {
    "@oclif/core": "3.26.5",
    "@shopify/cli-kit": "3.61.0"
  },
>>>>>>> f0a2756e
  "devDependencies": {
    "@oclif/core": "3.26.5",
    "@shopify/cli-kit": "3.60.0",
    "@types/node": "18.19.3",
    "esbuild-plugin-copy": "^2.1.1",
    "@vitest/coverage-istanbul": "^0.34.3",
    "vitest": "^0.34.3"
  },
  "engines": {
    "node": ">=18.12.0"
  },
  "os": [
    "darwin",
    "linux",
    "win32"
  ],
  "publishConfig": {
    "@shopify:registry": "https://registry.npmjs.org",
    "access": "public"
  },
  "engine-strict": true,
  "oclif": {
    "bin": "create-app",
    "commands": "dist/commands",
    "additionalHelpFlags": [
      "-h"
    ],
    "hooks": {
      "prerun": "./dist/hooks/prerun.js",
      "postrun": "./dist/hooks/postrun.js"
    }
  }
}<|MERGE_RESOLUTION|>--- conflicted
+++ resolved
@@ -54,16 +54,9 @@
       "../../.eslintrc.cjs"
     ]
   },
-<<<<<<< HEAD
-=======
-  "dependencies": {
-    "@oclif/core": "3.26.5",
-    "@shopify/cli-kit": "3.61.0"
-  },
->>>>>>> f0a2756e
   "devDependencies": {
     "@oclif/core": "3.26.5",
-    "@shopify/cli-kit": "3.60.0",
+    "@shopify/cli-kit": "3.61.0",
     "@types/node": "18.19.3",
     "esbuild-plugin-copy": "^2.1.1",
     "@vitest/coverage-istanbul": "^0.34.3",
