{
  "name": "@shopify/create-app",
  "version": "3.16.0",
  "private": false,
  "description": "A CLI tool to create a new Shopify app.",
  "type": "module",
  "keywords": [
    "shopify",
    "shopify-cli",
    "shopify-partners",
    "shopify-apps"
  ],
  "license": "MIT",
  "exports": {
    ".": {
      "import": "./dist/index.js",
      "types": "./dist/index.d.ts"
    }
  },
  "bin": {
    "create-app": "./bin/run.js"
  },
  "files": [
    "/bin/run.js",
    "/bin/run.cmd",
    "/dist",
    "/oclif.manifest.json"
  ],
  "publishConfig": {
    "access": "public",
    "@shopify:registry": "https://registry.npmjs.org"
  },
  "scripts": {
    "prepack": "cross-env NODE_ENV=production yarn nx build && cp ../../README.md README.md",
    "build": "nx build",
    "clean": "nx clean",
    "lint": "nx lint",
    "lint:fix": "nx lint:fix",
    "test": "nx run create-app:test",
    "test:watch": "nx test:watch",
    "type-check": "nx type-check"
  },
  "eslintConfig": {
    "extends": [
      "../../.eslintrc.cjs"
    ]
  },
  "dependencies": {
<<<<<<< HEAD
    "@oclif/core": "1.16.4",
    "@shopify/cli-kit": "3.15.0"
=======
    "@oclif/core": "1.9.2",
    "@shopify/cli-kit": "3.16.0"
>>>>>>> be6e08a2
  },
  "devDependencies": {
    "vitest": "^0.22.1"
  },
  "engine-strict": true,
  "engines": {
    "node": ">=14.13.1"
  },
  "os": [
    "darwin",
    "linux",
    "win32"
  ],
  "oclif": {
    "bin": "create-app",
    "commands": "./dist/commands",
    "additionalHelpFlags": [
      "-h"
    ],
    "hooks": {
      "prerun": "@shopify/cli-kit/node/hooks/prerun",
      "postrun": "@shopify/cli-kit/node/hooks/postrun"
    }
  },
  "repository": {
    "type": "git",
    "url": "https://github.com/Shopify/cli/edit/main/packages/create-app"
  },
  "bugs": {
    "url": "https://github.com/Shopify/cli/issues/new/choose"
  }
}<|MERGE_RESOLUTION|>--- conflicted
+++ resolved
@@ -46,13 +46,8 @@
     ]
   },
   "dependencies": {
-<<<<<<< HEAD
     "@oclif/core": "1.16.4",
-    "@shopify/cli-kit": "3.15.0"
-=======
-    "@oclif/core": "1.9.2",
     "@shopify/cli-kit": "3.16.0"
->>>>>>> be6e08a2
   },
   "devDependencies": {
     "vitest": "^0.22.1"
