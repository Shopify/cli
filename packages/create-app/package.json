--- conflicted
+++ resolved
@@ -46,13 +46,8 @@
     ]
   },
   "dependencies": {
-<<<<<<< HEAD
     "@oclif/core": "1.16.4",
-    "@shopify/cli-kit": "3.17.0"
-=======
-    "@oclif/core": "1.9.2",
     "@shopify/cli-kit": "3.19.0"
->>>>>>> 8772adc7
   },
   "devDependencies": {
     "vitest": "^0.22.1"
