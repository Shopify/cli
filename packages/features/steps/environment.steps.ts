--- conflicted
+++ resolved
@@ -1,12 +1,6 @@
 /* eslint-disable @typescript-eslint/ban-ts-comment */
 // @ts-nocheck
-<<<<<<< HEAD
-import fs from 'fs'
-
-import {Given, After, BeforeAll, AfterAll, setDefaultTimeout} from '@cucumber/cucumber'
-=======
 import {Given, After, BeforeAll, setDefaultTimeout} from '@cucumber/cucumber'
->>>>>>> 5137b49c
 import tempy from 'tempy'
 import rimraf from 'rimraf'
 import path from 'pathe'
