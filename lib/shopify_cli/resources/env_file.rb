--- conflicted
+++ resolved
@@ -14,22 +14,12 @@
       }
 
       class << self
-<<<<<<< HEAD
-        def read(_directory = Dir.pwd, overrides: {})
-          input = parse_external_env(overrides: overrides)
-          new(input)
-        end
-
-        def from_hash(hash, overrides: {})
-          input = env_input(hash, overrides: overrides)
-=======
         def path(directory)
           File.join(directory, FILENAME)
         end
 
         def read(_directory = Dir.pwd, overrides: {})
           input = parse_external_env(overrides: overrides)
->>>>>>> 74f464fe
           new(input)
         end
 
@@ -74,13 +64,8 @@
         end
       end
 
-<<<<<<< HEAD
-      property :api_key, required: true, accepts: lambda { |api_key| !api_key.empty? }
-      property :secret, required: true, accepts: lambda { |api_key| !api_key.empty? }
-=======
       property :api_key, required: true
       property :secret
->>>>>>> 74f464fe
       property :shop
       property :scopes
       property :host
