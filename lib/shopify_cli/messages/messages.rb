# frozen_string_literal: true

module ShopifyCLI
  module Messages
    MESSAGES = {
      apps: {
        create: {
          info: {
            created: "{{v}} {{green:%s}} was created in the organization's Partner Dashboard {{underline:%s}}",
            serve: "{{*}} Change directories to your new project folder {{green:%s}} and run "\
            "{{command:%s %s serve}} to start a local server",
            install: "{{*}} Then, visit {{underline:%s/test}} to install {{green:%s}} on your Dev Store",
          },
        },
      },
      core: {
<<<<<<< HEAD
        app: {
          serve: {
            error: {
              invalid_port: "%s is not a valid port.",
              host_must_be_https: "HOST must be a HTTPS url.",
            },
          },
          help: <<~HELP,
          Create and manage embedded apps
            Usage: {{command:%s app [ rails | node | php ] }}
          HELP
        },
=======
>>>>>>> 17bd75db
        error_reporting: {
          unhandled_error: {
            message: "{{x}} {{red:An unexpected error occured.}}",
            issue_message: "{{red:\tTo \e]8;;#{ShopifyCLI::Constants::Links::NEW_ISSUE}\e\\submit an issue\e]8;;\e\\"\
              " include the stack trace.}}",
            stacktrace_message: "{{red:\tTo print the stack trace, add the environment variable %s.}}",
          },
          report_error: {
            question: "Send an anonymized error report to Shopify?",
            yes: "Yes, send",
            no: "No, don't send",
          },
        },
        analytics: {
          enable_prompt: {
            uncaught_error: {
              question: "Automatically send reports from now on?",
              yes: "Yes, automatically send anonymized reports to Shopify",
              no: "No, don't send",
            },
            usage: {
              question: "Automatically send anonymized usage and error reports to Shopify? We use these"\
                " to make development on Shopify better.",
              yes: "Yes, automatically send anonymized reports to Shopify",
              no: "No, don't send",
            },
          },
        },
        connect: {
          already_connected_warning: "{{yellow:! This app appears to be already connected}}",
          project_type_select: "What type of project would you like to connect?",
          cli_yml_saved: ".shopify-cli.yml saved to project root",
        },

        context: {
          open_url: <<~OPEN,
            Please open this URL in your browser:
            {{green:%s}}
          OPEN
        },

        env_file: {
          saving_header: "writing %s file…",
          saving: "writing %s file",
          saved: "%s saved to project root",
        },

        config: {
          help: <<~HELP,
            Change configuration of how the CLI operates
              Usage: {{command:%s config [ feature | analytics ] }}
          HELP
          feature: {
            help: <<~HELP,
              Change configuration of various features
                Usage: {{command:%s config [ feature ] [ feature_name ] }}
            HELP
            enabled: "{{v}} feature {{green:%s}} has been enabled",
            disabled: "{{v}} feature {{green:%s}} has been disabled",
            is_enabled: "{{v}} feature {{green:%s}} is currently enabled",
            is_disabled: "{{v}} feature {{green:%s}} is currently disabled",
          },
          analytics: {
            help: <<~HELP,
              Opt in/out of anonymous usage reporting
                Usage: {{command:%s config [ analytics ] }}
            HELP
            enabled: "{{v}} analytics have been enabled",
            disabled: "{{v}} analytics have been disabled",
            is_enabled: "{{v}} analytics are currently enabled",
            is_disabled: "{{v}} analytics are currently disabled",
          },
        },

        git: {
          error: {
            directory_exists: "Project directory already exists. Please create a project with a new name.",
            no_branches_found: "Could not find any git branches",
            repo_not_initiated:
              "Git repo is not initiated. Please run {{command:git init}} and make at least one commit.",
            no_commits_made: "No git commits have been made. Please make at least one commit.",
            remote_not_added: "Remote could not be added.",
            sparse_checkout_not_enabled: "Sparse checkout could not be enabled.",
            sparse_checkout_not_set: "Sparse checkout set command failed.",
            pull_failed: "Pull failed.",
            pull_failed_bad_branch: "Pull failed. Branch %s cannot be found. Check the branch name and try again.",
          },

          cloning: "Cloning %s into %s…",
          cloned: "{{v}} Cloned into %s",
          pulling_from_to: "Pulling %s into %s…",
          pulling: "Pulling…",
          pulled: "Pulled into %s",
        },

        help: {
          error: {
            command_not_found: "Command %s not found.",
          },

          preamble: <<~MESSAGE,
            Use {{command:%s help <command>}} to display detailed information about a specific command.

          MESSAGE
        },

        heroku: {
          error: {
            authentication: "Could not authenticate with Heroku",
            creation: "Heroku app could not be created",
            deploy: "Could not deploy to Heroku",
            download: "Heroku CLI could not be downloaded",
            install: "Could not install Heroku CLI",
            could_not_select_app: "Heroku app {{green:%s}} could not be selected",
            set_config: "Failed to set config %s to %s in Heroku app",
            add_buildpacks: "Failed to add buildpacks in Heroku app",
          },
        },

        js_deps: {
          error: {
            missing_package: "expected to have a file at: %s",
            invalid_package: "{{info:%s}} was not valid JSON. Fix this then try again",
            install_spinner_error: "Unable to install all %d dependencies",
            install_error: "An error occurred while installing dependencies",
          },

          installing: "Installing dependencies with %s…",
          installed: "Dependencies installed",
          npm_installing_deps: "Installing %d dependencies…",
          npm_installed_deps: "%d npm dependencies installed",
        },

        login: {
          help: <<~HELP,
            Log in to the Shopify CLI by authenticating with a store or partner organization
              Usage: {{command:%s login [--store=STORE]}}
          HELP
          invalid_shop: <<~MESSAGE,
            Invalid store provided (%s). Please provide the store in the following format: my-store.myshopify.com
          MESSAGE
          shop_prompt: <<~PROMPT,
            What store are you connecting to? (e.g. my-store.myshopify.com; do {{bold:NOT}} include protocol part, e.g., https://)
          PROMPT
        },

        logout: {
          help: <<~HELP,
            Log out of an authenticated partner organization and store, or clear invalid credentials
              Usage: {{command:%s logout}}
          HELP

          success: "Successfully logged out of your account",
        },

        switch: {
          help: <<~HELP,
            Switch between development stores in your partner organization
              Usage: {{command:%s switch [--store=STORE]}}
          HELP
          disabled_as_shopify_org: "Can't switch development stores logged in as {{green:Shopify partners org}}",
          success: "Switched development store to {{green:%s}}",
        },
        identity_auth: {
          error: {
            timeout: "Timed out while waiting for response from Shopify",
            local_identity_not_running: "Identity needs to be running locally in order to proceed.",
            reauthenticate: "Please login again with {{command:shopify login}}",
            invalid_destination: "The store %s doesn't exist. Please log out and try again.",
          },

          location: {
            admin: "development store",
            partner: "Shopify Partners account",
            shopifolk: "{{green:Shopify Employee account}}",
          },
          authentication_required:
            "{{i}} Authentication required. Login to the URL below with your %s credentials to continue.",

          servlet: {
            success_response: "Authenticated successfully. You may now close this page.",
            invalid_request_response: "Invalid request: %s",
            invalid_state_response: "Anti-forgery state token does not match the initial request.",
            authenticated: "Authenticated successfully",
            not_authenticated: "Failed to authenticate",
          },
          login_prompt: "Please ensure you've logged in with {{command:%s login}} and try again",
        },

        options: {
          help_text: "Print help for command",
        },

        partners_api: {
          org_name_and_id: "%s (%s)",
          error: {
            account_not_found: <<~MESSAGE,
              {{x}} error: Your account was not found. Please sign up at https://partners.shopify.com/signup
              For authentication issues, run {{command:%s logout}} to clear invalid credentials
            MESSAGE
          },
        },

        php_deps: {
          error: {
            missing_package: "Expected to have a file at: %s",
            invalid_package: "{{info:%s}} was not valid JSON. Fix this then try again",
            install: "Failed to install %s packages",
            install_spinner_error: "Unable to install all %d dependencies",
            install_error: "An error occurred while installing dependencies",
          },

          installing: "Installing Composer dependencies…",
          installed: "Dependencies installed",
          installed_count: "%d dependencies installed",
        },

        api: {
          error: {
            failed_auth: "Failed to authenticate with Shopify. Please try again later.",
            failed_auth_debugging: "{{red:Please provide this information with your report:}}\n%s\n\n",
            forbidden: <<~FORBIDDEN,
              Command not allowed with current login. Please check your login details with {{command:%s whoami}}. You may need to request additional permissions for this action.
            FORBIDDEN
            internal_server_error: "{{red:{{x}} An unexpected error occurred on Shopify.}}",
            internal_server_error_debug: "\n{{red:Response details:}}\n%s\n\n",
            invalid_url: "Invalid URL: %s",
          },
        },

        populate: {
          help: <<~HELP,
            Populate a Shopify store with example customers, orders, or products.
              Usage: {{command:%s populate [ customers | draftorders | products ]}}
          HELP

          extended_help: <<~HELP,
            {{bold:Subcommands:}}

              {{cyan:customers [options]}}: Add dummy customers to the specified store.
                Usage: {{command:%1$s populate customers}}

              {{cyan:draftorders [options]}}: Add dummy orders to the specified store.
                Usage: {{command:%1$s populate draftorders}}

              {{cyan:products [options]}}: Add dummy products to the specified store.
                Usage: {{command:%1$s populate products}}

            {{bold:Options:}}

              {{cyan:--count [integer]}}: The number of dummy items to populate. Defaults to 5.
              {{cyan:--silent}}: Silence the populate output.
              {{cyan:--help}}: Display more options specific to each subcommand.

            {{bold:Examples:}}

              {{command:%1$s populate products}}
                Populate your store with 5 additional products.

              {{command:%1$s populate customers --count 30}}
                Populate your store with 30 additional customers.

              {{command:%1$s populate draftorders}}
                Populate your store with 5 additional orders.

              {{command:%1$s populate products --help}}
                Display the list of options available to customize the {{command:%1$s populate products}} command.
          HELP

          error: {
            no_shop: "No store found. Please run {{command:%s login --store=STORE}} to login to a specific store",
          },

          customer: {
            added: "%s added to {{green:%s}} at {{underline:%scustomers/%d}}",
          },

          draft_order: {
            added: "DraftOrder added to {{green:%s}} at {{underline:%sdraft_orders/%d}}",
          },

          options: {
            header: "{{bold:{{cyan:%s}} options:}}",
            count_help: "Number of resources to generate",
          },

          populating: "Populating %d %ss…",

          completion_message: <<~COMPLETION_MESSAGE,
            Successfully added %d %s to {{green:%s}}
            {{*}} View all %ss at {{underline:%s%ss}}
          COMPLETION_MESSAGE

          product: {
            added: "%s added to {{green:%s}} at {{underline:%sproducts/%d}}",
          },
        },

        project: {
          error: {
            not_in_project: <<~MESSAGE,
              {{x}} You are not in a Shopify app project
              {{yellow:{{*}}}}{{reset: Run}}{{cyan: shopify rails create}}{{reset: or}}{{cyan: shopify node create}}{{reset: to create your app}}
            MESSAGE
          },
        },

        yaml: {
          error: {
            not_hash: "{{x}} %s was not a proper YAML file. Expecting a hash.",
            invalid: "{{x}} %s contains invalid YAML: %s",
            not_found: "{{x}} %s not found",
          },
        },

        project_type: {
          error: {
            cannot_override_core: "Can't register duplicate core command '%s' from %s",
          },
        },

        system: {
          help: <<~HELP,
            Print details about the development system.
              Usage: {{command:%s system [all]}}

            {{cyan:all}}: displays more details about development system and environment

          HELP

          error: {
            unknown_option: "{{x}} {{red:unknown option '%s'}}",
          },

          header: "{{bold:Shopify CLI}}",
          shop_header: "{{bold:Current Shop}}",
          const: "%17s = %s",
          ruby_header: <<~RUBY_MESSAGE,
            {{bold:Ruby (via RbConfig)}}
              %s
          RUBY_MESSAGE
          rb_config: "%-25s - RbConfig[\"%s\"]",
          command_header: "{{bold:Commands}}",
          command_with_path: "{{v}} %s, %s",
          command_not_found: "{{x}} %s",
          ngrok_available: "{{v}} ngrok, %s",
          ngrok_not_available: "{{x}} ngrok NOT available",
          project: {
            header: "{{bold:In a {{cyan:%s}} project directory}}",
            command_with_path: "{{v}} %s, %s, version %s",
            command_not_found: "{{x}} %s",
            env_header: "{{bold:Project environment}}",
            env_not_set: "not set",
            env: "%-18s = %s",
            no_env: "{{x}} .env file not present",
          },
          environment_header: "{{bold:Environment}}",
          env: "%-17s = %s",
          identity_header: "{{bold:Identity}}",
          identity_is_shopifolk: "{{v}} Checked user settings: you’re Shopify staff!",
        },

        store: {
          help: <<~HELP,
            Display current store.
              Usage: {{command:%s store}}
          HELP
          shop: "You're currently logged into {{green:%s}}",
        },

        tasks: {
          confirm_store: {
            prompt: "You are currently logged into {{green:%s}}. Do you want to proceed using this store?",
            confirmation: "Proceeding using {{green:%s}}",
            cancelling: "Cancelling…",
          },
          ensure_env: {
            organization_select: "To which partner organization does this project belong?",
            no_development_stores: <<~MESSAGE,
              No development stores available.
              Visit {{underline:https://partners.shopify.com/%d/stores}} to create one
            MESSAGE
            development_store_select: "Which development store would you like to use?",
            app_select: "To which app does this project belong?",
            no_apps: "You have no apps to connect to, creating a new app.",
            app_name: "App name",
            app_type: {
              select: "What type of app are you building?",
              select_public: "Public: An app built for a wide merchant audience.",
              select_custom: "Custom: An app custom built for a single client.",
              selected: "App type {{green:%s}}",
            },
          },
          ensure_dev_store: {
            could_not_verify_store: "Couldn't verify your store %s",
            convert_to_dev_store: <<~MESSAGE,
              Do you want to convert %s to a development store?
              Doing this will allow you to install your app, but the store will become {{bold:transfer-disabled}}.
              Learn more: https://shopify.dev/tutorials/transfer-a-development-store-to-a-merchant#transfer-disabled-stores
              MESSAGE
            transfer_disabled: "{{v}} Transfer has been disabled on %s.",
          },
          ensure_project_type: {
            wrong_project_type: "This command can only be run within %s projects.",
          },
          update_dashboard_urls: {
            updated: "{{v}} Whitelist URLS updated in Partners Dashboard}}",
            update_error:
              "{{x}} error: For authentication issues, run {{command:%s logout}} to clear invalid credentials",
            update_prompt: "Do you want to update your application url?",
          },
          select_org_and_shop: {
            authentication_issue: "For authentication issues, run {{command:%s logout}} to clear invalid credentials",
            create_store: "Visit {{underline:https://partners.shopify.com/%s/stores}} to create one",
            development_store: "Using development store {{green:%s}}",
            development_store_select: "Select a development store",
            error: {
              no_development_stores: "{{x}} No Development Stores available.",
              no_organizations: "No partner organizations available.",
              organization_not_found: "Cannot find a partner organization with that ID",
              shopifolk_notice: <<~MESSAGE,
                {{i}} As a {{green:Shopify}} employee, the authentication should take you to the Shopify Okta login,
                NOT the partner account login. Please run {{command:%s logout}} and try again.
              MESSAGE
            },
            first_party: "Are you working on a {{green:Shopify project}} on behalf of the"\
              " {{green:Shopify partners org}}?",
            identified_as_shopify: "We've identified you as a {{green:Shopify}} employee.",
            organization: "Partner organization {{green:%s (%s)}}",
            organization_select: "Select partner organization",
          },
        },

        tunnel: {
          error: {
            stop: "ngrok tunnel could not be stopped. Try running {{command:killall -9 ngrok}}",
            url_fetch_failure: "Unable to fetch external url",
            prereq_command_required: "%1$s is required for installing ngrok. Please install %1$s using the appropriate"\
              " package manager for your system.",
            ngrok: "Something went wrong with ngrok installation,"\
              "please make sure %s exists within %s before trying again",
          },
          installing: "Installing ngrok…",
          not_running: "{{green:x}} ngrok tunnel not running",
          prereq_command_location: "%s @ %s",
          signup_suggestion: <<~MESSAGE,
            {{*}} To avoid tunnels that timeout, it is recommended to signup for a free ngrok
            account at {{underline:https://ngrok.com/signup}}. After you signup, install your
            personalized authorization token using {{command:%s [ node | rails ] tunnel auth <token>}}.
          MESSAGE
          start: "{{v}} ngrok tunnel running at {{underline:%s}}",
          start_with_account: "{{v}} ngrok tunnel running at {{underline:%s}}, with account %s",
          stopped: "{{green:x}} ngrok tunnel stopped",
          timed_out: "{{x}} ngrok tunnel has timed out, restarting…",
          will_timeout: "{{*}} This tunnel will timeout in {{red:%s}}",
        },

        version: {
          help: <<~HELP,
            Prints version number.
              Usage: {{command:%s version}}
          HELP
        },

        warning: {
          development_version: <<~DEVELOPMENT,
            {{*}} {{yellow:You are running a development version of the CLI at:}}
              {{yellow:%s}}

          DEVELOPMENT

          new_version: <<~MESSAGE,
            {{*}} {{yellow:A new version of Shopify CLI is available! You have version %s and the latest version is %s.

              To upgrade, follow the instructions for the package manager you’re using:
              {{underline:https://shopify.dev/tools/cli/troubleshooting#upgrade-shopify-cli}}}}

          MESSAGE
        },
        reporting: {
          help: <<~HELP,
            Turns anonymous reporting on or off.
              Usage: {{command:%s reporting on}}
          HELP
          invalid_argument: <<~MESSAGE,
            {{command:%s reporting %s}} is not supported. The valid values are {{command:on}} or {{command:off}}
          MESSAGE
          missing_argument: <<~MESSAGE,
            {{command:%s reporting}} expects an argument {{command:on}} or {{command:off}}
          MESSAGE
          turned_on_message: <<~MESSAGE,
            Anonymized reports will be sent to Shopify.
          MESSAGE
          turned_off_message: <<~MESSAGE,
            Turn on automatic reporting later wtih {{command:%s reporting on}}.
          MESSAGE
        },
        whoami: {
          help: <<~HELP,
            Identifies which partner organization or store you are currently logged into.
              Usage: {{command:%s whoami}}
          HELP
          not_logged_in: <<~MESSAGE,
            It doesn't appear that you're logged in. You must log into a partner organization or a store staff account.

            If trying to log into a store staff account, please use {{command:%s login --store=STORE}} to log in.
          MESSAGE
          logged_in_shop_only: <<~MESSAGE,
            Logged into store {{green:%s}} as staff (no partner organizations available for this login)
          MESSAGE
          logged_in_partner_only: "Logged into partner organization {{green:%s}}",
          logged_in_partner_and_shop: "Logged into store {{green:%s}} in partner organization {{green:%s}}",
        },
      },
    }.freeze
  end
end<|MERGE_RESOLUTION|>--- conflicted
+++ resolved
@@ -14,7 +14,6 @@
         },
       },
       core: {
-<<<<<<< HEAD
         app: {
           serve: {
             error: {
@@ -27,8 +26,6 @@
             Usage: {{command:%s app [ rails | node | php ] }}
           HELP
         },
-=======
->>>>>>> 17bd75db
         error_reporting: {
           unhandled_error: {
             message: "{{x}} {{red:An unexpected error occured.}}",
