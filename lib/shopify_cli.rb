--- conflicted
+++ resolved
@@ -110,10 +110,7 @@
   autoload :Helpers, 'shopify-cli/helpers'
   autoload :Heroku, 'shopify-cli/heroku'
   autoload :JsDeps, 'shopify-cli/js_deps'
-<<<<<<< HEAD
-=======
   autoload :JsSystem, 'shopify-cli/js_system'
->>>>>>> 9ee099ea
   autoload :Log, 'shopify-cli/log'
   autoload :OAuth, 'shopify-cli/oauth'
   autoload :Options, 'shopify-cli/options'
