require "shopify_cli"
# frozen_string_literal: true

module Node
  class Command
<<<<<<< HEAD
    class Serve < ShopifyCLI::SubCommand
      extend CommandPortOption
=======
    class Serve < ShopifyCLI::Command::AppSubCommand
>>>>>>> 4e7d340a
      prerequisite_task ensure_project_type: :node
      prerequisite_task :ensure_env, :ensure_dev_store

      options do |parser, flags|
        parser.on("--host=HOST") do |h|
          flags[:host] = h.gsub('"', "")
        end
        parser.on("--port=PORT") { |port| flags[:port] = port }
      end
      setPort

      def call(*)
        project = ShopifyCLI::Project.current
        url = options.flags[:host] || ShopifyCLI::Tunnel.start(@ctx)
        @ctx.abort(@ctx.message("node.serve.error.host_must_be_https")) if url.match(/^https/i).nil?
        project.env.update(@ctx, :host, url)
        ShopifyCLI::Tasks::UpdateDashboardURLS.call(
          @ctx,
          url: url,
          callback_url: "/auth/callback",
        )

        if project.env.shop
          project_url = "#{project.env.host}/auth?shop=#{project.env.shop}"
          @ctx.puts("\n" + @ctx.message("node.serve.open_info", project_url) + "\n")
        end

        CLI::UI::Frame.open(@ctx.message("node.serve.running_server")) do
          env = project.env.to_h
          env["PORT"] = port.to_s
          @ctx.system("npm run dev", env: env)
        end
      end

      def port
        return ShopifyCLI::Tunnel::PORT.to_s unless options.flags.key?(:port)
        port = options.flags[:port].to_i
        @ctx.abort(@ctx.message("tunnel.invalid_port", options.flags[:port])) unless port > 0
        port
      end

      def self.help
        ShopifyCLI::Context.message("node.serve.help", ShopifyCLI::TOOL_NAME)
      end

      def self.extended_help
        ShopifyCLI::Context.message("node.serve.extended_help")
      end
    end
  end
end<|MERGE_RESOLUTION|>--- conflicted
+++ resolved
@@ -3,12 +3,7 @@
 
 module Node
   class Command
-<<<<<<< HEAD
-    class Serve < ShopifyCLI::SubCommand
-      extend CommandPortOption
-=======
     class Serve < ShopifyCLI::Command::AppSubCommand
->>>>>>> 4e7d340a
       prerequisite_task ensure_project_type: :node
       prerequisite_task :ensure_env, :ensure_dev_store
 
