--- conflicted
+++ resolved
@@ -41,11 +41,7 @@
       def port
         return ShopifyCLI::Tunnel::PORT.to_s unless options.flags.key?(:port)
         port = options.flags[:port].to_i
-<<<<<<< HEAD
-        @ctx.abort(@ctx.message("tunnel.invalid_port", options.flags[:port])) unless port > 0
-=======
         @ctx.abort(@ctx.message("node.serve.error.invalid_port", options.flags[:port])) unless port > 0
->>>>>>> 80114890
         port
       end
 
