--- conflicted
+++ resolved
@@ -128,12 +128,8 @@
             Usage: {{command:%1$s create script}}
             Options:
               {{command:--name=NAME}} Script project name. Use any string.
-<<<<<<< HEAD
+              {{command:--description=DESCRIPTION}} Description of the project. Use any string.
               {{command:--extension-point=TYPE}} Extension point name. Allowed values: %2$s.
-=======
-              {{command:--description=DESCRIPTION}} Description of the project. Use any string.
-              {{command:--extension_point=TYPE}} Extension point name. Allowed values: %2$s.
->>>>>>> ad871126
           HELP
 
           error: {
