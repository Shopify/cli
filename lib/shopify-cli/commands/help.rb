require 'shopify_cli'

module ShopifyCli
  module Commands
    class Help < ShopifyCli::Command
      def call(args, _name)
        command = args.shift
        if command && command != 'help'
          if Registry.exist?(command)
            cmd, _ = Registry.lookup_command(command)
            subcmd, _ = cmd.subcommand_registry.lookup_command(args.first)
            if subcmd
              display_help(subcmd)
            else
              display_help(cmd)
            end
            return
          else
            @ctx.puts(@ctx.message('core.help.error.command_not_found', command))
          end
        end

<<<<<<< HEAD
        preamble = @ctx.message('core.help.preamble', ShopifyCli::TOOL_NAME)
=======
        preamble = <<~MESSAGE
          Use {{command:#{ShopifyCli::TOOL_NAME} help <command>}} to display detailed information about a specific command.

          {{bold:Available core commands:}}

        MESSAGE
>>>>>>> f1599dcf
        @ctx.puts(preamble)

        core_commands.each do |name, klass|
          next if name == 'help'
          @ctx.puts("{{command:#{name}}}: #{klass.help}\n")
        end

        return unless inside_supported_project?

        @ctx.puts("{{bold:Project: #{File.basename(Dir.pwd)} (#{project_type_name})}}")
        @ctx.puts("{{bold:Available commands for #{project_type_name} projects:}}\n\n")

        local_commands.each do |name, klass|
          next if name == 'help'
          @ctx.puts("{{command:#{name}}}: #{klass.help}\n")
        end
      end

      private

      def project_type_name
        ProjectType.load_type(Project.current_project_type).project_name
      end

      def core_commands
        resolved_commands
          .select { |_name, c| !c.hidden }
          .select { |name, _c| Commands.core_command?(name) }
      end

      def local_commands
        resolved_commands
          .reject { |name, _c| Commands.core_command?(name) }
      end

      def display_help(klass)
        output = klass.help
        if klass.respond_to?(:extended_help)
          output += "\n"
          output += klass.extended_help
        end
        @ctx.puts(output)
      end

      def resolved_commands
        ShopifyCli::Commands::Registry
          .resolved_commands
          .sort
      end

      def inside_supported_project?
        Project.current_project_type && ProjectType.load_type(Project.current_project_type)
      end
    end
  end
end<|MERGE_RESOLUTION|>--- conflicted
+++ resolved
@@ -20,16 +20,7 @@
           end
         end
 
-<<<<<<< HEAD
         preamble = @ctx.message('core.help.preamble', ShopifyCli::TOOL_NAME)
-=======
-        preamble = <<~MESSAGE
-          Use {{command:#{ShopifyCli::TOOL_NAME} help <command>}} to display detailed information about a specific command.
-
-          {{bold:Available core commands:}}
-
-        MESSAGE
->>>>>>> f1599dcf
         @ctx.puts(preamble)
 
         core_commands.each do |name, klass|
