--- conflicted
+++ resolved
@@ -1,7 +1,3 @@
 module ShopifyCli
-<<<<<<< HEAD
-  VERSION = "1.14.0"
-=======
   VERSION = "2.0.0.beta.2"
->>>>>>> 4a99e19a
 end