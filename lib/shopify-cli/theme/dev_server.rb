# frozen_string_literal: true
require_relative "dev_server/config"
require_relative "dev_server/hot_reload"
require_relative "dev_server/ignore_filter"
require_relative "dev_server/header_hash"
require_relative "dev_server/local_assets"
require_relative "dev_server/mime_type"
require_relative "dev_server/proxy"
require_relative "dev_server/sse"
require_relative "dev_server/theme"
require_relative "dev_server/uploader"
require_relative "dev_server/watcher"
require_relative "dev_server/web_server"
require_relative "dev_server/certificate_manager"

require "pathname"

module ShopifyCli
  module Theme
    module DevServer
      class << self
        attr_accessor :ctx

        def start(ctx, root, port: 9292, env: "development")
          @ctx = ctx
          config = Config.from_path(root, environment: env)
          theme = Theme.new(ctx, config)
          @uploader = Uploader.new(ctx, theme)
          watcher = Watcher.new(ctx, theme, @uploader)

          # Setup the middleware stack. Mimics Rack::Builder / config.ru, but in reverse order
          @app = Proxy.new(ctx, theme)
          @app = LocalAssets.new(ctx, @app, theme)
          @app = HotReload.new(ctx, @app, theme, watcher)
          stopped = false

<<<<<<< HEAD
          theme.ensure_development_theme_exists!

          ctx.print_task("Syncing theme ##{theme.id} on #{theme.shop} ...")
          watcher.start
=======
          trap("INT") do
            stopped = true
            stop
          end

          puts "Syncing theme ##{config.theme_id} on #{theme.shop}" unless silent
          @uploader.start_threads
          if silent
            @uploader.upload_theme!
          else
            @uploader.delay_errors!
            CLI::UI::Progress.progress do |bar|
              @uploader.upload_theme! do |left, total|
                bar.tick(set_percent: 1 - left.to_f / total)
              end
              bar.tick(set_percent: 1)
            end
            @uploader.report_errors!
          end

          return if stopped
>>>>>>> 2fbc786e

          ctx.puts("")
          ctx.puts("Serving #{theme.root}")
          ctx.puts("")
          ctx.open_url!("http://127.0.0.1:#{port}")
          ctx.puts("")
          ctx.puts("Customize this theme in the Online Store Editor:")
          ctx.puts("{{green:#{theme.editor_url}}}")
          ctx.puts("")
          ctx.puts("(Use Ctrl-C to stop)")

          logger = if ctx.debug?
            WEBrick::Log.new(nil, WEBrick::BasicLog::INFO)
          else
            WEBrick::Log.new(nil, WEBrick::BasicLog::FATAL)
          end

          watcher.start
          WebServer.run(
            @app,
            Port: port,
            Logger: logger,
            AccessLog: [],
          )
          watcher.stop

        rescue ShopifyCli::API::APIRequestForbiddenError,
               ShopifyCli::API::APIRequestUnauthorizedError
          @ctx.abort("You are not authorized to edit themes on #{theme.shop}.\n" \
                     "Make sure you are a user of that store, and allowed to edit themes.")
        end

        def stop
          @ctx.puts("Stopping ...")
          @app.close
          @uploader.shutdown
          WebServer.shutdown
        end
      end
    end
  end
end<|MERGE_RESOLUTION|>--- conflicted
+++ resolved
@@ -34,12 +34,8 @@
           @app = HotReload.new(ctx, @app, theme, watcher)
           stopped = false
 
-<<<<<<< HEAD
           theme.ensure_development_theme_exists!
 
-          ctx.print_task("Syncing theme ##{theme.id} on #{theme.shop} ...")
-          watcher.start
-=======
           trap("INT") do
             stopped = true
             stop
@@ -61,7 +57,6 @@
           end
 
           return if stopped
->>>>>>> 2fbc786e
 
           ctx.puts("")
           ctx.puts("Serving #{theme.root}")
