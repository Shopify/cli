--- conflicted
+++ resolved
@@ -99,11 +99,7 @@
 
               if Project.has_current?
                 project = Project.current
-<<<<<<< HEAD
-                # payload[:api_client_id] = project.env.api_key
-=======
                 payload[:api_key] = project.env.api_key
->>>>>>> 9ee099ea
                 payload[:partner_id] = project.config['organization_id']
               end
             end,
