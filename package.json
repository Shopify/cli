--- conflicted
+++ resolved
@@ -39,13 +39,8 @@
   },
   "devDependencies": {
     "@bugsnag/source-maps": "^2.3.1",
-<<<<<<< HEAD
-    "@changesets/cli": "2.26.2",
+    "@changesets/cli": "2.27.12",
     "@graphql-codegen/cli": "5.0.4",
-=======
-    "@changesets/cli": "2.27.12",
-    "@graphql-codegen/cli": "5.0.2",
->>>>>>> f9be7110
     "@graphql-codegen/near-operation-file-preset": "3.0.0",
     "@nx/eslint-plugin": "19.8.14",
     "@nx/workspace": "19.8.14",
