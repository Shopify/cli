{
  "private": true,
  "type": "module",
  "packageManager": "pnpm@8.15.7",
  "scripts": {
    "build-api-docs": "nx run-many --target=build-api-docs --all --skip-nx-cache",
    "build-dev-docs": "pnpm shopify docs generate && sh ./bin/docs/build-dev-docs.sh",
    "build:affected": "nx affected --target=build",
    "build": "nx run-many --target=build --all --skip-nx-cache",
    "bundle-for-release": "nx run-many --target=bundle --all --skip-nx-cache",
    "changeset-build-no-docs": "changeset version && pnpm install --no-frozen-lockfile && pnpm build && bin/update-cli-kit-version.js",
    "changeset-manifests": "changeset version && pnpm install --no-frozen-lockfile && pnpm refresh-manifests && pnpm refresh-readme && pnpm refresh-code-documentation && bin/update-cli-kit-version.js",
    "clean": "nx run-many --target=clean --all --skip-nx-cache && nx reset",
    "create-app": "nx build create-app && cross-env SHOPIFY_FLAG_PACKAGE_MANAGER=npm node packages/create-app/bin/dev.js",
    "deploy-experimental": "node bin/deploy-experimental.js",
    "graph": "nx graph",
    "graphql-codegen:get-graphql-schemas": "bin/get-graphql-schemas.js",
    "graphql-codegen": "nx run-many --target=graphql-codegen --all",
    "knip": "knip",
    "lint:affected": "nx affected --target=lint",
    "lint:fix:affected": "nx affected --target=lint:fix",
    "lint:fix": "nx run-many --target=lint:fix --all --skip-nx-cache",
    "lint": "nx run-many --target=lint --all --skip-nx-cache",
    "package": "bin/package.js",
    "refresh-code-documentation": "nx run-many --target=refresh-code-documentation --all --skip-nx-cache",
    "refresh-manifests": "nx run-many --target=refresh-manifests --all --skip-nx-cache && bin/prettify-manifests.js && pnpm refresh-readme",
    "refresh-readme": "nx run-many --target=refresh-readme --all --skip-nx-cache",
    "refresh-templates": "nx run-many --target=refresh-templates --all --skip-nx-cache",
    "shopify:run": "node packages/cli/bin/dev.js",
    "shopify": "nx build cli && node packages/cli/bin/dev.js",
    "test:affected": "nx affected --target=test",
    "test:features": "pnpm nx run features:test",
    "test:regenerate-snapshots": "nx build cli && packages/features/snapshots/regenerate.sh",
    "test:unit": "nx run-many --target=test --all --skip-nx-cache --exclude=features",
    "test": "nx run-many --target=test --all --skip-nx-cache",
    "type-check:affected": "nx affected --target=type-check",
    "type-check": "nx run-many --target=type-check --all --skip-nx-cache",
    "update-bugsnag": "bin/update-bugsnag.js"
  },
  "devDependencies": {
    "@bugsnag/source-maps": "^2.3.1",
    "@changesets/cli": "2.26.2",
    "@graphql-codegen/cli": "5.0.2",
    "@graphql-codegen/near-operation-file-preset": "3.0.0",
    "@nx/eslint-plugin": "19.8.14",
    "@nx/workspace": "19.8.14",
    "@octokit/core": "^4.2.4",
    "@octokit/rest": "20.1.1",
    "@shopify/eslint-plugin-cli": "file:packages/eslint-plugin-cli",
    "@shopify/generate-docs": "0.15.6",
    "@types/node": "18.19.70",
    "@types/tmp": "^0.2.3",
    "@typescript-eslint/parser": "7.18.0",
    "ansi-colors": "^4.1.3",
    "bugsnag-build-reporter": "^2.0.0",
    "commander": "^9.4.0",
    "cross-env": "^7.0.3",
    "esbuild": "0.24.2",
    "eslint": "^8.48.0",
    "execa": "^7.2.0",
    "fast-glob": "3.3.3",
    "find-up": "^6.3.0",
    "fs-extra": "^11.1.0",
    "graphql": "^16.8.1",
    "graphql-codegen-typescript-operation-types": "2.0.1",
    "graphql-tag": "^2.12.6",
    "json-stringify-deterministic": "1.0.12",
    "knip": "^5.10.0",
    "liquidjs": "10.20.1",
    "node-fetch": "^3.3.2",
    "nx": "19.8.14",
    "oclif": "4.17.20",
    "octokit-plugin-create-pull-request": "^3.12.2",
    "pathe": "1.1.1",
    "pin-github-action": "^1.8.0",
    "react": "17.0.2",
    "rimraf": "^3.0.2",
    "tmp": "^0.2.1",
    "ts-node": "^10.9.1",
<<<<<<< HEAD
    "typescript": "5.7.2",
    "vitest": "^3.0.4"
=======
    "typescript": "5.7.3",
    "vitest": "^1.6.0"
>>>>>>> 429eba38
  },
  "workspaces": {
    "packages": [
      "packages/*",
      "workspace"
    ]
  },
  "prettier": {
    "arrowParens": "always",
    "singleQuote": true,
    "bracketSpacing": false,
    "trailingComma": "all",
    "semi": false,
    "printWidth": 120
  },
  "version": "0.0.0",
  "resolutions": {
    "@types/react": "17.0.2",
<<<<<<< HEAD
    "vite": "6.0.11",
    "@oclif/core": "3.26.5",
=======
    "vite": "5.4.12",
    "@oclif/core": "3.27.0",
>>>>>>> 429eba38
    "whatwg-url": "14.0.0",
    "supports-hyperlinks": "3.1.0",
    "@shopify/cli-hydrogen>@shopify/cli-kit": "link:./packages/cli-kit",
    "@shopify/cli-hydrogen>@shopify/plugin-cloudflare": "link:./packages/plugin-cloudflare"
  },
  "knip": {
    "$schema": "https://unpkg.com/knip@5/schema.json",
    "rules": {
      "binaries": "error",
      "classMembers": "error",
      "dependencies": "error",
      "devDependencies": "error",
      "duplicates": "error",
      "enumMembers": "error",
      "exports": "error",
      "files": "error",
      "nsExports": "error",
      "nsTypes": "error",
      "types": "error",
      "unlisted": "error",
      "unresolved": "error"
    },
    "ignoreDependencies": [
      "eslint-plugin-react",
      "eslint-plugin-react-hooks",
      "@shopify/cli-hydrogen",
      "@shopify/theme-check-node",
      "@shopify/theme-check-docs-updater"
    ],
    "ignoreWorkspaces": [
      "packages/eslint-plugin-cli"
    ],
    "paths": {
      "@shopify/eslint-plugin-cli/configs": [
        "./packages/eslint-plugin-cli/config.js"
      ]
    },
    "workspaces": {
      ".": {
        "entry": [
          "bin/**/*.js",
          "configurations/vite.config.ts",
          "docs-shopify.dev/**/*.ts",
          "vite.config.ts",
          "docs/api/cli-kit/**/*.js",
          "graphql.config.ts"
        ],
        "ignoreBinaries": [
          "packages/features/snapshots/regenerate.sh",
          "bin/*",
          "gh",
          "istanbul-merge"
        ],
        "ignoreDependencies": [
          "@nx/workspace",
          "graphql",
          "graphql-tag",
          "pin-github-action",
          "react",
          "@graphql-codegen/near-operation-file-preset",
          "graphql-codegen-typescript-operation-types",
          "esbuild"
        ],
        "ignore": [
          "configurations/vite.config.ts"
        ]
      },
      "packages/app": {
        "entry": [
          "**/{commands,hooks}/**/*.ts!",
          "**/index.ts!"
        ],
        "project": "**/*.{ts,tsx}!",
        "ignore": [
          "**/graphql/**/generated/*.ts"
        ],
        "ignoreDependencies": [
          "@shopify/plugin-cloudflare",
          "@shopify/function-runner"
        ],
        "vite": {
          "config": [
            "vite.config.ts"
          ]
        }
      },
      "packages/cli": {
        "entry": [
          "**/{commands,hooks}/**/*.ts!",
          "**/bin/*.js!",
          "**/index.ts!"
        ],
        "project": "**/*.ts!",
        "ignoreDependencies": [
          "@ast-grep/napi"
        ],
        "vite": {
          "config": [
            "vite.config.ts"
          ]
        }
      },
      "packages/create-app": {
        "entry": [
          "**/{commands,hooks}/**/*.ts!",
          "**/index.ts!"
        ],
        "project": "**/*.ts!",
        "vite": {
          "config": [
            "vite.config.ts"
          ]
        }
      },
      "packages/plugin-cloudflare": {
        "entry": [
          "**/{commands,hooks}/**/*.ts!",
          "**/src/*.ts!"
        ],
        "project": "**/*.ts!",
        "ignoreDependencies": [
          "@oclif/core"
        ],
        "vite": {
          "config": [
            "vite.config.ts"
          ]
        }
      },
      "packages/plugin-did-you-mean": {
        "entry": [
          "**/{commands,hooks}/**/*.ts!",
          "**/src/*.ts!"
        ],
        "project": "**/*.ts!",
        "vite": {
          "config": [
            "vite.config.ts"
          ]
        }
      },
      "packages/theme": {
        "project": "**/*.ts!",
        "entry": [
          "**/{commands,hooks}/**/*.ts!",
          "**/index.ts!"
        ],
        "vite": {
          "config": [
            "vite.config.ts"
          ]
        }
      },
      "packages/cli-kit": {
        "entry": [
          "**/{commands,hooks}/**/*.ts!",
          "**/public/**/*.{ts,tsx}!"
        ],
        "ignore": [
          "**/graphql/**/generated/*.ts"
        ],
        "project": "**/*.{ts,tsx}!",
        "ignoreBinaries": [
          "open"
        ],
        "vite": {
          "config": [
            "vite.config.ts"
          ]
        }
      },
      "packages/ui-extensions-dev-console": {
        "entry": [
          "**/src/main.tsx!"
        ],
        "project": "**/*.{ts,tsx}!",
        "ignoreDependencies": [
          "eslint-plugin-jsx-a11y"
        ]
      },
      "packages/ui-extensions-server-kit": {
        "entry": [
          "**/src/index.tsx!",
          "**/scripts/*.ts!",
          "**/src/testing/index.ts"
        ],
        "project": "**/*.{ts,tsx}!",
        "ignoreDependencies": [
          "@shopify/react-testing"
        ]
      },
      "packages/ui-extensions-test-utils": {
        "entry": [
          "**/src/index.ts"
        ],
        "project": "**/*.{ts,tsx}"
      },
      "packages/features": {
        "entry": [
          "**/cucumber.js",
          "**/world/index.ts",
          "**/steps/*.ts",
          "**/lib/*.ts"
        ],
        "project": "**/*.ts",
        "ignoreDependencies": [
          "@cucumber/messages"
        ],
        "ignoreBinaries": [
          "ts-node/esm"
        ]
      }
    }
  }
}<|MERGE_RESOLUTION|>--- conflicted
+++ resolved
@@ -77,13 +77,8 @@
     "rimraf": "^3.0.2",
     "tmp": "^0.2.1",
     "ts-node": "^10.9.1",
-<<<<<<< HEAD
-    "typescript": "5.7.2",
+    "typescript": "5.7.3",
     "vitest": "^3.0.4"
-=======
-    "typescript": "5.7.3",
-    "vitest": "^1.6.0"
->>>>>>> 429eba38
   },
   "workspaces": {
     "packages": [
@@ -102,13 +97,8 @@
   "version": "0.0.0",
   "resolutions": {
     "@types/react": "17.0.2",
-<<<<<<< HEAD
     "vite": "6.0.11",
-    "@oclif/core": "3.26.5",
-=======
-    "vite": "5.4.12",
     "@oclif/core": "3.27.0",
->>>>>>> 429eba38
     "whatwg-url": "14.0.0",
     "supports-hyperlinks": "3.1.0",
     "@shopify/cli-hydrogen>@shopify/cli-kit": "link:./packages/cli-kit",
