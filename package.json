--- conflicted
+++ resolved
@@ -97,13 +97,8 @@
   "version": "0.0.0",
   "resolutions": {
     "@types/react": "17.0.2",
-<<<<<<< HEAD
     "vite": "6.0.11",
-    "@oclif/core": "3.27.0",
-=======
-    "vite": "5.4.12",
     "@oclif/core": "3.26.5",
->>>>>>> 1dadff0d
     "whatwg-url": "14.0.0",
     "supports-hyperlinks": "3.1.0",
     "@shopify/cli-hydrogen>@shopify/cli-kit": "link:./packages/cli-kit",
