{
  "private": true,
  "type": "module",
  "packageManager": "pnpm@8.15.7",
  "scripts": {
    "build-api-docs": "nx run-many --target=build-api-docs --all --skip-nx-cache",
    "build-dev-docs": "pnpm shopify docs generate && sh ./bin/docs/build-dev-docs.sh",
    "build:affected": "nx affected --target=build",
    "build": "nx run-many --target=build --all --skip-nx-cache",
    "bundle-for-release": "nx run-many --target=bundle --all --skip-nx-cache",
    "changeset-build-no-docs": "changeset version && pnpm install --no-frozen-lockfile && pnpm build && bin/update-cli-kit-version.js",
    "changeset-manifests": "changeset version && pnpm install --no-frozen-lockfile && pnpm refresh-manifests && pnpm refresh-readme && pnpm refresh-code-documentation && bin/update-cli-kit-version.js",
    "clean": "nx run-many --target=clean --all --skip-nx-cache && nx reset",
    "create-app": "nx build create-app && cross-env SHOPIFY_FLAG_PACKAGE_MANAGER=npm node packages/create-app/bin/dev.js",
    "deploy-experimental": "node bin/deploy-experimental.js",
    "graph": "nx graph",
    "graphql-codegen:get-graphql-schemas": "bin/get-graphql-schemas.js",
    "graphql-codegen": "nx run-many --target=graphql-codegen --all",
    "knip": "knip",
    "lint:affected": "nx affected --target=lint",
    "lint:fix:affected": "nx affected --target=lint:fix",
    "lint:fix": "nx run-many --target=lint:fix --all --skip-nx-cache",
    "lint": "nx run-many --target=lint --all --skip-nx-cache",
    "package": "bin/package.js",
    "refresh-code-documentation": "nx run-many --target=refresh-code-documentation --all --skip-nx-cache",
    "refresh-manifests": "nx run-many --target=refresh-manifests --all --skip-nx-cache && bin/prettify-manifests.js && pnpm refresh-readme",
    "refresh-readme": "nx run-many --target=refresh-readme --all --skip-nx-cache",
    "refresh-templates": "nx run-many --target=refresh-templates --all --skip-nx-cache",
    "shopify:run": "node packages/cli/bin/dev.js",
    "shopify": "nx build cli && node packages/cli/bin/dev.js",
    "test:affected": "nx affected --target=test",
    "test:features": "pnpm nx run features:test",
    "test:regenerate-snapshots": "nx build cli && packages/features/snapshots/regenerate.sh",
    "test:unit": "nx run-many --target=test --all --skip-nx-cache --exclude=features",
    "test": "nx run-many --target=test --all --skip-nx-cache",
    "type-check:affected": "nx affected --target=type-check",
    "type-check": "nx run-many --target=type-check --all --skip-nx-cache",
    "update-bugsnag": "bin/update-bugsnag.js"
  },
  "devDependencies": {
    "@bugsnag/source-maps": "^2.3.1",
    "@changesets/cli": "2.26.2",
    "@graphql-codegen/cli": "5.0.2",
    "@graphql-codegen/near-operation-file-preset": "3.0.0",
    "@nx/eslint-plugin": "19.8.14",
    "@nx/workspace": "19.8.14",
    "@octokit/core": "^4.2.4",
    "@octokit/rest": "20.1.1",
    "@shopify/eslint-plugin-cli": "file:packages/eslint-plugin-cli",
    "@shopify/generate-docs": "0.15.6",
    "@types/node": "18.19.70",
    "@types/tmp": "^0.2.3",
    "@typescript-eslint/parser": "7.18.0",
    "ansi-colors": "^4.1.3",
    "bugsnag-build-reporter": "^2.0.0",
    "commander": "^9.4.0",
    "cross-env": "^7.0.3",
    "esbuild": "0.24.2",
    "eslint": "^8.48.0",
    "execa": "^7.2.0",
    "fast-glob": "3.3.3",
    "find-up": "^6.3.0",
    "fs-extra": "^11.1.0",
    "graphql": "^16.8.1",
    "graphql-codegen-typescript-operation-types": "2.0.1",
    "graphql-tag": "^2.12.6",
    "json-stringify-deterministic": "1.0.12",
    "knip": "^5.10.0",
    "liquidjs": "10.20.1",
    "node-fetch": "^3.3.2",
<<<<<<< HEAD
    "nx": "19.3.0",
    "oclif": "4.11.3",
=======
    "nx": "19.8.14",
    "oclif": "4.6.1",
>>>>>>> 1dadff0d
    "octokit-plugin-create-pull-request": "^3.12.2",
    "pathe": "1.1.1",
    "pin-github-action": "^1.8.0",
    "react": "17.0.2",
    "rimraf": "^3.0.2",
    "tmp": "^0.2.1",
    "ts-node": "^10.9.1",
    "typescript": "5.7.3",
    "vitest": "^1.6.0"
  },
  "workspaces": {
    "packages": [
      "packages/*",
      "workspace"
    ]
  },
  "prettier": {
    "arrowParens": "always",
    "singleQuote": true,
    "bracketSpacing": false,
    "trailingComma": "all",
    "semi": false,
    "printWidth": 120
  },
  "version": "0.0.0",
  "resolutions": {
    "@types/react": "17.0.2",
    "vite": "5.4.12",
    "@oclif/core": "3.26.5",
    "whatwg-url": "14.0.0",
    "supports-hyperlinks": "3.1.0",
    "@shopify/cli-hydrogen>@shopify/cli-kit": "link:./packages/cli-kit",
    "@shopify/cli-hydrogen>@shopify/plugin-cloudflare": "link:./packages/plugin-cloudflare"
  },
  "knip": {
    "$schema": "https://unpkg.com/knip@5/schema.json",
    "rules": {
      "binaries": "error",
      "classMembers": "error",
      "dependencies": "error",
      "devDependencies": "error",
      "duplicates": "error",
      "enumMembers": "error",
      "exports": "error",
      "files": "error",
      "nsExports": "error",
      "nsTypes": "error",
      "types": "error",
      "unlisted": "error",
      "unresolved": "error"
    },
    "ignoreDependencies": [
      "eslint-plugin-react",
      "eslint-plugin-react-hooks",
      "@shopify/cli-hydrogen",
      "@shopify/theme-check-node",
      "@shopify/theme-check-docs-updater"
    ],
    "ignoreWorkspaces": [
      "packages/eslint-plugin-cli"
    ],
    "paths": {
      "@shopify/eslint-plugin-cli/configs": [
        "./packages/eslint-plugin-cli/config.js"
      ]
    },
    "workspaces": {
      ".": {
        "entry": [
          "bin/**/*.js",
          "configurations/vite.config.ts",
          "docs-shopify.dev/**/*.ts",
          "vite.config.ts",
          "docs/api/cli-kit/**/*.js",
          "graphql.config.ts"
        ],
        "ignoreBinaries": [
          "packages/features/snapshots/regenerate.sh",
          "bin/*",
          "gh",
          "istanbul-merge"
        ],
        "ignoreDependencies": [
          "@nx/workspace",
          "graphql",
          "graphql-tag",
          "pin-github-action",
          "react",
          "@graphql-codegen/near-operation-file-preset",
          "graphql-codegen-typescript-operation-types",
          "esbuild"
        ],
        "ignore": [
          "configurations/vite.config.ts"
        ]
      },
      "packages/app": {
        "entry": [
          "**/{commands,hooks}/**/*.ts!",
          "**/index.ts!"
        ],
        "project": "**/*.{ts,tsx}!",
        "ignore": [
          "**/graphql/**/generated/*.ts"
        ],
        "ignoreDependencies": [
          "@shopify/plugin-cloudflare",
          "@shopify/function-runner"
        ],
        "vite": {
          "config": [
            "vite.config.ts"
          ]
        }
      },
      "packages/cli": {
        "entry": [
          "**/{commands,hooks}/**/*.ts!",
          "**/bin/*.js!",
          "**/index.ts!"
        ],
        "project": "**/*.ts!",
        "ignoreDependencies": [
          "@ast-grep/napi"
        ],
        "vite": {
          "config": [
            "vite.config.ts"
          ]
        }
      },
      "packages/create-app": {
        "entry": [
          "**/{commands,hooks}/**/*.ts!",
          "**/index.ts!"
        ],
        "project": "**/*.ts!",
        "vite": {
          "config": [
            "vite.config.ts"
          ]
        }
      },
      "packages/plugin-cloudflare": {
        "entry": [
          "**/{commands,hooks}/**/*.ts!",
          "**/src/*.ts!"
        ],
        "project": "**/*.ts!",
        "ignoreDependencies": [
          "@oclif/core"
        ],
        "vite": {
          "config": [
            "vite.config.ts"
          ]
        }
      },
      "packages/plugin-did-you-mean": {
        "entry": [
          "**/{commands,hooks}/**/*.ts!",
          "**/src/*.ts!"
        ],
        "project": "**/*.ts!",
        "vite": {
          "config": [
            "vite.config.ts"
          ]
        }
      },
      "packages/theme": {
        "project": "**/*.ts!",
        "entry": [
          "**/{commands,hooks}/**/*.ts!",
          "**/index.ts!"
        ],
        "vite": {
          "config": [
            "vite.config.ts"
          ]
        }
      },
      "packages/cli-kit": {
        "entry": [
          "**/{commands,hooks}/**/*.ts!",
          "**/public/**/*.{ts,tsx}!"
        ],
        "ignore": [
          "**/graphql/**/generated/*.ts"
        ],
        "project": "**/*.{ts,tsx}!",
        "ignoreBinaries": [
          "open"
        ],
        "vite": {
          "config": [
            "vite.config.ts"
          ]
        }
      },
      "packages/ui-extensions-dev-console": {
        "entry": [
          "**/src/main.tsx!"
        ],
        "project": "**/*.{ts,tsx}!",
        "ignoreDependencies": [
          "eslint-plugin-jsx-a11y"
        ]
      },
      "packages/ui-extensions-server-kit": {
        "entry": [
          "**/src/index.tsx!",
          "**/scripts/*.ts!",
          "**/src/testing/index.ts"
        ],
        "project": "**/*.{ts,tsx}!",
        "ignoreDependencies": [
          "@shopify/react-testing"
        ]
      },
      "packages/ui-extensions-test-utils": {
        "entry": [
          "**/src/index.ts"
        ],
        "project": "**/*.{ts,tsx}"
      },
      "packages/features": {
        "entry": [
          "**/cucumber.js",
          "**/world/index.ts",
          "**/steps/*.ts",
          "**/lib/*.ts"
        ],
        "project": "**/*.ts",
        "ignoreDependencies": [
          "@cucumber/messages"
        ],
        "ignoreBinaries": [
          "ts-node/esm"
        ]
      }
    }
  }
}<|MERGE_RESOLUTION|>--- conflicted
+++ resolved
@@ -68,13 +68,8 @@
     "knip": "^5.10.0",
     "liquidjs": "10.20.1",
     "node-fetch": "^3.3.2",
-<<<<<<< HEAD
-    "nx": "19.3.0",
+    "nx": "19.8.14",
     "oclif": "4.11.3",
-=======
-    "nx": "19.8.14",
-    "oclif": "4.6.1",
->>>>>>> 1dadff0d
     "octokit-plugin-create-pull-request": "^3.12.2",
     "pathe": "1.1.1",
     "pin-github-action": "^1.8.0",
