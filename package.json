{
  "private": true,
  "type": "module",
  "scripts": {
    "package": "bin/package.js",
    "update-bugsnag": "bin/update-bugsnag.js",
    "graph": "nx graph",
    "shopify": "nx build cli && node packages/cli/bin/dev.js",
    "shopify:run": "node packages/cli/bin/dev.js",
    "create-app": "nx build create-app && cross-env SHOPIFY_FLAG_PACKAGE_MANAGER=npm node packages/create-app/bin/dev.js",
    "clean": "nx run-many --target=clean --all --skip-nx-cache && nx reset",
    "docs:generate": "nx run-many --target=docs:generate --all --skip-nx-cache",
    "lint": "nx run-many --target=lint --all --skip-nx-cache",
    "lint:affected": "nx affected --target=lint",
    "lint:fix": "nx run-many --target=lint:fix --all --skip-nx-cache",
    "lint:fix:affected": "nx affected --target=lint:fix",
    "test": "nx run-many --target=test --all --skip-nx-cache",
    "test:unit": "nx run-many --target=test --all --skip-nx-cache --exclude=features",
    "test:features": "pnpm nx run features:test",
    "test:affected": "nx affected --target=test",
    "test:regenerate-snapshots": "nx build cli && packages/features/snapshots/regenerate.sh",
    "type-check": "nx run-many --target=type-check --all --skip-nx-cache",
    "type-check:affected": "nx affected --target=type-check",
    "build": "nx run-many --target=build --all --skip-nx-cache",
    "bundle": "nx run-many --target=bundle --all --skip-nx-cache",
    "build:affected": "nx affected --target=build",
    "refresh-templates": "nx run-many --target=refresh-templates --all --skip-nx-cache",
    "refresh-manifests": "nx run-many --target=refresh-manifests --all --skip-nx-cache && bin/prettify-manifests.js && pnpm refresh-readme",
    "changeset-manifests": "changeset version && pnpm install --no-frozen-lockfile && pnpm refresh-manifests && pnpm refresh-readme && pnpm refresh-documentation && bin/update-cli-kit-version.js && pnpm docs:generate",
    "refresh-documentation": "nx run-many --target=refresh-documentation --all --skip-nx-cache",
    "refresh-readme": "nx run-many --target=refresh-readme --all --skip-nx-cache",
    "build-docs": "sh ./bin/docs/build-docs.sh",
    "knip": "knip"
  },
  "devDependencies": {
    "@bugsnag/source-maps": "^2.3.1",
    "@changesets/cli": "2.26.2",
    "@nx/eslint-plugin": "16.8.1",
    "@nx/workspace": "16.8.1",
    "@octokit/core": "^4.2.4",
    "@shopify/eslint-plugin-cli": "file:packages/eslint-plugin-cli",
    "@shopify/generate-docs": "0.15.6",
    "@types/node": "18.19.3",
    "@types/tmp": "^0.2.3",
    "@typescript-eslint/parser": "^5.62.0",
    "ansi-colors": "^4.1.3",
    "bugsnag-build-reporter": "^2.0.0",
    "commander": "^9.4.0",
    "cross-env": "^7.0.3",
    "esbuild": "0.19.8",
    "eslint": "^8.48.0",
    "execa": "^7.2.0",
    "fast-glob": "^3.3.1",
    "find-up": "^6.3.0",
    "fs-extra": "^11.1.0",
    "graphql": "^16.8.1",
    "graphql-tag": "^2.12.6",
    "json-stringify-deterministic": "1.0.12",
    "knip": "^5.10.0",
    "liquidjs": "^10.9.2",
    "node-fetch": "^3.3.2",
    "nx": "16.8.1",
    "oclif": "4.6.1",
    "octokit-plugin-create-pull-request": "^3.12.2",
    "pathe": "1.1.1",
    "pin-github-action": "^1.8.0",
    "react": "17.0.2",
    "rimraf": "^3.0.2",
    "tmp": "^0.2.1",
    "ts-node": "^10.9.1",
    "typescript": "5.2.2"
  },
  "workspaces": {
    "packages": [
      "packages/*",
      "workspace"
    ]
  },
  "prettier": {
    "arrowParens": "always",
    "singleQuote": true,
    "bracketSpacing": false,
    "trailingComma": "all",
    "semi": false,
    "printWidth": 120
  },
  "version": "0.0.0",
  "resolutions": {
    "@types/react": "17.0.2",
    "vite": "4.4.9",
    "@oclif/core": "3.23.0"
  },
  "knip": {
    "$schema": "https://unpkg.com/knip@5/schema.json",
    "rules": {
      "binaries": "error",
      "classMembers": "error",
      "dependencies": "error",
      "devDependencies": "error",
      "duplicates": "error",
      "enumMembers": "error",
      "exports": "error",
      "files": "error",
      "nsExports": "error",
      "nsTypes": "error",
      "types": "error",
      "unlisted": "error",
      "unresolved": "error"
    },
    "ignoreDependencies": [
      "eslint-plugin-react",
      "eslint-plugin-react-hooks",
      "esbuild",
      "@shopify/cli-hydrogen",
      "@shopify/theme-check-node"
    ],
    "ignoreWorkspaces": [
      "packages/eslint-plugin-cli"
    ],
    "paths": {
      "@shopify/eslint-plugin-cli/configs": [
        "./packages/eslint-plugin-cli/config.js"
      ]
    },
    "workspaces": {
      ".": {
        "entry": [
          "bin/**/*.js",
          "configurations/vite.config.ts",
          "docs-shopify.dev/**/*.ts",
          "vite.config.ts",
          "docs/api/cli-kit/**/*.js"
        ],
        "ignoreBinaries": [
          "packages/features/snapshots/regenerate.sh",
          "bin/*",
          "istanbul-merge"
        ],
        "ignoreDependencies": [
          "@nx/workspace",
          "graphql",
          "graphql-tag",
          "pin-github-action",
          "react"
        ],
        "ignore": [
          "configurations/vite.config.ts"
        ]
      },
      "packages/app": {
        "entry": [
          "**/{commands,hooks}/**/*.ts!",
          "**/index.ts!"
        ],
        "project": "**/*.{ts,tsx}!",
        "ignoreDependencies": [
          "@shopify/plugin-cloudflare",
          "@shopify/function-runner"
        ],
        "vite": {
          "config": [
            "vite.config.ts"
          ]
        }
      },
      "packages/cli": {
        "entry": [
          "**/{commands,hooks}/**/*.ts!",
          "**/bin/*.js!",
          "**/index.ts!"
        ],
        "project": "**/*.ts!",
        "ignoreDependencies": [
          "@oclif/plugin-commands",
          "@shopify/plugin-did-you-mean",
          "@shopify/app",
          "@shopify/theme"
        ],
        "vite": {
          "config": [
            "vite.config.ts"
          ]
        }
      },
      "packages/create-app": {
        "entry": [
          "**/{commands,hooks}/**/*.ts!",
          "**/index.ts!"
        ],
        "project": "**/*.ts!",
        "vite": {
          "config": [
            "vite.config.ts"
          ]
        }
      },
      "packages/plugin-cloudflare": {
        "entry": [
          "**/{commands,hooks}/**/*.ts!",
          "**/src/*.ts!"
        ],
        "project": "**/*.ts!",
        "ignoreDependencies": [
          "@oclif/core"
        ],
        "vite": {
          "config": [
            "vite.config.ts"
          ]
        }
      },
      "packages/plugin-did-you-mean": {
        "entry": [
          "**/{commands,hooks}/**/*.ts!",
          "**/src/*.ts!"
        ],
        "project": "**/*.ts!",
        "vite": {
          "config": [
            "vite.config.ts"
          ]
        }
      },
      "packages/theme": {
        "project": "**/*.ts!",
        "entry": [
          "**/{commands,hooks}/**/*.ts!",
          "**/index.ts!"
        ],
        "vite": {
          "config": [
            "vite.config.ts"
          ]
        }
      },
      "packages/cli-kit": {
        "entry": [
          "**/{commands,hooks}/**/*.ts!",
          "**/public/**/*.{ts,tsx}!"
        ],
        "project": "**/*.{ts,tsx}!",
        "ignoreBinaries": [
          "bundle",
          "open"
        ],
        "vite": {
          "config": [
            "vite.config.ts"
          ]
        }
      },
      "packages/ui-extensions-dev-console": {
        "entry": [
          "**/src/main.tsx!"
        ],
        "project": "**/*.{ts,tsx}!",
        "ignoreDependencies": [
          "eslint-plugin-jsx-a11y"
        ]
      },
      "packages/ui-extensions-server-kit": {
        "entry": [
          "**/src/index.tsx!",
          "**/scripts/*.ts!",
          "**/src/testing/index.ts"
        ],
        "project": "**/*.{ts,tsx}!",
        "ignoreDependencies": [
          "@shopify/react-testing"
        ]
      },
      "packages/ui-extensions-test-utils": {
        "entry": [
          "**/src/index.ts"
        ],
        "project": "**/*.{ts,tsx}"
      },
      "packages/features": {
        "entry": [
          "**/cucumber.js",
          "**/world/index.ts",
          "**/steps/*.ts",
          "**/lib/*.ts"
        ],
        "project": "**/*.ts",
        "ignoreDependencies": [
          "@cucumber/pretty-formatter",
          "@cucumber/messages"
        ],
        "ignoreBinaries": [
          "ts-node/esm"
        ]
      }
    }
<<<<<<< HEAD
=======
  },
  "dependencies": {
    "@shopify/cli-hydrogen": "8.0.1"
>>>>>>> 440215a6
  }
}<|MERGE_RESOLUTION|>--- conflicted
+++ resolved
@@ -292,11 +292,5 @@
         ]
       }
     }
-<<<<<<< HEAD
-=======
-  },
-  "dependencies": {
-    "@shopify/cli-hydrogen": "8.0.1"
->>>>>>> 440215a6
   }
 }