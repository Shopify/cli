--- conflicted
+++ resolved
@@ -14,57 +14,8 @@
 # Theme
 
 * ***Another cool thing.*** You get the idea by now.
-<<<<<<< HEAD
 -->
 
-# App
-
-* ***JS functions.*** JavaScript functions are now available! You can learn more
-in the docs: https://shopify.dev/docs/apps/functions/language-support/javascript
-* ***Custom ports for `app dev`.*** You can now define custom ports for the
-frontend or backend processes of the app.
-* ***Theme app extension logs.*** Logs for theme app extensions will no longer
-appear in a separate area and conflict with other logs or the preview/quit bar.
-Instead, they will be integrated with the other logs. Progress bars have been
-replaced with static output to accommodate this placement.
-* ***Theme app extension excluding system files.*** System files like `Thumbs.db`
-or `.DS_STORE` will now be excluded from theme app extension builds, just like
-they are excluded from themes.
-* ***Customer accounts UI extension preview.*** The link from the dev console for
-Customer Accounts UI Extensions will now redirect to the customer account page.
-
-# Theme
-
-* ***Theme environments.*** Configure environments with theme and store in a
-`shopify.theme.toml` file in your project root. Use the `--environment` flag (or
-`-e` for short) to switch between environments. For more details, read the docs
-at https://shopify.dev/docs/themes/tools/cli/environments
-* ***Fix: Clean up errors on theme dev.*** Analytics requests were causing many
-errors in both the CLI and Chrome consoles. These requests have been stubbed out.
-* ***Fix: 422 error on theme dev.*** Truncate the development theme name to ≤ 50
-characters, preventing a 422 error.
-* ***Fix: `Ruby is required to continue`.*** Eliminate error where the CLI can't
-find the ruby executable.
-* ***Fix: gem install permissions issues.*** Use a local directory for gem
-installations, avoiding permissions issues users experienced when installing to
-their system gem directory.
-
-# UI (applicable across project types)
-
-* ***Resizable select prompts.*** The height of select prompts adjusts to the
-height of the terminal, so that prompts won't be cut off in shorter terminals.
 * ***No-color mode.*** You can use the `NO_COLOR=1` environment variable or
 `--no-color` flag to disable color in the CLI. Note that there is only partial
-support for some commands thus far.
-* ***Fix: Log output utf8 support.*** Special characters were appearing strangely
-in subprocess logs, now they are correctly rendered using utf8.
-* ***Fix: Duplicated taskbar.*** Swallow return key presses so they don't cause
-the rainbow taskbar to be duplicated.
-* ***Fix: Dev footer duplicates on resize.*** The persistent footer for `app dev`
-would self-duplicate on terminal window resize. It is now displayed correctly.
-* ***Fix: Narrow terminal support.*** Previously certain UI elements would look
-strange in very narrow terminals, such as in CI tools. Now we enforce a minimum
-of 20 characters' width, which is much easier to read.
-=======
--->
->>>>>>> 156d2d6b
+support for some commands thus far.