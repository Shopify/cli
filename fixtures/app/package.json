--- conflicted
+++ resolved
@@ -14,14 +14,8 @@
   },
   "dependencies": {
     "@shopify/admin-ui-extensions-react": "^1.0.1",
-<<<<<<< HEAD
-    "@shopify/app": "2.0.5",
-    "@shopify/checkout-ui-extensions-react": "^0.15.0",
-    "@shopify/cli": "2.0.5",
-=======
     "@shopify/app": "2.0.6",
     "@shopify/cli": "2.0.6",
->>>>>>> 61b8a248
     "@shopify/post-purchase-ui-extensions-react": "^0.13.3",
     "react": "^18.1.0"
   },
