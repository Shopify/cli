--- conflicted
+++ resolved
@@ -14,14 +14,8 @@
   },
   "dependencies": {
     "@shopify/admin-ui-extensions-react": "^1.0.1",
-<<<<<<< HEAD
-    "@shopify/app": "3.0.11",
-    "@shopify/checkout-ui-extensions-react": "^0.15.2",
-    "@shopify/cli": "3.0.11",
-=======
     "@shopify/app": "3.0.12",
     "@shopify/cli": "3.0.12",
->>>>>>> 819293bd
     "@shopify/post-purchase-ui-extensions-react": "^0.13.3",
     "react": "^18.1.0"
   },
