--- conflicted
+++ resolved
@@ -85,7 +85,7 @@
         ShopifyCLI::Resources::EnvFile.any_instance.expects(:update).with(
           @context, :host, "https://example-foo.com"
         )
-        run_cmd('app php serve --host="https://example-foo.com"')
+        run_cmd('php serve --host="https://example-foo.com"')
       end
 
       def test_server_command_when_invalid_host_passed
@@ -112,11 +112,7 @@
         ).never
 
         assert_raises ShopifyCLI::Abort do
-<<<<<<< HEAD
-          run_cmd("app php serve --host=#{invalid_host}")
-=======
-          run_cmd("php serve")
->>>>>>> 17bd75db
+          run_cmd("php serve --host=#{invalid_host}")
         end
       end
 
@@ -143,7 +139,6 @@
             "DB_DATABASE" => "storage/db.sqlite",
           }
         )
-<<<<<<< HEAD
 
         @context.expects(:puts).with(
           "\n" +
@@ -151,7 +146,7 @@
           "\n"
         )
 
-        run_cmd("app php serve --port=5000")
+        run_cmd("php serve --port=5000")
       end
 
       def test_server_command_when_invalid_port_passed
@@ -166,10 +161,7 @@
           @context.message("core.app.serve.error.invalid_port", invalid_port)
         )
 
-        run_cmd("app php serve --port=#{invalid_port}")
-=======
-        run_cmd('php serve --host="https://example-foo.com"')
->>>>>>> 17bd75db
+        run_cmd("php serve --port=#{invalid_port}")
       end
     end
   end
