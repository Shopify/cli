--- conflicted
+++ resolved
@@ -39,11 +39,8 @@
   def test_proxy_to_sfr
     stub_request(:any, ASSETS_API_URL)
       .to_return(status: 200, body: "{}")
-<<<<<<< HEAD
-    stub_request(:any, THEMES_API_URL)
-      .to_return(status: 200, body: "{}")
-    stub_request(:get, "https://dev-theme-server-store.myshopify.com/?_fd=0&pb=0&preview_theme_id=123456789")
-=======
+    stub_request(:any, THEMES_API_URL)
+      .to_return(status: 200, body: "{}")
     stub_request(:head, "https://dev-theme-server-store.myshopify.com/?_fd=0&pb=0&preview_theme_id=123456789")
       .to_return(
         status: 200,
@@ -51,7 +48,6 @@
           "Set-Cookie" => "_secure_session_id=abcd1234",
         }
       )
->>>>>>> 2fbc786e
     stub_sfr = stub_request(:get, "https://dev-theme-server-store.myshopify.com/?_fd=0&pb=0")
 
     start_server
