--- conflicted
+++ resolved
@@ -1,11 +1,7 @@
 lockfileVersion: '6.1'
 
 settings:
-<<<<<<< HEAD
-  autoInstallPeers: false
-=======
   autoInstallPeers: true
->>>>>>> 1b0e6ee2
   excludeLinksFromLockfile: false
 
 overrides:
@@ -259,13 +255,8 @@
         specifier: 3.47.0-pre.0
         version: link:../plugin-did-you-mean
       zod-to-json-schema:
-<<<<<<< HEAD
         specifier: 3.21.1
-        version: 3.21.1
-=======
-        specifier: 3.20.4
-        version: 3.20.4(zod@3.21.4)
->>>>>>> 1b0e6ee2
+        version: 3.21.1(zod@3.21.4)
     devDependencies:
       '@shopify/app':
         specifier: 3.47.0-pre.0
@@ -975,6 +966,12 @@
     dependencies:
       '@babel/highlight': 7.18.6
 
+  /@babel/code-frame@7.22.5:
+    resolution: {integrity: sha512-Xmwn266vad+6DAqEB2A6V/CcZVp62BbwVmcOJc2RPuwih1kw02TjQvWVWlcKGbBPd+8/0V5DEkOcizRGYsspYQ==}
+    engines: {node: '>=6.9.0'}
+    dependencies:
+      '@babel/highlight': 7.22.5
+
   /@babel/compat-data@7.22.3:
     resolution: {integrity: sha512-aNtko9OPOwVESUFp3MZfD8Uzxl7JzSeJpd7npIoxCasU37PFbAQRpKglkaKwlHOyeJdrREpo8TW8ldrkYWwvIQ==}
     engines: {node: '>=6.9.0'}
@@ -991,7 +988,7 @@
       '@babel/helpers': 7.22.3
       '@babel/parser': 7.22.4
       '@babel/template': 7.21.9
-      '@babel/traverse': 7.22.4
+      '@babel/traverse': 7.22.5
       '@babel/types': 7.22.4
       convert-source-map: 1.9.0
       debug: 4.3.4(supports-color@8.1.1)
@@ -1034,17 +1031,26 @@
       '@jridgewell/trace-mapping': 0.3.18
       jsesc: 2.5.2
 
+  /@babel/generator@7.22.5:
+    resolution: {integrity: sha512-+lcUbnTRhd0jOewtFSedLyiPsD5tswKkbgcezOqqWFUVNEwoUTlpPOBmvhG7OXWLR4jMdv0czPGH5XbflnD1EA==}
+    engines: {node: '>=6.9.0'}
+    dependencies:
+      '@babel/types': 7.22.5
+      '@jridgewell/gen-mapping': 0.3.3
+      '@jridgewell/trace-mapping': 0.3.18
+      jsesc: 2.5.2
+
   /@babel/helper-annotate-as-pure@7.18.6:
     resolution: {integrity: sha512-duORpUiYrEpzKIop6iNbjnwKLAKnJ47csTyRACyEmWj0QdUrm5aqNJGHSSEQSUAvNW0ojX0dOmK9dZduvkfeXA==}
     engines: {node: '>=6.9.0'}
     dependencies:
-      '@babel/types': 7.22.4
+      '@babel/types': 7.22.5
 
   /@babel/helper-builder-binary-assignment-operator-visitor@7.21.5:
     resolution: {integrity: sha512-uNrjKztPLkUk7bpCNC0jEKDJzzkvel/W+HguzbN8krA+LPfC1CEobJEvAvGka2A/M+ViOqXdcRL0GqPUJSjx9g==}
     engines: {node: '>=6.9.0'}
     dependencies:
-      '@babel/types': 7.22.4
+      '@babel/types': 7.22.5
     dev: true
 
   /@babel/helper-compilation-targets@7.22.1(@babel/core@7.22.1):
@@ -1068,13 +1074,13 @@
     dependencies:
       '@babel/core': 7.22.1
       '@babel/helper-annotate-as-pure': 7.18.6
-      '@babel/helper-environment-visitor': 7.22.1
-      '@babel/helper-function-name': 7.21.0
+      '@babel/helper-environment-visitor': 7.22.5
+      '@babel/helper-function-name': 7.22.5
       '@babel/helper-member-expression-to-functions': 7.21.5
       '@babel/helper-optimise-call-expression': 7.18.6
       '@babel/helper-replace-supers': 7.21.5
       '@babel/helper-skip-transparent-expression-wrappers': 7.20.0
-      '@babel/helper-split-export-declaration': 7.18.6
+      '@babel/helper-split-export-declaration': 7.22.5
       semver: 6.3.0
     transitivePeerDependencies:
       - supports-color
@@ -1112,24 +1118,45 @@
     resolution: {integrity: sha512-Z2tgopurB/kTbidvzeBrc2To3PUP/9i5MUe+fU6QJCQDyPwSH2oRapkLw3KGECDYSjhQZCNxEvNvZlLw8JjGwA==}
     engines: {node: '>=6.9.0'}
 
+  /@babel/helper-environment-visitor@7.22.5:
+    resolution: {integrity: sha512-XGmhECfVA/5sAt+H+xpSg0mfrHq6FzNr9Oxh7PSEBBRUb/mL7Kz3NICXb194rCqAEdxkhPT1a88teizAFyvk8Q==}
+    engines: {node: '>=6.9.0'}
+
   /@babel/helper-function-name@7.21.0:
     resolution: {integrity: sha512-HfK1aMRanKHpxemaY2gqBmL04iAPOPRj7DxtNbiDOrJK+gdwkiNRVpCpUJYbUT+aZyemKN8brqTOxzCaG6ExRg==}
     engines: {node: '>=6.9.0'}
     dependencies:
-      '@babel/template': 7.21.9
-      '@babel/types': 7.22.4
+      '@babel/template': 7.22.5
+      '@babel/types': 7.22.5
+    dev: false
+    optional: true
+
+  /@babel/helper-function-name@7.22.5:
+    resolution: {integrity: sha512-wtHSq6jMRE3uF2otvfuD3DIvVhOsSNshQl0Qrd7qC9oQJzHvOL4qQXlQn2916+CXGywIjpGuIkoyZRRxHPiNQQ==}
+    engines: {node: '>=6.9.0'}
+    dependencies:
+      '@babel/template': 7.22.5
+      '@babel/types': 7.22.5
 
   /@babel/helper-hoist-variables@7.18.6:
     resolution: {integrity: sha512-UlJQPkFqFULIcyW5sbzgbkxn2FKRgwWiRexcuaR8RNJRy8+LLveqPjwZV/bwrLZCN0eUHD/x8D0heK1ozuoo6Q==}
     engines: {node: '>=6.9.0'}
     dependencies:
-      '@babel/types': 7.22.4
+      '@babel/types': 7.22.5
+    dev: false
+    optional: true
+
+  /@babel/helper-hoist-variables@7.22.5:
+    resolution: {integrity: sha512-wGjk9QZVzvknA6yKIUURb8zY3grXCcOZt+/7Wcy8O2uctxhplmUPkOdlgoNhmdVee2c92JXbf1xpMtVNbfoxRw==}
+    engines: {node: '>=6.9.0'}
+    dependencies:
+      '@babel/types': 7.22.5
 
   /@babel/helper-member-expression-to-functions@7.21.5:
     resolution: {integrity: sha512-nIcGfgwpH2u4n9GG1HpStW5Ogx7x7ekiFHbjjFRKXbn5zUvqO9ZgotCO4x1aNbKn/x/xOUaXEhyNHCwtFCpxWg==}
     engines: {node: '>=6.9.0'}
     dependencies:
-      '@babel/types': 7.22.4
+      '@babel/types': 7.22.5
     dev: true
 
   /@babel/helper-module-imports@7.21.4:
@@ -1148,7 +1175,7 @@
       '@babel/helper-split-export-declaration': 7.18.6
       '@babel/helper-validator-identifier': 7.19.1
       '@babel/template': 7.21.9
-      '@babel/traverse': 7.22.4
+      '@babel/traverse': 7.22.5
       '@babel/types': 7.22.4
     transitivePeerDependencies:
       - supports-color
@@ -1157,7 +1184,7 @@
     resolution: {integrity: sha512-HP59oD9/fEHQkdcbgFCnbmgH5vIQTJbxh2yf+CdM89/glUNnuzr87Q8GIjGEnOktTROemO0Pe0iPAYbqZuOUiA==}
     engines: {node: '>=6.9.0'}
     dependencies:
-      '@babel/types': 7.22.4
+      '@babel/types': 7.22.5
     dev: true
 
   /@babel/helper-plugin-utils@7.21.5:
@@ -1172,85 +1199,107 @@
     dependencies:
       '@babel/core': 7.22.1
       '@babel/helper-annotate-as-pure': 7.18.6
-      '@babel/helper-environment-visitor': 7.22.1
+      '@babel/helper-environment-visitor': 7.22.5
       '@babel/helper-wrap-function': 7.20.5
+      '@babel/types': 7.22.5
+    transitivePeerDependencies:
+      - supports-color
+    dev: true
+
+  /@babel/helper-replace-supers@7.21.5:
+    resolution: {integrity: sha512-/y7vBgsr9Idu4M6MprbOVUfH3vs7tsIfnVWv/Ml2xgwvyH6LTngdfbf5AdsKwkJy4zgy1X/kuNrEKvhhK28Yrg==}
+    engines: {node: '>=6.9.0'}
+    dependencies:
+      '@babel/helper-environment-visitor': 7.22.5
+      '@babel/helper-member-expression-to-functions': 7.21.5
+      '@babel/helper-optimise-call-expression': 7.18.6
+      '@babel/template': 7.22.5
+      '@babel/traverse': 7.22.5
+      '@babel/types': 7.22.5
+    transitivePeerDependencies:
+      - supports-color
+    dev: true
+
+  /@babel/helper-simple-access@7.21.5:
+    resolution: {integrity: sha512-ENPDAMC1wAjR0uaCUwliBdiSl1KBJAVnMTzXqi64c2MG8MPR6ii4qf7bSXDqSFbr4W6W028/rf5ivoHop5/mkg==}
+    engines: {node: '>=6.9.0'}
+    dependencies:
+      '@babel/types': 7.22.4
+
+  /@babel/helper-skip-transparent-expression-wrappers@7.20.0:
+    resolution: {integrity: sha512-5y1JYeNKfvnT8sZcK9DVRtpTbGiomYIHviSP3OQWmDPU3DeH4a1ZlT/N2lyQ5P8egjcRaT/Y9aNqUxK0WsnIIg==}
+    engines: {node: '>=6.9.0'}
+    dependencies:
+      '@babel/types': 7.22.5
+    dev: true
+
+  /@babel/helper-split-export-declaration@7.18.6:
+    resolution: {integrity: sha512-bde1etTx6ZyTmobl9LLMMQsaizFVZrquTEHOqKeQESMKo4PlObf+8+JA25ZsIpZhT/WEd39+vOdLXAFG/nELpA==}
+    engines: {node: '>=6.9.0'}
+    dependencies:
+      '@babel/types': 7.22.4
+
+  /@babel/helper-split-export-declaration@7.22.5:
+    resolution: {integrity: sha512-thqK5QFghPKWLhAV321lxF95yCg2K3Ob5yw+M3VHWfdia0IkPXUtoLH8x/6Fh486QUvzhb8YOWHChTVen2/PoQ==}
+    engines: {node: '>=6.9.0'}
+    dependencies:
+      '@babel/types': 7.22.5
+
+  /@babel/helper-string-parser@7.21.5:
+    resolution: {integrity: sha512-5pTUx3hAJaZIdW99sJ6ZUUgWq/Y+Hja7TowEnLNMm1VivRgZQL3vpBY3qUACVsvw+yQU6+YgfBVmcbLaZtrA1w==}
+    engines: {node: '>=6.9.0'}
+
+  /@babel/helper-string-parser@7.22.5:
+    resolution: {integrity: sha512-mM4COjgZox8U+JcXQwPijIZLElkgEpO5rsERVDJTc2qfCDfERyob6k5WegS14SX18IIjv+XD+GrqNumY5JRCDw==}
+    engines: {node: '>=6.9.0'}
+
+  /@babel/helper-validator-identifier@7.19.1:
+    resolution: {integrity: sha512-awrNfaMtnHUr653GgGEs++LlAvW6w+DcPrOliSMXWCKo597CwL5Acf/wWdNkf/tfEQE3mjkeD1YOVZOUV/od1w==}
+    engines: {node: '>=6.9.0'}
+
+  /@babel/helper-validator-identifier@7.22.5:
+    resolution: {integrity: sha512-aJXu+6lErq8ltp+JhkJUfk1MTGyuA4v7f3pA+BJ5HLfNC6nAQ0Cpi9uOquUj8Hehg0aUiHzWQbOVJGao6ztBAQ==}
+    engines: {node: '>=6.9.0'}
+
+  /@babel/helper-validator-option@7.21.0:
+    resolution: {integrity: sha512-rmL/B8/f0mKS2baE9ZpyTcTavvEuWhTTW8amjzXNvYG4AwBsqTLikfXsEofsJEfKHf+HQVQbFOHy6o+4cnC/fQ==}
+    engines: {node: '>=6.9.0'}
+
+  /@babel/helper-wrap-function@7.20.5:
+    resolution: {integrity: sha512-bYMxIWK5mh+TgXGVqAtnu5Yn1un+v8DDZtqyzKRLUzrh70Eal2O3aZ7aPYiMADO4uKlkzOiRiZ6GX5q3qxvW9Q==}
+    engines: {node: '>=6.9.0'}
+    dependencies:
+      '@babel/helper-function-name': 7.22.5
+      '@babel/template': 7.22.5
+      '@babel/traverse': 7.22.5
+      '@babel/types': 7.22.5
+    transitivePeerDependencies:
+      - supports-color
+    dev: true
+
+  /@babel/helpers@7.22.3:
+    resolution: {integrity: sha512-jBJ7jWblbgr7r6wYZHMdIqKc73ycaTcCaWRq4/2LpuPHcx7xMlZvpGQkOYc9HeSjn6rcx15CPlgVcBtZ4WZJ2w==}
+    engines: {node: '>=6.9.0'}
+    dependencies:
+      '@babel/template': 7.21.9
+      '@babel/traverse': 7.22.5
       '@babel/types': 7.22.4
     transitivePeerDependencies:
       - supports-color
-    dev: true
-
-  /@babel/helper-replace-supers@7.21.5:
-    resolution: {integrity: sha512-/y7vBgsr9Idu4M6MprbOVUfH3vs7tsIfnVWv/Ml2xgwvyH6LTngdfbf5AdsKwkJy4zgy1X/kuNrEKvhhK28Yrg==}
-    engines: {node: '>=6.9.0'}
-    dependencies:
-      '@babel/helper-environment-visitor': 7.22.1
-      '@babel/helper-member-expression-to-functions': 7.21.5
-      '@babel/helper-optimise-call-expression': 7.18.6
-      '@babel/template': 7.21.9
-      '@babel/traverse': 7.22.4
-      '@babel/types': 7.22.4
-    transitivePeerDependencies:
-      - supports-color
-    dev: true
-
-  /@babel/helper-simple-access@7.21.5:
-    resolution: {integrity: sha512-ENPDAMC1wAjR0uaCUwliBdiSl1KBJAVnMTzXqi64c2MG8MPR6ii4qf7bSXDqSFbr4W6W028/rf5ivoHop5/mkg==}
-    engines: {node: '>=6.9.0'}
-    dependencies:
-      '@babel/types': 7.22.4
-
-  /@babel/helper-skip-transparent-expression-wrappers@7.20.0:
-    resolution: {integrity: sha512-5y1JYeNKfvnT8sZcK9DVRtpTbGiomYIHviSP3OQWmDPU3DeH4a1ZlT/N2lyQ5P8egjcRaT/Y9aNqUxK0WsnIIg==}
-    engines: {node: '>=6.9.0'}
-    dependencies:
-      '@babel/types': 7.22.4
-    dev: true
-
-  /@babel/helper-split-export-declaration@7.18.6:
-    resolution: {integrity: sha512-bde1etTx6ZyTmobl9LLMMQsaizFVZrquTEHOqKeQESMKo4PlObf+8+JA25ZsIpZhT/WEd39+vOdLXAFG/nELpA==}
-    engines: {node: '>=6.9.0'}
-    dependencies:
-      '@babel/types': 7.22.4
-
-  /@babel/helper-string-parser@7.21.5:
-    resolution: {integrity: sha512-5pTUx3hAJaZIdW99sJ6ZUUgWq/Y+Hja7TowEnLNMm1VivRgZQL3vpBY3qUACVsvw+yQU6+YgfBVmcbLaZtrA1w==}
-    engines: {node: '>=6.9.0'}
-
-  /@babel/helper-validator-identifier@7.19.1:
-    resolution: {integrity: sha512-awrNfaMtnHUr653GgGEs++LlAvW6w+DcPrOliSMXWCKo597CwL5Acf/wWdNkf/tfEQE3mjkeD1YOVZOUV/od1w==}
-    engines: {node: '>=6.9.0'}
-
-  /@babel/helper-validator-option@7.21.0:
-    resolution: {integrity: sha512-rmL/B8/f0mKS2baE9ZpyTcTavvEuWhTTW8amjzXNvYG4AwBsqTLikfXsEofsJEfKHf+HQVQbFOHy6o+4cnC/fQ==}
-    engines: {node: '>=6.9.0'}
-
-  /@babel/helper-wrap-function@7.20.5:
-    resolution: {integrity: sha512-bYMxIWK5mh+TgXGVqAtnu5Yn1un+v8DDZtqyzKRLUzrh70Eal2O3aZ7aPYiMADO4uKlkzOiRiZ6GX5q3qxvW9Q==}
-    engines: {node: '>=6.9.0'}
-    dependencies:
-      '@babel/helper-function-name': 7.21.0
-      '@babel/template': 7.21.9
-      '@babel/traverse': 7.22.4
-      '@babel/types': 7.22.4
-    transitivePeerDependencies:
-      - supports-color
-    dev: true
-
-  /@babel/helpers@7.22.3:
-    resolution: {integrity: sha512-jBJ7jWblbgr7r6wYZHMdIqKc73ycaTcCaWRq4/2LpuPHcx7xMlZvpGQkOYc9HeSjn6rcx15CPlgVcBtZ4WZJ2w==}
-    engines: {node: '>=6.9.0'}
-    dependencies:
-      '@babel/template': 7.21.9
-      '@babel/traverse': 7.22.4
-      '@babel/types': 7.22.4
-    transitivePeerDependencies:
-      - supports-color
 
   /@babel/highlight@7.18.6:
     resolution: {integrity: sha512-u7stbOuYjaPezCuLj29hNW1v64M2Md2qupEKP1fHc7WdOA3DgLh37suiSrZYY7haUB7iBeQZ9P1uiRF359do3g==}
     engines: {node: '>=6.9.0'}
     dependencies:
       '@babel/helper-validator-identifier': 7.19.1
+      chalk: 2.4.2
+      js-tokens: 4.0.0
+
+  /@babel/highlight@7.22.5:
+    resolution: {integrity: sha512-BSKlD1hgnedS5XRnGOljZawtag7H1yPfQp0tdNJCHoH6AZ+Pcm9VvkrK59/Yy593Ypg0zMxH2BxD1VPYUQ7UIw==}
+    engines: {node: '>=6.9.0'}
+    dependencies:
+      '@babel/helper-validator-identifier': 7.22.5
       chalk: 2.4.2
       js-tokens: 4.0.0
 
@@ -1261,6 +1310,13 @@
     dependencies:
       '@babel/types': 7.22.4
 
+  /@babel/parser@7.22.5:
+    resolution: {integrity: sha512-DFZMC9LJUG9PLOclRC32G63UXwzqS2koQC8dkx+PLdmt1xSePYpbT/NbsrJy8Q/muXz7o/h/d4A7Fuyixm559Q==}
+    engines: {node: '>=6.0.0'}
+    hasBin: true
+    dependencies:
+      '@babel/types': 7.22.5
+
   /@babel/plugin-bugfix-safari-id-destructuring-collision-in-function-expression@7.18.6(@babel/core@7.22.1):
     resolution: {integrity: sha512-Dgxsyg54Fx1d4Nge8UnvTrED63vrwOdPmyvPzlNN/boaliRP54pm3pGzZD1SJUwrBA+Cs/xdG8kXX6Mn/RfISQ==}
     engines: {node: '>=6.9.0'}
@@ -1290,7 +1346,7 @@
       '@babel/core': ^7.0.0-0
     dependencies:
       '@babel/core': 7.22.1
-      '@babel/helper-environment-visitor': 7.22.1
+      '@babel/helper-environment-visitor': 7.22.5
       '@babel/helper-plugin-utils': 7.21.5
       '@babel/helper-remap-async-to-generator': 7.18.9(@babel/core@7.22.1)
       '@babel/plugin-syntax-async-generators': 7.8.4(@babel/core@7.22.1)
@@ -1713,12 +1769,12 @@
       '@babel/core': 7.22.1
       '@babel/helper-annotate-as-pure': 7.18.6
       '@babel/helper-compilation-targets': 7.22.1(@babel/core@7.22.1)
-      '@babel/helper-environment-visitor': 7.22.1
-      '@babel/helper-function-name': 7.21.0
+      '@babel/helper-environment-visitor': 7.22.5
+      '@babel/helper-function-name': 7.22.5
       '@babel/helper-optimise-call-expression': 7.18.6
       '@babel/helper-plugin-utils': 7.21.5
       '@babel/helper-replace-supers': 7.21.5
-      '@babel/helper-split-export-declaration': 7.18.6
+      '@babel/helper-split-export-declaration': 7.22.5
       globals: 11.12.0
     transitivePeerDependencies:
       - supports-color
@@ -1732,7 +1788,7 @@
     dependencies:
       '@babel/core': 7.22.1
       '@babel/helper-plugin-utils': 7.21.5
-      '@babel/template': 7.21.9
+      '@babel/template': 7.22.5
     dev: true
 
   /@babel/plugin-transform-destructuring@7.21.3(@babel/core@7.22.1):
@@ -1795,7 +1851,7 @@
     dependencies:
       '@babel/core': 7.22.1
       '@babel/helper-compilation-targets': 7.22.1(@babel/core@7.22.1)
-      '@babel/helper-function-name': 7.21.0
+      '@babel/helper-function-name': 7.22.5
       '@babel/helper-plugin-utils': 7.21.5
     dev: true
 
@@ -1853,10 +1909,10 @@
       '@babel/core': ^7.0.0-0
     dependencies:
       '@babel/core': 7.22.1
-      '@babel/helper-hoist-variables': 7.18.6
+      '@babel/helper-hoist-variables': 7.22.5
       '@babel/helper-module-transforms': 7.22.1
       '@babel/helper-plugin-utils': 7.21.5
-      '@babel/helper-validator-identifier': 7.19.1
+      '@babel/helper-validator-identifier': 7.22.5
     transitivePeerDependencies:
       - supports-color
     dev: true
@@ -2191,7 +2247,7 @@
       '@babel/helper-plugin-utils': 7.21.5
       '@babel/plugin-proposal-unicode-property-regex': 7.18.6(@babel/core@7.22.1)
       '@babel/plugin-transform-dotall-regex': 7.18.6(@babel/core@7.22.1)
-      '@babel/types': 7.22.4
+      '@babel/types': 7.22.5
       esutils: 2.0.3
     dev: true
 
@@ -2236,30 +2292,18 @@
       '@babel/parser': 7.22.4
       '@babel/types': 7.22.4
 
+  /@babel/template@7.22.5:
+    resolution: {integrity: sha512-X7yV7eiwAxdj9k94NEylvbVHLiVG1nvzCV2EAowhxLTwODV1jl9UzZ48leOC0sH7OnuHrIkllaBgneUykIcZaw==}
+    engines: {node: '>=6.9.0'}
+    dependencies:
+      '@babel/code-frame': 7.22.5
+      '@babel/parser': 7.22.5
+      '@babel/types': 7.22.5
+
   /@babel/traverse@7.21.5:
     resolution: {integrity: sha512-AhQoI3YjWi6u/y/ntv7k48mcrCXmus0t79J9qPNlk/lAsFlCiJ047RmbfMOawySTHtywXhbXgpx/8nXMYd+oFw==}
     engines: {node: '>=6.9.0'}
     requiresBuild: true
-    dependencies:
-      '@babel/code-frame': 7.21.4
-      '@babel/generator': 7.22.3
-      '@babel/helper-environment-visitor': 7.22.1
-      '@babel/helper-function-name': 7.21.0
-      '@babel/helper-hoist-variables': 7.18.6
-      '@babel/helper-split-export-declaration': 7.18.6
-<<<<<<< HEAD
-      '@babel/parser': 7.22.4
-      '@babel/types': 7.22.4
-      debug: 4.3.4
-      globals: 11.12.0
-    transitivePeerDependencies:
-      - supports-color
-    dev: false
-    optional: true
-
-  /@babel/traverse@7.22.4:
-    resolution: {integrity: sha512-Tn1pDsjIcI+JcLKq1AVlZEr4226gpuAQTsLMorsYg9tuS/kG7nuwwJ4AB8jfQuEgb/COBwR/DqJxmoiYFu5/rQ==}
-    engines: {node: '>=6.9.0'}
     dependencies:
       '@babel/code-frame': 7.21.4
       '@babel/generator': 7.22.3
@@ -2268,32 +2312,54 @@
       '@babel/helper-hoist-variables': 7.18.6
       '@babel/helper-split-export-declaration': 7.18.6
       '@babel/parser': 7.22.4
-      '@babel/types': 7.22.4
-      debug: 4.3.4
-=======
-      '@babel/parser': 7.21.9
       '@babel/types': 7.21.5
       debug: 4.3.4(supports-color@8.1.1)
->>>>>>> 1b0e6ee2
       globals: 11.12.0
     transitivePeerDependencies:
       - supports-color
+    dev: false
+    optional: true
+
+  /@babel/traverse@7.22.5:
+    resolution: {integrity: sha512-7DuIjPgERaNo6r+PZwItpjCZEa5vyw4eJGufeLxrPdBXBoLcCJCIasvK6pK/9DVNrLZTLFhUGqaC6X/PA007TQ==}
+    engines: {node: '>=6.9.0'}
+    dependencies:
+      '@babel/code-frame': 7.22.5
+      '@babel/generator': 7.22.5
+      '@babel/helper-environment-visitor': 7.22.5
+      '@babel/helper-function-name': 7.22.5
+      '@babel/helper-hoist-variables': 7.22.5
+      '@babel/helper-split-export-declaration': 7.22.5
+      '@babel/parser': 7.22.5
+      '@babel/types': 7.22.5
+      debug: 4.3.4(supports-color@8.1.1)
+      globals: 11.12.0
+    transitivePeerDependencies:
+      - supports-color
 
   /@babel/types@7.21.5:
     resolution: {integrity: sha512-m4AfNvVF2mVC/F7fDEdH2El3HzUg9It/XsCxZiOTTA3m3qYfcSVSbTfM6Q9xG+hYDniZssYhlXKKUMD5m8tF4Q==}
     engines: {node: '>=6.9.0'}
     dependencies:
+      '@babel/helper-string-parser': 7.22.5
+      '@babel/helper-validator-identifier': 7.22.5
+      to-fast-properties: 2.0.0
+    dev: false
+
+  /@babel/types@7.22.4:
+    resolution: {integrity: sha512-Tx9x3UBHTTsMSW85WB2kphxYQVvrZ/t1FxD88IpSgIjiUJlCm9z+xWIDwyo1vffTwSqteqyznB8ZE9vYYk16zA==}
+    engines: {node: '>=6.9.0'}
+    dependencies:
       '@babel/helper-string-parser': 7.21.5
       '@babel/helper-validator-identifier': 7.19.1
       to-fast-properties: 2.0.0
-    dev: false
-
-  /@babel/types@7.22.4:
-    resolution: {integrity: sha512-Tx9x3UBHTTsMSW85WB2kphxYQVvrZ/t1FxD88IpSgIjiUJlCm9z+xWIDwyo1vffTwSqteqyznB8ZE9vYYk16zA==}
+
+  /@babel/types@7.22.5:
+    resolution: {integrity: sha512-zo3MIHGOkPOfoRXitsgHLjEXmlDaD/5KU1Uzuc9GNiZPhSqVxVRtxuPaSBZDsYZ9qV88AjtMtWW7ww98loJ9KA==}
     engines: {node: '>=6.9.0'}
     dependencies:
-      '@babel/helper-string-parser': 7.21.5
-      '@babel/helper-validator-identifier': 7.19.1
+      '@babel/helper-string-parser': 7.22.5
+      '@babel/helper-validator-identifier': 7.22.5
       to-fast-properties: 2.0.0
 
   /@bugsnag/browser@7.20.2:
@@ -3397,7 +3463,7 @@
       '@phenomnomnominal/tsquery': 4.1.1(typescript@4.9.5)
       babel-plugin-const-enum: 1.2.0(@babel/core@7.22.1)
       babel-plugin-macros: 2.8.0
-      babel-plugin-transform-typescript-metadata: 0.3.2(@babel/core@7.21.4)
+      babel-plugin-transform-typescript-metadata: 0.3.2(@babel/core@7.22.1)
       chalk: 4.1.2
       fast-glob: 3.2.7
       fs-extra: 11.1.0
@@ -5224,7 +5290,7 @@
       '@babel/core': 7.22.1
       '@babel/helper-plugin-utils': 7.21.5
       '@babel/plugin-syntax-typescript': 7.21.4(@babel/core@7.22.1)
-      '@babel/traverse': 7.22.4
+      '@babel/traverse': 7.22.5
     transitivePeerDependencies:
       - supports-color
     dev: true
@@ -5273,7 +5339,7 @@
       - supports-color
     dev: true
 
-  /babel-plugin-transform-typescript-metadata@0.3.2(@babel/core@7.21.4):
+  /babel-plugin-transform-typescript-metadata@0.3.2(@babel/core@7.22.1):
     resolution: {integrity: sha512-mWEvCQTgXQf48yDqgN7CH50waTyYBeP2Lpqx4nNWab9sxEpdXVeKgfj1qYI2/TgUPQtNFZ85i3PemRtnXVYYJg==}
     peerDependencies:
       '@babel/core': ^7
@@ -5282,7 +5348,7 @@
       '@babel/traverse':
         optional: true
     dependencies:
-      '@babel/core': 7.21.4
+      '@babel/core': 7.22.1
       '@babel/helper-plugin-utils': 7.21.5
     dev: true
 
@@ -10338,7 +10404,7 @@
     resolution: {integrity: sha512-ayCKvm/phCGxOkYRSCM82iDwct8/EonSEgCSxWxD7ve6jHggsFl4fZVQBPRNgQoKiuV/odhFrGzQXZwbifC8Rg==}
     engines: {node: '>=8'}
     dependencies:
-      '@babel/code-frame': 7.21.4
+      '@babel/code-frame': 7.22.5
       error-ex: 1.3.2
       json-parse-even-better-errors: 2.3.1
       lines-and-columns: 1.2.4
@@ -13346,19 +13412,12 @@
       readable-stream: 3.6.2
     dev: false
 
-<<<<<<< HEAD
-  /zod-to-json-schema@3.21.1:
+  /zod-to-json-schema@3.21.1(zod@3.21.4):
     resolution: {integrity: sha512-y5g0MPxDq+YG/T+cHGPYH4PcBpyCqwK6wxeJ76MR563y0gk/14HKfebq8xHiItY7lkc9GDFygCnkvNDTvAhYAg==}
     peerDependencies:
       zod: ^3.21.4
-=======
-  /zod-to-json-schema@3.20.4(zod@3.21.4):
-    resolution: {integrity: sha512-Un9+kInJ2Zt63n6Z7mLqBifzzPcOyX+b+Exuzf7L1+xqck9Q2EPByyTRduV3kmSPaXaRer1JCsucubpgL1fipg==}
-    peerDependencies:
-      zod: ^3.20.0
     dependencies:
       zod: 3.21.4
->>>>>>> 1b0e6ee2
     dev: false
 
   /zod@3.21.4:
