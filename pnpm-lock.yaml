--- conflicted
+++ resolved
@@ -1,11 +1,7 @@
 lockfileVersion: '6.1'
 
 settings:
-<<<<<<< HEAD
-  autoInstallPeers: false
-=======
   autoInstallPeers: true
->>>>>>> 3b4637bb
   excludeLinksFromLockfile: false
 
 overrides:
@@ -1126,29 +1122,12 @@
     resolution: {integrity: sha512-XGmhECfVA/5sAt+H+xpSg0mfrHq6FzNr9Oxh7PSEBBRUb/mL7Kz3NICXb194rCqAEdxkhPT1a88teizAFyvk8Q==}
     engines: {node: '>=6.9.0'}
 
-  /@babel/helper-function-name@7.21.0:
-    resolution: {integrity: sha512-HfK1aMRanKHpxemaY2gqBmL04iAPOPRj7DxtNbiDOrJK+gdwkiNRVpCpUJYbUT+aZyemKN8brqTOxzCaG6ExRg==}
-    engines: {node: '>=6.9.0'}
-    dependencies:
-      '@babel/template': 7.22.5
-      '@babel/types': 7.22.5
-    dev: false
-    optional: true
-
   /@babel/helper-function-name@7.22.5:
     resolution: {integrity: sha512-wtHSq6jMRE3uF2otvfuD3DIvVhOsSNshQl0Qrd7qC9oQJzHvOL4qQXlQn2916+CXGywIjpGuIkoyZRRxHPiNQQ==}
     engines: {node: '>=6.9.0'}
     dependencies:
       '@babel/template': 7.22.5
       '@babel/types': 7.22.5
-
-  /@babel/helper-hoist-variables@7.18.6:
-    resolution: {integrity: sha512-UlJQPkFqFULIcyW5sbzgbkxn2FKRgwWiRexcuaR8RNJRy8+LLveqPjwZV/bwrLZCN0eUHD/x8D0heK1ozuoo6Q==}
-    engines: {node: '>=6.9.0'}
-    dependencies:
-      '@babel/types': 7.22.5
-    dev: false
-    optional: true
 
   /@babel/helper-hoist-variables@7.22.5:
     resolution: {integrity: sha512-wGjk9QZVzvknA6yKIUURb8zY3grXCcOZt+/7Wcy8O2uctxhplmUPkOdlgoNhmdVee2c92JXbf1xpMtVNbfoxRw==}
@@ -2297,26 +2276,6 @@
       '@babel/parser': 7.22.5
       '@babel/types': 7.22.5
 
-  /@babel/traverse@7.21.5:
-    resolution: {integrity: sha512-AhQoI3YjWi6u/y/ntv7k48mcrCXmus0t79J9qPNlk/lAsFlCiJ047RmbfMOawySTHtywXhbXgpx/8nXMYd+oFw==}
-    engines: {node: '>=6.9.0'}
-    requiresBuild: true
-    dependencies:
-      '@babel/code-frame': 7.21.4
-      '@babel/generator': 7.22.3
-      '@babel/helper-environment-visitor': 7.22.1
-      '@babel/helper-function-name': 7.21.0
-      '@babel/helper-hoist-variables': 7.18.6
-      '@babel/helper-split-export-declaration': 7.18.6
-      '@babel/parser': 7.22.4
-      '@babel/types': 7.21.5
-      debug: 4.3.4(supports-color@8.1.1)
-      globals: 11.12.0
-    transitivePeerDependencies:
-      - supports-color
-    dev: false
-    optional: true
-
   /@babel/traverse@7.22.5:
     resolution: {integrity: sha512-7DuIjPgERaNo6r+PZwItpjCZEa5vyw4eJGufeLxrPdBXBoLcCJCIasvK6pK/9DVNrLZTLFhUGqaC6X/PA007TQ==}
     engines: {node: '>=6.9.0'}
@@ -4124,8 +4083,8 @@
       string-hash: 1.1.3
       strip-json-comments: 3.1.1
     optionalDependencies:
-      '@babel/template': 7.21.9
-      '@babel/traverse': 7.21.5
+      '@babel/template': 7.22.5
+      '@babel/traverse': 7.22.5
       fs-extra: 9.1.0
     transitivePeerDependencies:
       - react-dom
@@ -4506,17 +4465,8 @@
     dev: false
     optional: true
 
-<<<<<<< HEAD
-  /@types/yoga-layout@1.9.2:
-    resolution: {integrity: sha512-S9q47ByT2pPvD65IvrWp7qppVMpk9WGMbVq9wbWZOHg6tnXSD4vyhao6nOSBwwfDdV2p3Kx9evA9vI+XWTfDvw==}
-    dev: false
-
   /@typescript-eslint/eslint-plugin@5.59.8(@typescript-eslint/parser@5.59.2)(eslint@8.41.0)(typescript@4.9.5):
     resolution: {integrity: sha512-JDMOmhXteJ4WVKOiHXGCoB96ADWg9q7efPWHRViT/f09bA8XOMLAVHHju3l0MkZnG1izaWXYmgvQcUjTRcpShQ==}
-=======
-  /@typescript-eslint/eslint-plugin@5.57.0(@typescript-eslint/parser@5.59.2)(eslint@8.41.0)(typescript@4.9.5):
-    resolution: {integrity: sha512-itag0qpN6q2UMM6Xgk6xoHa0D0/P+M17THnr4SVgqn9Rgam5k/He33MA7/D7QoJcdMxHFyX7U9imaBonAX/6qA==}
->>>>>>> 3b4637bb
     engines: {node: ^12.22.0 || ^14.17.0 || >=16.0.0}
     peerDependencies:
       '@typescript-eslint/parser': ^5.0.0
@@ -4528,17 +4478,10 @@
     dependencies:
       '@eslint-community/regexpp': 4.5.1
       '@typescript-eslint/parser': 5.59.2(eslint@8.41.0)(typescript@4.9.5)
-<<<<<<< HEAD
       '@typescript-eslint/scope-manager': 5.59.8
       '@typescript-eslint/type-utils': 5.59.8(eslint@8.41.0)(typescript@4.9.5)
       '@typescript-eslint/utils': 5.59.8(eslint@8.41.0)(typescript@4.9.5)
-      debug: 4.3.4
-=======
-      '@typescript-eslint/scope-manager': 5.57.0
-      '@typescript-eslint/type-utils': 5.57.0(eslint@8.41.0)(typescript@4.9.5)
-      '@typescript-eslint/utils': 5.57.0(eslint@8.41.0)(typescript@4.9.5)
       debug: 4.3.4(supports-color@8.1.1)
->>>>>>> 3b4637bb
       eslint: 8.41.0
       grapheme-splitter: 1.0.4
       ignore: 5.2.4
@@ -4611,15 +4554,9 @@
       typescript:
         optional: true
     dependencies:
-<<<<<<< HEAD
       '@typescript-eslint/typescript-estree': 5.59.8(typescript@4.9.5)
       '@typescript-eslint/utils': 5.59.8(eslint@8.41.0)(typescript@4.9.5)
-      debug: 4.3.4
-=======
-      '@typescript-eslint/typescript-estree': 5.57.0(typescript@4.9.5)
-      '@typescript-eslint/utils': 5.57.0(eslint@8.41.0)(typescript@4.9.5)
       debug: 4.3.4(supports-color@8.1.1)
->>>>>>> 3b4637bb
       eslint: 8.41.0
       tsutils: 3.21.0(typescript@4.9.5)
       typescript: 4.9.5
@@ -4647,15 +4584,9 @@
       typescript:
         optional: true
     dependencies:
-<<<<<<< HEAD
       '@typescript-eslint/types': 5.59.2
       '@typescript-eslint/visitor-keys': 5.59.2
-      debug: 4.3.4
-=======
-      '@typescript-eslint/types': 5.57.0
-      '@typescript-eslint/visitor-keys': 5.57.0
       debug: 4.3.4(supports-color@8.1.1)
->>>>>>> 3b4637bb
       globby: 11.1.0
       is-glob: 4.0.3
       semver: 7.5.1
@@ -4673,15 +4604,9 @@
       typescript:
         optional: true
     dependencies:
-<<<<<<< HEAD
       '@typescript-eslint/types': 5.59.7
       '@typescript-eslint/visitor-keys': 5.59.7
-      debug: 4.3.4
-=======
-      '@typescript-eslint/types': 5.59.2
-      '@typescript-eslint/visitor-keys': 5.59.2
       debug: 4.3.4(supports-color@8.1.1)
->>>>>>> 3b4637bb
       globby: 11.1.0
       is-glob: 4.0.3
       semver: 7.5.1
@@ -4699,15 +4624,9 @@
       typescript:
         optional: true
     dependencies:
-<<<<<<< HEAD
       '@typescript-eslint/types': 5.59.8
       '@typescript-eslint/visitor-keys': 5.59.8
-      debug: 4.3.4
-=======
-      '@typescript-eslint/types': 5.59.7
-      '@typescript-eslint/visitor-keys': 5.59.7
       debug: 4.3.4(supports-color@8.1.1)
->>>>>>> 3b4637bb
       globby: 11.1.0
       is-glob: 4.0.3
       semver: 7.5.1
@@ -8533,16 +8452,14 @@
     resolution: {integrity: sha512-z7CMFGNrENq5iFB9Bqo64Xk6Y9sg+epq1myIcdHaGnbMTYOxvzsEtdYqQUylB7LxfkvgrrjP32T6Ywciio9UIQ==}
     dev: true
 
-<<<<<<< HEAD
+  /is-lower-case@2.0.2:
+    resolution: {integrity: sha512-bVcMJy4X5Og6VZfdOZstSexlEy20Sr0k/p/b2IlQJlfdKAQuMpiv5w2Ccxb8sKdRUNAG1PnHVHjFSdRDVS6NlQ==}
+    dependencies:
+      tslib: 2.5.2
+    dev: false
+
   /is-map@2.0.2:
     resolution: {integrity: sha512-cOZFQQozTha1f4MxLFzlgKYPTyj26picdZTx82hbc/Xf4K/tZOOXSCkMvU4pKioRXGDLJRn0GM7Upe7kR721yg==}
-=======
-  /is-lower-case@2.0.2:
-    resolution: {integrity: sha512-bVcMJy4X5Og6VZfdOZstSexlEy20Sr0k/p/b2IlQJlfdKAQuMpiv5w2Ccxb8sKdRUNAG1PnHVHjFSdRDVS6NlQ==}
-    dependencies:
-      tslib: 2.5.2
-    dev: false
->>>>>>> 3b4637bb
 
   /is-negative-zero@2.0.2:
     resolution: {integrity: sha512-dqJvarLawXsFbNDeJW7zAz8ItJ9cd28YufuuFzh0G8pNHjJMnY08Dv7sYX2uF5UpQOwieAeOExEYAWWfu7ZZUA==}
@@ -8731,7 +8648,7 @@
     engines: {node: '>=8'}
     dependencies:
       '@babel/core': 7.22.1
-      '@babel/parser': 7.22.4
+      '@babel/parser': 7.22.5
       '@istanbuljs/schema': 0.1.3
       istanbul-lib-coverage: 3.2.0
       semver: 6.3.0
@@ -12875,74 +12792,6 @@
       - supports-color
     dev: true
 
-<<<<<<< HEAD
-  /vite@4.3.6:
-    resolution: {integrity: sha512-cqIyLSbA6gornMS659AXTVKF7cvSHMdKmJJwQ9DXq3lwsT1uZSdktuBRlpHQ8VnOWx0QHtjDwxPpGtyo9Fh/Qg==}
-    engines: {node: ^14.18.0 || >=16.0.0}
-    hasBin: true
-    peerDependencies:
-      '@types/node': '>= 14'
-      less: '*'
-      sass: '*'
-      stylus: '*'
-      sugarss: '*'
-      terser: ^5.4.0
-    peerDependenciesMeta:
-      '@types/node':
-        optional: true
-      less:
-        optional: true
-      sass:
-        optional: true
-      stylus:
-        optional: true
-      sugarss:
-        optional: true
-      terser:
-        optional: true
-    dependencies:
-      esbuild: 0.17.19
-      postcss: 8.4.23
-      rollup: 3.23.0
-    optionalDependencies:
-      fsevents: 2.3.2
-    dev: true
-
-  /vite@4.3.6(@types/node@14.18.36):
-    resolution: {integrity: sha512-cqIyLSbA6gornMS659AXTVKF7cvSHMdKmJJwQ9DXq3lwsT1uZSdktuBRlpHQ8VnOWx0QHtjDwxPpGtyo9Fh/Qg==}
-    engines: {node: ^14.18.0 || >=16.0.0}
-    hasBin: true
-    peerDependencies:
-      '@types/node': '>= 14'
-      less: '*'
-      sass: '*'
-      stylus: '*'
-      sugarss: '*'
-      terser: ^5.4.0
-    peerDependenciesMeta:
-      '@types/node':
-        optional: true
-      less:
-        optional: true
-      sass:
-        optional: true
-      stylus:
-        optional: true
-      sugarss:
-        optional: true
-      terser:
-        optional: true
-    dependencies:
-      '@types/node': 14.18.36
-      esbuild: 0.17.19
-      postcss: 8.4.23
-      rollup: 3.23.0
-    optionalDependencies:
-      fsevents: 2.3.2
-    dev: true
-
-=======
->>>>>>> 3b4637bb
   /vite@4.3.6(@types/node@14.18.36)(sass@1.62.1):
     resolution: {integrity: sha512-cqIyLSbA6gornMS659AXTVKF7cvSHMdKmJJwQ9DXq3lwsT1uZSdktuBRlpHQ8VnOWx0QHtjDwxPpGtyo9Fh/Qg==}
     engines: {node: ^14.18.0 || >=16.0.0}
@@ -13619,15 +13468,9 @@
     peerDependencies:
       eslint: ^8.41.0
     dependencies:
-<<<<<<< HEAD
-      '@babel/core': 7.21.4
-      '@shopify/eslint-plugin': 42.1.0(@babel/core@7.21.4)(eslint@8.41.0)(prettier@2.8.8)(typescript@4.9.5)
-      '@typescript-eslint/eslint-plugin': 5.59.8(@typescript-eslint/parser@5.59.2)(eslint@8.41.0)(typescript@4.9.5)
-=======
       '@babel/core': 7.22.1
       '@shopify/eslint-plugin': 42.1.0(@babel/core@7.22.1)(eslint@8.41.0)(prettier@2.8.8)(typescript@4.9.5)
-      '@typescript-eslint/eslint-plugin': 5.57.0(@typescript-eslint/parser@5.59.2)(eslint@8.41.0)(typescript@4.9.5)
->>>>>>> 3b4637bb
+      '@typescript-eslint/eslint-plugin': 5.59.8(@typescript-eslint/parser@5.59.2)(eslint@8.41.0)(typescript@4.9.5)
       '@typescript-eslint/parser': 5.59.2(eslint@8.41.0)(typescript@4.9.5)
       eslint: 8.41.0
       eslint-config-prettier: 8.8.0(eslint@8.41.0)
@@ -13639,13 +13482,8 @@
       eslint-plugin-react: 7.32.2(eslint@8.41.0)
       eslint-plugin-react-hooks: 4.6.0(eslint@8.41.0)
       eslint-plugin-tsdoc: 0.2.17
-<<<<<<< HEAD
       eslint-plugin-unused-imports: 2.0.0(@typescript-eslint/eslint-plugin@5.59.8)(eslint@8.41.0)
-      eslint-plugin-vitest: 0.1.4(eslint@8.41.0)(typescript@4.9.5)
-=======
-      eslint-plugin-unused-imports: 2.0.0(@typescript-eslint/eslint-plugin@5.57.0)(eslint@8.41.0)
       eslint-plugin-vitest: 0.2.5(eslint@8.41.0)(typescript@4.9.5)
->>>>>>> 3b4637bb
       execa: 5.1.1
     transitivePeerDependencies:
       - eslint-import-resolver-node
